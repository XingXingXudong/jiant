// Default config file.
// Set values here, then override them in custom configs by including this at
// the top:
// my_experiment.conf:
//   include "defaults.conf"
//
//   exp_name = my_expt
//   run_name = run1
//   pretrain_tasks = "mnli,qnli"
//
// ... or in a command line flag:
// $ python main.py --config_file config/defaults.conf \
//       --overrides "exp_name = my_expt, run_name = run1, pretrain_tasks = \"mnli,qnli\""

// This file uses HOCON, which is a JSON/YAML-like format that supports
// includes, references, and object merging semantics; see
// https://github.com/lightbend/config/blob/master/HOCON.md for reference.


// Misc. Logistics //

cuda = 0  // GPU ID. Set to -1 for CPU. On machines without GPUs, this is ignored.
random_seed = 1234  // Global random seed.
track_batch_utilization = 0  // Track % of each batch that is padding tokens (for tasks with field 'input1').


// Paths and Logging //

// You'll generally have to override these:
project_dir = ${NFS_PROJECT_PREFIX}  // The base directory for model output. This default is meant for runs
                                     // on the JSALT Google Cloud Platform (GCP) setup, and you'll need to
                                     // override it elsewhere.
exp_name = common-indexed-tasks  // Experiment name, will be a subdirectory of project_dir.
                                   // This directory will contain all run directories, a results summary file,
                                   // and preprocessed data files.
run_name = tuning-0  // Run name, will be a subdirectory of exp_name. This directory will contain logs,
                       // checkpoints, and model predictions.
data_dir = ${JIANT_DATA_DIR}  // Base directory in which to look for raw data subdirectories. This will often be
                              // the glue_data directory created when using download_glue_data.py.
global_ro_exp_dir = "/nfs/jsalt/share/exp/default"  // If you're using very large datasets for which preprocessing
                                                    // is slow, you can set this to point to a directory for a past experiment
                                                    // (different from the current one), and the 'preproc' index files will
                                                    // be read from that directory to save time. If this directory does not
                                                    // exist, all data will be preprocessed as usual without failing.

remote_log_name = ${exp_name}"__"${run_name}  // Log name for GCP remote logging, if used. This should be globally unique to
                                              // your run. Usually safe to ignore.

// You can safely ignore these, and they'll be set automatically:
exp_dir = ${project_dir}"/"${exp_name}"/"
run_dir = ${project_dir}"/"${exp_name}"/"${run_name}
local_log_path = ${run_dir}"/log.log"


// Tasks //

pretrain_tasks = sst // Comma-separated list of pretraining tasks or 'glue' or 'none'.
                  // If there are multiple entries, the list should contain no spaces, and quotation marks are needed.
                  // ex: --overrides "pretrain_tasks = \"glue,ccg\""
target_tasks = glue  // Target tasks, in the same format as pretrain_tasks, above.


// Execution, Saving, and Loading //

// Three main stages of operation
do_pretrain = 1  // Train the shared sentence encoder model (and task-specific model parameters) on the pretraining tasks in
              // pretrain_tasks.
do_target_task_training = 1  // After do_pretrain, train the task-specific model parameters on the target tasks in target_tasks.
do_full_eval = 1     // Evaluate the model on the tasks on target_tasks.

// Related configuration
load_model = 1  // If true, restore from checkpoint when starting do_pretrain. No impact on do_target_task_training.
transfer_paradigm = "frozen" // How to do learning on top of the pretrained model
                             // Options: "frozen", "finetune"
load_eval_checkpoint = none  // If not "none", load the specified model_state checkpoint file when starting do_target_task_training.
allow_untrained_encoder_parameters = 0  // Set for experiments involving random untrained encoders only. Allows do_target_task_training
                                        // and do_full_eval to proceed without pretraining.
allow_reuse_of_pretraining_parameters = 0  // Set to 1 to allow task models that were trained during pretraining from being
                                           // reused in do_target_task_training. This may behave incorrectly if a run is stopped and
                                           // restarted in do_target_task_training (issues #285, #290).
allow_missing_task_map = 0  // Dangerous: If true, ignore missing classifier_task_map.json
                            // This is needed for bare-ELMo probing, since the main training phase is skipped for these models.
reload_tasks = 0     // If true, force the rebuilding of the task files in the experiment directory, even if they exist.
reload_indexing = 0  // If true, force the rebuilding of the index files in preproc/ for tasks in reindex_tasks, even if they
                     // exist.
eval_data_fraction = 1  // Use only the specified fraction of the training data in the do_target_task_training phase.
                        // should not impact main training, even for the same task.
                        // training_data_fraction should not be used together with eval_data_fraction
                        // both should not be less then 1 at a same time
reindex_tasks = ""

reload_vocab = 0     // If true, force the rebuilding of the vocabulary files in the experiment directory. For classification and
                     // regression tasks with the default ELMo-style character handling, there is no vocabulary.

is_probing_task = 0  // Set if the tasks in target_tasks are NLI-style probing tasks. (Ellie: Is this right?)

// Learning curves
training_data_fraction = 1  // Use only the specified fraction of the training data in the do_pretrain phase.
                            // Should not impact eval-phase training, even for the same task.
                            // Note: This uses rejection sampling at training time, so it can slow down training
                            // for small fractions (<5%).


// Training options //

// Optimization
trainer_type = sampling  // Type of trainer object. Currently only one option: 'sampling'
shared_optimizer = 1  // If true, use same optimizer for all tasks. (Setting this to false may not be bug-free.)
batch_size = 32  // Training batch size.
optimizer = adam  // Optimizer. All valid AllenNLP options are available, including 'sgd'.
                  // 'adam' uses the newer AMSGrad variant.
lr = 0.0001  // Initial learning rate.
min_lr = 0.000001  // Minimum learning rate. Training will stop when our explicit LR decay lowers the LR below this point.
max_grad_norm = 5.0  // Maximum gradient norm, for use in clipping.
lr_patience = 1  // Patience to use (in validation checks) before decaying the learning rate.
                 // Learning rate will decay after lr_patience + 1 validation checks have completed with no improvement
                 // in validation score.
lr_decay_factor = 0.5  // Factor by which to decay LR (multiplicative) when lr_patience is reached.
scheduler_threshold = 0.0001  // Threshold used in deciding when to lower learning rate.
warmup = 4000  // Number of warmup steps for custom transformer LR schedule.

// Validation, Checkpointing, and Early Stopping
val_data_limit = 5000  // Maximum number of examples to be used during mid-training validations.
                       // We use the _first_ N (5000) examples from each dev set. Does not apply to the final validation run at the
                       // end of main.py that is invoked by do_full_eval.
val_interval = 1000  // Number of steps between validation checks.
                     // Must be divisible by bpp_base (which is usually 1).
<<<<<<< HEAD
max_epochs_per_task = None // If positive, maximum number of epochs (full pass over all training data) to perform
=======
max_epochs = -1 // If positive, maximum number of epochs (full pass over a task's training data) to perform
                // Stopping is based on hitting either the max_epochs (for each task) or any other stopping criterion
                // (max validation over all tasks, minimum learning rate hit)
>>>>>>> 444db679
max_vals = 1000  // Maximum number of validation checks. Will stop once this limit has been reached.
bpp_base = 1  // In multitask learning, number of steps to train each task before sampling a fresh task.
patience = 5  // Patience in early stopping. Training will stop if performance does not improve at all in patience + 1 validations.
keep_all_checkpoints = 0  // If set, keep checkpoints from every validation. Otherwise, keep only best and (if different) most recent.

// Multi-task Training
weighting_method = proportional  // Weighting method for task sampling, relative to the number of training examples in each task:
                                   // Options: uniform, power_<power>, softmax_<temp>
                                   // proportional, proportional_log_batch, proportional_log_example,
                                   // inverse, inverse_log_example, inverse_log_batch
scaling_method = uniform  // Method for scaling loss:
                            // Options: uniform, max_power_<power>
                            // max_proportional, max_proportional_log
                            // max_inverse, max_inverse_log
                            // max_epoch_<E1_E2_..._En>
dec_val_scale = 250  // when training with increasing and decreasing val metrics
                     // (or multiple decreasing metrics), we use the macro average
                     // for early stopping, where decreasing metrics are aggregated
                     // as (1 - metric / dec_val_scale).
                     // Currently, perplexity is our only decreasing metric.

// Evaluation
write_preds = 0  // 0 for none _or_ comma-separated list of splits in {'train', 'val', 'test'} for which we should write predictions
                 // to disk during do_full_eval. Supported for GLUE tasks and a few others. You should see errors with unsupported tasks.
write_strict_glue_format = 0  // If true, write_preds will only write the 'index' and 'prediction' columns for GLUE tasks, and will
                              // use the filenames expected by the GLUE evaluation site.


// Preprocessing //

max_seq_len = 40  // Maximum sequence length, in tokens (usually words, even for models with char handling).
max_word_v_size = 30000  // Maximum input word vocab size, when creating a new embedding matrix. Not used for ELMo.
max_char_v_size = 250  // Maximum input char vocab size, when creating a new embedding matrix. Not used for ELMo.
max_targ_word_v_size = 20000  // Maximum target word vocab size for seq2seq tasks.


// Input Handling //
tokenizer = "MosesTokenizer"  // The name of the tokenizer, passed to the Task constructor for appropriate
                              // handling during data loading. It's expected that all tasks use the same
                              // tokenizer; doing otherwise will cause an error.
                              // 'MosesTokenizer' is the default. Use "" for edge probing tasks to use the
                              // original tokenization, or one of 'OpenAI.BPE',
                              // 'MosesTokenizer', 'bert-uncased-base', etc.
word_embs = none  // The type of word embedding layer. Usually set to none when using ELMo.
                  // Options: none, scratch (i.e., trained from scratch), glove, fastText.
word_embs_file = ${WORD_EMBS_FILE}  // Path to embeddings file.
fastText = 0  // Use dynamically computed fastText embeddings.
fastText_model_file = ${FASTTEXT_MODEL_FILE}  // Path to fastText model file for dynamically computed embeddings.
d_word = 300  //  Dimension of word embeddings. Not used by ELMo.
d_char = 100  //  Dimension of char embeddings. Not used by ELMo.
n_char_filters = 100  // Number of filters in char CNN. Not used by ELMo.
char_filter_sizes = "2,3,4,5"  // Size of char CNN filters.
elmo = 1  // If true, load and use ELMo.
elmo_chars_only = 1  // If true, use *only* the char CNN layer of ELMo. If false but elmo is true, use the full ELMo.
elmo_weight_file_path = none  // Path to ELMo RNN weights file.  Default ELMo weights will be used if "none".
cove = 0  // If true, use CoVe.
cove_fine_tune = 0  // If true, CoVe params are fine-tuned.
char_embs = 0  // If true, train char embeddings. This is separate from the ELMo char component, and the two
               // usually aren't used together.
openai_transformer = 0  // If true, use OpenAI Transformer model for
                        // representations. Not compatible with other
                        // embeddings due to different tokenization.
openai_transformer_ckpt = ""  // If non-empty, will load OpenAI Transformer
                              // from the given TensorFlow checkpoint.
                              // Checkpoint should be as created by the
                              // original release
                              // (openai/finetune-transformer-lm).
openai_embeddings_mode = "none"  // How to handle the embedding layer of the
                                 // OpenAI Transformer model.
                                 // "none" or "top" returns only top-layer activation
                                 // "cat" returns top-layer concatenated with
                                 //   lexical layer
                                 // "only" returns only lexical layer
                                 // "mix" uses ELMo-style scalar mixing (with
                                 // learned weights) across all layers
openai_transformer_fine_tune = 0  // If false, OpenAI Transformer weights will
                                  // be frozen during training. If enabled,
                                  // train according to global settings for
                                  // training a token embedder module.
                                  // Note that this might require a
                                  // high amount of GPU memory, so consider
                                  // lowering the batch size if set to true.
bert_model_name = ""  // If nonempty, use this BERT model for representations.
                      // Available values are:
                      // bert-base-uncased, bert-large-cased, ...
                      // For more, see:
                      // https://github.com/huggingface/pytorch-pretrained-BERT#loading-google-ais-pre-trained-weigths-and-pytorch-dump
                      // Not compatible with other embeddings due to different
                      // tokenization.
bert_embeddings_mode = "none"  // How to handle the embedding layer of the
                               // BERT model.
                               // "none" or "top" returns only top-layer activation
                               // "cat" returns top-layer concatenated with
                               //   lexical layer
                               // "only" returns only lexical layer
                               // "mix" uses ELMo-style scalar mixing (with
                               // learned weights) across all layers
bert_fine_tune = 0  // If false, BERT transformer weights will
                    // be frozen during training. If enabled,
                    // train according to global settings for
                    // training a token embedder module.
                    // Note that this might require a
                    // high amount of GPU memory, so consider
                    // lowering the batch size if set to true.

// Sentence Encoder //
sent_enc = rnn  // Type of sentence encoder: 'bow', 'rnn' (for LSTM), or 'transformer'
                // set to 'null' to do nothing but forward the skip connection.
                // Note: Transformer has no known issues, but hasn't performed well, so there may be bugs.
                // Note: 'bow' just skips the encoder step and passes the word representations to the task model, s
                //   so it is possible to combine attention or max pooling with the 'bow' encoder.
bidirectional = 1  // If true, the RNN encoder should be bidirectional.
d_hid = 1024  // Hidden dimension size (usually num_heads * d_proj for transformer)
n_layers_enc = 2  // Number of encoder layers. Usually 8–12 for Transformer.
skip_embs = 1  // If true, concatenate the encoder's input (ELMo or embeddings) with the encoder's output.
sep_embs_for_skip = 0  // Whether the skip embedding uses the same embedder object as the original embedding (before skip).
                       // Only makes a difference if we are using ELMo weights, where it allows the four tuned ELMo scalars
                       // to vary separately for each target task.
n_layers_highway = 0  // Number of highway layers between the embedding layer and the encoder. [Old. May not be bug-free.]
n_heads = 8  // Number of transformer heads.
d_tproj = 64  // Transformer projection dimension.
d_ff = 2048   // Transformer feed-forward dimension.
dropout = 0.2  // Dropout rate.
dropout_embs = ${dropout}  // Dropout rate for embeddings, same as above by default.
                           // NB: This only applies to trained char embs, not including ELMo.


// Task-specific Options //
// These are _usually_ overridden for specific tasks, and are explicitly overridden in this file for many tasks, but defaults
// are set here.

// Model
pool_type = max // The type of pooling to aggregate sequences of vectors into a single vector.
                // Options: first, last, max, mean.
classifier = mlp  // The type of the final layer(s) in classification and regression tasks.
                  // Options:
                  //   log_reg: Softmax layer with no additional hidden layer.
                  //   mlp: One tanh+layernorm+dropout layer, followed by a softmax layer.
                  //   fancy_mlp: Same as mlp, but with an additional hidden layer. Fancy!
classifier_hid_dim = 512  // The hidden dimension size for mlp and fancy_mlp.
classifier_dropout = 0.2  // The dropout rate for mlp and fancy_mlp.
pair_attn = 1  // If true, use attn in sentence-pair classification/regression tasks.
d_hid_attn = 512  // Post-attention LSTM state size.
shared_pair_attn = 0  // If true, share pair_attn parameters across all tasks that use it.
d_proj = 512  // Size of task-specific linear projection applied before before pooling.
classifier_loss_fn = ""  // Classifier loss function. Used only in some specialized tasks, not mlp/fancy_mlp.
classifier_span_pooling = "x,y"  // Span pooling type (for edge probing only).
                                 // Options: 'attn' or one of the 'combination' arguments accepted by AllenNLP's
                                 //   EndpointSpanExtractor.

s2s {
    d_hid_dec = 1024  // The hidden size of the decoder in seq2seq tasks.
    n_layers_dec = 1  // The number of decoder layers in seq2seq tasks.
    target_embedding_dim = 300  // The size of target word embeddings in seq2seq tasks.
    attention = "bilinear"  // Attention used in s2s. Current implemented options are "bilinear" and "none".
    output_proj_input_dim = 1024  // Dimension of bottleneck layer in s2s decoder output projection. If
                                  // output_proj_input_dim == d_hid_dec, will not add projection.
}

edgeprobe_cnn_context = 0  // expanded context for edge probing via CNN.
                           // 0 looks at only the current word, 1 adds +/-
                           // words (kernel width 3), etc.

// Training
eval_val_interval = 500  // Comparable to val_interval, used during do_target_task_training. Can be set separately per task.
                         // MUST be divisible by bpp_base.
eval_max_vals = 1000  // Comparable to max_vals, used during do_target_task_training. Can be set separately per task.

// Evaluation
use_classifier = ""  // Used to make some task (usually a probing task with no training set) use a model that was trained for
                     // a different task at do_full_eval time. This should be overridden for each probing task, and set to the
                     // name of the trained task.


// Task-Specific Overrides //
// Note: Model params apply during all phases, but trainer params like LR apply only during eval phase.

mnli-diagnostic { use_classifier = "mnli" }

rte = {}
rte_classifier_hid_dim = 128
rte_d_proj = 128
rte_classifier_dropout = 0.4
rte_pair_attn = 0
rte_val_interval = 100
rte_lr = 0.0003

wnli = {}
wnli_classifier_hid_dim = 128
wnli_d_proj = 128
wnli_classifier_dropout = 0.4
wnli_pair_attn = 0
wnli_val_interval = 100
wnli_lr = 0.0003

mrpc = {}
mrpc_classifier_hid_dim = 256
mrpc_d_proj = 256
mrpc_classifier_dropout = 0.2
mrpc_pair_attn = 0
mrpc_val_interval = 100
mrpc_lr = 0.0003

sst = {}
sst_classifier_hid_dim = 256
sst_d_proj = 256
sst_classifier_dropout = 0.2
sst_val_interval = 100
sst_lr = 0.0003

cola = {}
cola_classifier_hid_dim = 256
cola_d_proj = 256
cola_classifier_dropout = 0.2
cola_val_interval = 100
cola_lr = 0.0003

sts-b = {}
sts-b_classifier_hid_dim = 512
sts-b_classifier_dropout = 0.2
sts-b_pair_attn = 1
sts-b_val_interval = 1000
sts-b_lr = 0.0003

sts-b-alt = {}
sts-b-alt_classifier_hid_dim = 512
sts-b-alt_classifier_dropout = 0.2
sts-b-alt_pair_attn = 1
sts-b-alt_val_interval = 1000
sts-b-alt_lr = 0.0003

qnli = {}
qnli_classifier_hid_dim = 512
qnli_classifier_dropout = 0.2
qnli_pair_attn = 1
qnli_val_interval = 1000
qnli_lr = 0.0003

qnli-alt = {}
qnli-alt_classifier_hid_dim = 512
qnli-alt_classifier_dropout = 0.2
qnli-alt_pair_attn = 1
qnli-alt_val_interval = 1000
qnli-alt_lr = 0.0003

mnli = {}
mnli_classifier_hid_dim = 512
mnli_classifier_dropout = 0.2
mnli_pair_attn = 1
mnli_val_interval = 1000
mnli_lr = 0.0003

mnli-alt = {}
mnli-alt_classifier_hid_dim = 512
mnli-alt_classifier_dropout = 0.2
mnli-alt_pair_attn = 1
mnli-alt_val_interval = 1000
mnli-alt_lr = 0.0003

qqp = {}
qqp_classifier_hid_dim = 512
qqp_classifier_dropout = 0.2
qqp_pair_attn = 1
qqp_val_interval = 1000
qqp_lr = 0.0003

grounded = {}
grounded_d_proj = 2048

groundedsw = {}
groundedsw_d_proj = 2048

qqp-alt = {}
qqp-alt_classifier_hid_dim = 512
qqp-alt_classifier_dropout = 0.2
qqp-alt_pair_attn = 1
qqp-alt_val_interval = 1000
qqp-alt_lr = 0.0003

embeddings_train  = 0  // if set to 1, embeddings will be fine tuned.

nli-prob {
  probe_path = ""
}


// Edge-Probing Experiments //

// Template: Not used for any single task, but extended per-task below.
edges-tmpl {
    classifier_loss_fn = "sigmoid"  // 'sigmoid' or 'softmax'
    classifier_span_pooling = "attn"  // 'attn' or 'x,y'
    classifier_hid_dim = 256
    classifier_dropout = 0.3
    pair_attn = 0

    // Default iters; run 50k steps.
    max_vals = 100
    val_interval = 500
}

edges-srl-conll2005 = ${edges-tmpl}
edges-srl-conll2012 = ${edges-tmpl} {
    val_interval = 1000
}
edges-spr1 = ${edges-tmpl} {
    val_interval = 100
}
edges-spr2 = ${edges-tmpl} {
    val_interval = 100
}

edges-dpr = ${edges-tmpl} {
    val_interval = 100
}
edges-coref-ontonotes = ${edges-tmpl}
edges-coref-ontonotes-conll = ${edges-tmpl} {
    max_vals = 250
    val_interval = 1000
}
edges-ner-conll2003 = ${edges-tmpl} {
    val_interval = 250
}
edges-ner-ontonotes = ${edges-tmpl} {
    max_vals = 250
    val_interval = 1000
}

edges-dep-labeling = ${edges-tmpl}
edges-dep-labeling-ewt = ${edges-tmpl} {
    max_vals = 250
    val_interval = 1000
}
edges-constituent-ptb = ${edges-tmpl}
edges-constituent-ontonotes = ${edges-tmpl} {
    max_vals = 250
    val_interval = 1000
}
edges-pos-ontonotes = ${edges-constituent-ontonotes}
edges-nonterminal-ontonotes = ${edges-constituent-ontonotes}

edges-rel-semeval = ${edges-tmpl} {
    val_interval = 100
}
edges-rel-tacred = ${edges-tmpl}
edges-ner-tacred = ${edges-tmpl}

// These tasks are still very slow. TODO: Debug.
edges-ccg-tag = ${edges-tmpl}
edges-ccg-parse = ${edges-tmpl}<|MERGE_RESOLUTION|>--- conflicted
+++ resolved
@@ -125,13 +125,9 @@
                        // end of main.py that is invoked by do_full_eval.
 val_interval = 1000  // Number of steps between validation checks.
                      // Must be divisible by bpp_base (which is usually 1).
-<<<<<<< HEAD
-max_epochs_per_task = None // If positive, maximum number of epochs (full pass over all training data) to perform
-=======
 max_epochs = -1 // If positive, maximum number of epochs (full pass over a task's training data) to perform
                 // Stopping is based on hitting either the max_epochs (for each task) or any other stopping criterion
                 // (max validation over all tasks, minimum learning rate hit)
->>>>>>> 444db679
 max_vals = 1000  // Maximum number of validation checks. Will stop once this limit has been reached.
 bpp_base = 1  // In multitask learning, number of steps to train each task before sampling a fresh task.
 patience = 5  // Patience in early stopping. Training will stop if performance does not improve at all in patience + 1 validations.
