--- conflicted
+++ resolved
@@ -113,7 +113,12 @@
 
 ### Splitting Constituent Data
 
-<<<<<<< HEAD
+The consistuent data from the script above includes both preterminal (POS tag) and nonterminal (constituent) examples. We can split these into the `edges-nonterminal-ontonotes` and `edges-pos-ontonotes` tasks by running:
+```
+python jiant/probing/split_constituent_data.py $JIANT_DATA_DIR/edges/ontonotes/const/*.json
+```
+This will create `*.pos.json` and `*.nonterminal.json` versions of each input file.
+
 ## Semantic Role Labeling (TODO: Ian)
 
 Tasks: `edges-srl-conll2005`, `edges-srl-conll2012`
@@ -124,14 +129,6 @@
 
 Processed from the DeepSRL format into protocol buffers on Ian's Google workstation, then converted into edge probing JSON format via a Colaboratory notebook. TODO(Ian) to reconstruct this directly from the original data and check scripts in here.
 
-## Semantic Proto Roles (SPR)
-=======
-The consistuent data from the script above includes both preterminal (POS tag) and nonterminal (constituent) examples. We can split these into the `edges-nonterminal-ontonotes` and `edges-pos-ontonotes` tasks by running:
-```
-python jiant/probing/split_constituent_data.py $JIANT_DATA_DIR/edges/ontonotes/const/*.json
-```
-This will create `*.pos.json` and `*.nonterminal.json` versions of each input file.
->>>>>>> 4b0a8ac4
 
 ## Semantic Proto Roles (SPR)
 
@@ -203,14 +200,10 @@
 
 ## Universal Dependencies (TODO: Tom)
 
-<<<<<<< HEAD
+Tasks: `edges-dep-labeling-ewt`
+
+**TODO(Tom):** fill this in.
+
+## CCG Tagging & Parsing (TODO: Tom)
+
 Lorem ipsum...
-
-## CCG Tagging & Parsing (TODO: Tom)
-
-Lorem ipsum...
-=======
-Tasks: `edges-dep-labeling-ewt`
-
-**TODO(Tom):** fill this in.
->>>>>>> 4b0a8ac4
