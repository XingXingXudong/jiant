"""Train a multi-task model using AllenNLP

To debug this, run with -m ipdb:

    python -m ipdb main.py --config_file ...
"""
# pylint: disable=no-member
import logging as log

log.basicConfig(
    format="%(asctime)s: %(message)s", datefmt="%m/%d %I:%M:%S %p", level=log.INFO
)  # noqa
import argparse
import glob
import io
import os
import random
import subprocess
import sys
import time
import copy
import torch
from typing import Iterator, List, Dict
import _pickle as pkl

from jiant import evaluate
from jiant.models import build_model
from allennlp.modules.seq2seq_encoders import PytorchSeq2SeqWrapper
from jiant import CRFTagger
from jiant.CRFTagger import CrfTagger
from jiant.preprocess import build_tasks
from jiant import tasks as task_modules
from jiant.trainer import build_trainer
from jiant.utils import config
from jiant.models import build_embeddings
from allennlp.modules.text_field_embedders import TextFieldEmbedder
from allennlp.modules.seq2seq_encoders import Seq2SeqEncoder
from allennlp.nn.util import get_text_field_mask, sequence_cross_entropy_with_logits
from allennlp.predictors import SentenceTaggerPredictor
from allennlp.training.metrics import CategoricalAccuracy, FBetaMeasure
from allennlp.commands.train import train_model
from allennlp.common.params import Params
from allennlp.common.file_utils import cached_path
from allennlp.data import Instance
from allennlp.data.dataset_readers import DatasetReader
from allennlp.data.fields import TextField, SequenceLabelField
from allennlp.data.token_indexers import TokenIndexer, SingleIdTokenIndexer
from allennlp.data.tokenizers import Token
from allennlp.data.vocabulary import Vocabulary
from allennlp.models import Model
from allennlp.modules.feedforward import FeedForward
from jiant.utils.utils import (
    assert_for_log,
    load_model_state,
    maybe_make_dir,
    parse_json_diff,
    sort_param_recursive,
    select_relevant_print_args,
    check_for_previous_checkpoints,
    delete_all_checkpoints,
)

from allennlp.models import Model

# Global notification handler, can be accessed outside main() during exception handling.
EMAIL_NOTIFIER = None

class LstmTagger(Model):
    def __init__(self,
                 word_embeddings: TextFieldEmbedder,
                 encoder: Seq2SeqEncoder,
                 vocab: Vocabulary) -> None:
        super().__init__(vocab)
        self.word_embeddings = word_embeddings
        self.encoder = encoder
        self.hidden2tag = torch.nn.Linear(in_features=encoder.get_output_dim(),
                                          out_features=4)

        self.accuracy = FBetaMeasure(average="macro") 
        self.utilization = None
        self.vocab = vocab 
    def forward(self,
                sentence: Dict[str, torch.Tensor],
                labels: torch.Tensor = None,
                predict: bool= False) -> torch.Tensor:
        mask = get_text_field_mask(sentence["inputs"])
        embeddings = self.word_embeddings(sentence["inputs"])
        encoder_out = self.encoder(embeddings, mask)
        tag_logits = self.hidden2tag(encoder_out)
        output = {"tag_logits": tag_logits}

        if labels is not None:
            self.accuracy(tag_logits, labels, mask)
            output["loss"] = sequence_cross_entropy_with_logits(tag_logits, labels.cuda(), mask.cuda())
        output["n_exs"] = len(sentence["inputs"]["words"])
        if predict:
            import pdb; pdb.set_trace()
            tag_ids = tag_logits.argmax(dim=2)
            output["preds"] = [self.vocab.get_token_from_index(i.item(), 'i2b2-2010-concepts_tags') for i in tag_ids[0]]
        return output
    def get_elmo_mixing_weights(self, t):
        return None
    def get_metrics(self, reset: bool = False) -> Dict[str, float]:
        import pdb; pdb.set_trace()
        return {"f1": self.accuracy.get_metric(reset)["fscore"]}

def handle_arguments(cl_arguments):
    parser = argparse.ArgumentParser(description="")
    # Configuration files
    parser.add_argument(
        "--config_file",
        "-c",
        type=str,
        nargs="+",
        default="config/defaults.conf",
        help="Config file(s) (.conf) for model parameters.",
    )
    parser.add_argument(
        "--overrides",
        "-o",
        type=str,
        default=None,
        help="Parameter overrides, as valid HOCON string.",
    )

    parser.add_argument(
        "--remote_log", "-r", action="store_true", help="If true, enable remote logging on GCP."
    )

    parser.add_argument(
        "--notify", type=str, default="", help="Email address for job notifications."
    )

    parser.add_argument(
        "--tensorboard",
        "-t",
        action="store_true",
        help="If true, will run Tensorboard server in a "
        "subprocess, serving on the port given by "
        "--tensorboard_port.",
    )
    parser.add_argument("--tensorboard_port", type=int, default=6006)

    return parser.parse_args(cl_arguments)


def setup_target_task_training(args, target_tasks, model, strict):
    """
    Gets the model path used to restore model after each target
    task run, and saves current state if no other previous checkpoint can
    be used as the model path.
    The logic for loading the correct model state for target task training is:
    1) If load_target_train_checkpoint is used, then load the weights from that checkpoint.
    2) If we did pretraining, then load the best model from pretraining.
    3) Default case: we save untrained encoder weights.

    Parameters
    ----------------
    args: Params object
    target_tasks: list of target Task objects
    mdoel: a MultiTaskModel object

    Returns
    ----------------
    model_path: str
    """
    model_path = get_best_checkpoint_path(args, "target_train")
    if model_path is None:
        # We want to do target training without pretraining, thus
        # we need to first create a checkpoint to come back to for each of
        # the target tasks to finetune.
        if args.transfer_paradigm == "frozen":
            assert_for_log(
                args.allow_untrained_encoder_parameters,
                "No best checkpoint found to target train on. Set `allow_untrained_encoder_parameters` if you really want to use an untrained encoder.",
            )
        model_path = os.path.join(args.run_dir, "model_state_untrained_pre_target_train.th")
        torch.save(model.state_dict(), model_path)

    return model_path


def check_configurations(args, pretrain_tasks, target_tasks):
    """
    Checks configurations for any obvious logical flaws
    and that necessary parameters are set for each step -
    throws asserts and exits if found.
    Parameters
    ----------------
    args: Params object
    pretrain_tasks: list of pretraining Task objects
    target_tasks: list of target task training Task objects

    Returns
    ----------------
    None
    """
    steps_log = io.StringIO()
    if any([t.val_metric_decreases for t in pretrain_tasks]) and any(
        [not t.val_metric_decreases for t in pretrain_tasks]
    ):
        log.warn("\tMixing training tasks with increasing and decreasing val metrics!")

    if args.load_target_train_checkpoint != "none":
        assert_for_log(
            not args.do_pretrain,
            "Error: Attempting to train a model and then replace that model with one from "
            "a checkpoint.",
        )
        steps_log.write("Loading model from path: %s \n" % args.load_target_train_checkpoint)

    assert_for_log(
        args.transfer_paradigm in ["finetune", "frozen"],
        "Transfer paradigm %s not supported!" % args.transfer_paradigm,
    )

    if args.do_pretrain:
        assert_for_log(
            args.pretrain_tasks != "none",
            "Error: Must specify at least one pretraining task: [%s]" % args.pretrain_tasks,
        )
        steps_log.write("Training model on tasks: %s \n" % args.pretrain_tasks)

    if args.do_target_task_training:
        assert_for_log(
            args.target_tasks != "none",
            "Error: Must specify at least one target task: [%s]" % args.target_tasks,
        )
        steps_log.write("Re-training model for individual target tasks \n")
        assert_for_log(
            len(set(pretrain_tasks).intersection(target_tasks)) == 0
            or args.allow_reuse_of_pretraining_parameters
            or args.do_pretrain == 0,
            "If you're pretraining on a task you plan to reuse as a target task, set\n"
            "allow_reuse_of_pretraining_parameters = 1 (risky), or train in two steps:\n"
            "train with do_pretrain = 1, do_target_task_training = 0, stop, and restart with\n"
            "do_pretrain = 0 and do_target_task_training = 1.",
        )
    if args.do_full_eval:
        assert_for_log(
            args.target_tasks != "none",
            "Error: Must specify at least one target task: [%s]" % args.target_tasks,
        )
        if not args.do_target_task_training:
            untrained_tasks = set(target_tasks)
            if args.do_pretrain:
                untrained_tasks -= set(pretrain_tasks)
            if len(untrained_tasks) > 0:
                assert (
                    args.load_model
                    or args.load_target_train_checkpoint not in ["none", ""]
                    or args.allow_untrained_encoder_parameters
                ), "Evaluating a model without training it on this run or loading a checkpoint.  Set `allow_untrained_encoder_parameters` if you really want to use an untrained task model."
                log.warning(
                    "Evauluating a target task model without training it in this run. It's up to you to ensure that you are loading parameters that were sufficiently trained for this task."
                )
        steps_log.write("Evaluating model on tasks: %s \n" % args.target_tasks)

    log.info("Will run the following steps for this experiment:\n%s", steps_log.getvalue())
    steps_log.close()


def _log_git_info():
    try:
        c = subprocess.run(
            ["git", "rev-parse", "--abbrev-ref", "HEAD"], timeout=10, stdout=subprocess.PIPE
        )
        git_branch_name = c.stdout.decode().strip()
        log.info("Git branch: %s", git_branch_name)
        c = subprocess.run(["git", "rev-parse", "HEAD"], timeout=10, stdout=subprocess.PIPE)
        git_sha = c.stdout.decode().strip()
        log.info("Git SHA: %s", git_sha)
    except subprocess.TimeoutExpired as e:
        log.exception(e)
        log.warn("Git info not found. Moving right along...")


def _run_background_tensorboard(logdir, port):
    """Run a TensorBoard server in the background."""
    import atexit

    tb_args = ["tensorboard", "--logdir", logdir, "--port", str(port)]
    log.info("Starting TensorBoard server on port %d ...", port)
    tb_process = subprocess.Popen(tb_args)
    log.info("TensorBoard process: %d", tb_process.pid)

    def _kill_tb_child():
        log.info("Shutting down TensorBoard server on port %d ...", port)
        tb_process.terminate()

    atexit.register(_kill_tb_child)


def get_best_checkpoint_path(args, phase, task_name=None):
    """ Look in run_dir for model checkpoint to load when setting up for
    phase = target_train or phase = eval.
    Hierarchy is:
        If phase == target_train:
            1) user-specified target task checkpoint
            2) best task-specific checkpoint from pretraining stage
        If phase == eval:
            1) user-specified eval checkpoint
            2) best task-specific checkpoint for target_train, used when evaluating
            3) best pretraining checkpoint
    If all these fail, then we default to None.
    """
    checkpoint = []
    if phase == "target_train":
        if args.load_target_train_checkpoint not in ("none", ""):
            checkpoint = glob.glob(args.load_target_train_checkpoint)
            assert len(checkpoint) > 0, (
                "Specified load_target_train_checkpoint not found: %r"
                % args.load_target_train_checkpoint
            )
        else:
            checkpoint = glob.glob(os.path.join(args.run_dir, "model_state_pretrain_val_*.best.th"))
    if phase == "eval":
        if args.load_eval_checkpoint not in ("none", ""):
            checkpoint = glob.glob(args.load_eval_checkpoint)
            assert len(checkpoint) > 0, (
                "Specified load_eval_checkpoint not found: %r" % args.load_eval_checkpoint
            )
        else:
            # Get the best checkpoint from the target_train phase to evaluate on.
            assert task_name is not None, "Specify a task checkpoint to evaluate from."
            checkpoint = glob.glob(
                os.path.join(args.run_dir, task_name, "model_state_target_train_val_*.best.th")
            )
            if len(checkpoint) == 0:
                checkpoint = glob.glob(
                    os.path.join(args.run_dir, "model_state_pretrain_val_*.best.th")
                )

    if len(checkpoint) > 0:
        assert_for_log(len(checkpoint) == 1, "Too many best checkpoints. Something is wrong.")
        return checkpoint[0]
    return None


def evaluate_and_write(args, model, tasks, splits_to_write):
    """ Evaluate a model on dev and/or test, then write predictions """
    val_results, val_preds = evaluate.evaluate(model, tasks, args.batch_size, args.cuda, "val")
    if "val" in splits_to_write:
        evaluate.write_preds(
            tasks, val_preds, args.run_dir, "val", strict_glue_format=args.write_strict_glue_format, vocab = model.vocab
        )
    if "test" in splits_to_write:
        _, te_preds = evaluate.evaluate(model, tasks, args.batch_size, args.cuda, "test")
        evaluate.write_preds(
            tasks, te_preds, args.run_dir, "test", strict_glue_format=args.write_strict_glue_format, vocab=model.vocab
        )

    run_name = args.get("run_name", os.path.basename(args.run_dir))
    results_tsv = os.path.join(args.exp_dir, "results.tsv")
    log.info("Writing results for split 'val' to %s", results_tsv)
    evaluate.write_results(val_results, results_tsv, run_name=run_name)


def initial_setup(args, cl_args):
    """
    Sets up email hook, creating seed, and cuda settings.

    Parameters
    ----------------
    args: Params object
    cl_args: list of arguments

    Returns
    ----------------
    tasks: list of Task objects
    pretrain_tasks: list of pretraining tasks
    target_tasks: list of target tasks
    vocab: list of vocab
    word_embs: loaded word embeddings, may be None if args.input_module in
    {gpt, elmo, elmo-chars-only, bert-*}
    model: a MultiTaskModel object
    """
    output = io.StringIO()
    maybe_make_dir(args.project_dir)  # e.g. /nfs/jsalt/exp/$HOSTNAME
    maybe_make_dir(args.exp_dir)  # e.g. <project_dir>/jiant-demo
    maybe_make_dir(args.run_dir)  # e.g. <project_dir>/jiant-demo/sst
    log_fh = log.FileHandler(args.local_log_path)
    log_fmt = log.Formatter("%(asctime)s: %(message)s", datefmt="%m/%d %I:%M:%S %p")
    log_fh.setFormatter(log_fmt)
    log.getLogger().addHandler(log_fh)

    if cl_args.remote_log:
        from jiant.utils import gcp

        gcp.configure_remote_logging(args.remote_log_name)

    if cl_args.notify:
        from jiant.utils import emails

        global EMAIL_NOTIFIER
        log.info("Registering email notifier for %s", cl_args.notify)
        EMAIL_NOTIFIER = emails.get_notifier(cl_args.notify, args)

    if EMAIL_NOTIFIER:
        EMAIL_NOTIFIER(body="Starting run.", prefix="")

    _log_git_info()
    config_file = os.path.join(args.run_dir, "params.conf")
    config.write_params(args, config_file)

    print_args = select_relevant_print_args(args)
    log.info("Parsed args: \n%s", print_args)

    log.info("Saved config to %s", config_file)

    seed = random.randint(1, 10000) if args.random_seed < 0 else args.random_seed
    random.seed(seed)
    torch.manual_seed(seed)
    log.info("Using random seed %d", seed)
    if args.cuda >= 0:
        try:
            if not torch.cuda.is_available():
                raise EnvironmentError("CUDA is not available, or not detected" " by PyTorch.")
            log.info("Using GPU %d", args.cuda)
            torch.cuda.set_device(args.cuda)
            torch.cuda.manual_seed_all(seed)
        except Exception:
            log.warning(
                "GPU access failed. You might be using a CPU-only installation of PyTorch. "
                "Falling back to CPU."
            )
            args.cuda = -1

    return args, seed


def check_arg_name(args):
    """ Raise error if obsolete arg names are present. """
    # Mapping - key: old name, value: new name
    name_dict = {
        "task_patience": "lr_patience",
        "do_train": "do_pretrain",
        "train_for_eval": "do_target_task_training",
        "do_eval": "do_full_eval",
        "train_tasks": "pretrain_tasks",
        "eval_tasks": "target_tasks",
        "eval_data_fraction": "target_train_data_fraction",
        "eval_val_interval": "target_train_val_interval",
        "eval_max_vals": "target_train_max_vals",
        "eval_data_fraction": "target_train_data_fraction",
    }
    for task in task_modules.ALL_GLUE_TASKS + task_modules.ALL_SUPERGLUE_TASKS:
        assert_for_log(
            not args.regex_contains("^{}_".format(task)),
            "Error: Attempting to load old task-specific args for task %s, please refer to the master branch's default configs for the most recent task specific argument structures."
            % task,
        )
    for old_name, new_name in name_dict.items():
        assert_for_log(
            old_name not in args,
            "Error: Attempting to load old arg name [%s], please update to new name [%s]"
            % (old_name, name_dict[old_name]),
        )
    old_input_module_vals = [
        "elmo",
        "elmo_chars_only",
        "bert_model_name",
        "openai_transformer",
        "word_embs",
    ]
    for input_type in old_input_module_vals:
        assert_for_log(
            input_type not in args,
            "Error: Attempting to load old arg name [%s], please use input_module config parameter and refer to master branch's default configs for current way to specify [%s]"
            % (input_type, input_type),
        )


def load_model_for_target_train_run(args, ckpt_path, model, strict, task):
    """
        Function that reloads model if necessary and extracts trainable parts
        of the model in preparation for target_task training.
        It only reloads model after the first task is trained.

        Parameters
        -------------------
        args: config.Param object,
        ckpt_path: str: path to reload model from,
        model: MultiTaskModel object,
        strict: bool,
        task: Task object

        Returns
        -------------------
        to_train: List of tuples of (name, weight) of trainable parameters

    """

    if args.transfer_paradigm == "finetune":
        load_model_state(model, ckpt_path, args.cuda, skip_task_models=[task.name], strict=strict)
        # Train both the task specific models as well as sentence encoder.
        to_train = [(n, p) for n, p in model.named_parameters() if p.requires_grad]
    else:  # args.transfer_paradigm == "frozen":
        # will be empty if args.input_module != "elmo", scalar_mix_0 should always be
        # pretrain scalars
        elmo_scalars = [
            (n, p)
            for n, p in model.named_parameters()
            if "scalar_mix" in n and "scalar_mix_0" not in n
        ]
        # Fails when sep_embs_for_skip is 0 and elmo_scalars has nonzero
        # length.
        assert_for_log(
            not elmo_scalars or args.sep_embs_for_skip,
            "Error: ELMo scalars loaded and will be updated in do_target_task_training but "
            "they should not be updated! Check sep_embs_for_skip flag or make an issue.",
        )
        # Only train task-specific module
        to_train = [(n, p) for n, p in model.named_parameters() if p.requires_grad]
        to_train += elmo_scalars
    return to_train


def main(cl_arguments):
    """ Train a model for multitask-training."""
    cl_args = handle_arguments(cl_arguments)
    args = config.params_from_file(cl_args.config_file, cl_args.overrides)
    # Check for deprecated arg names
    check_arg_name(args)
    args, seed = initial_setup(args, cl_args)
    # Load tasks
    log.info("Loading tasks...")
    start_time = time.time()
    pretrain_tasks, target_tasks, vocab, word_embs = build_tasks(args)
    tasks = sorted(set(pretrain_tasks + target_tasks), key=lambda x: x.name)
    log.info("\tFinished loading tasks in %.3fs", time.time() - start_time)
    log.info("\t Tasks: {}".format([task.name  for task in tasks]))
    # Build model
    log.info("Building model...")
    start_time = time.time()
    emb_file = os.path.join(args.exp_dir, "embs.pkl")
    word_embs = pkl.load(open(emb_file, "rb"))
    d_emb, word_embeddings, _ = build_embeddings(args, vocab, target_tasks, word_embs)
<<<<<<< HEAD
    lstm = torch.nn.LSTM(d_emb, 200, 2, batch_first=True)
    encoder = PytorchSeq2SeqWrapper(lstm)
=======
    encoder = PytorchSeq2SeqWrapper(torch.nn.LSTM(d_emb * 2, 200, 2, batch_first=True))
>>>>>>> 3f8ab3aa
    #model = LstmTagger(word_embeddings, encoder, vocab)
    for name, param in encoder.named_parameters():
      if 'bias' in name:
         nn.init.constant(param, 0.0)
      elif 'weight' in name:
        nn.init.xavier_normal(param)
        
    model = CrfTagger(vocab, word_embeddings, encoder, "i2b2-2010-concepts_tags", label_encoding="BIO", calculate_span_f1=True) 
    log.info("Finished building model in %.3fs", time.time() - start_time)

    # Start Tensorboard if requested
    if cl_args.tensorboard:
        tb_logdir = os.path.join(args.run_dir, "tensorboard")
        _run_background_tensorboard(tb_logdir, cl_args.tensorboard_port)

    check_configurations(args, pretrain_tasks, target_tasks)
    if args.do_pretrain:
        # Train on pretrain tasks
        log.info("Training...")
        stop_metric = pretrain_tasks[0].val_metric if len(pretrain_tasks) == 1 else "macro_avg"
        should_decrease = (
            pretrain_tasks[0].val_metric_decreases if len(pretrain_tasks) == 1 else False
        )
        trainer, _, opt_params, schd_params = build_trainer(
            args, [], model, args.run_dir, should_decrease, phase="pretrain"
        )
        to_train = [(n, p) for n, p in model.named_parameters() if p.requires_grad]
        _ = trainer.train(
            pretrain_tasks,
            stop_metric,
            args.batch_size,
            args.weighting_method,
            args.scaling_method,
            to_train,
            opt_params,
            schd_params,
            args.load_model,
            phase="pretrain",
        )

    # For checkpointing logic
    if not args.do_target_task_training:
        strict = True
    else:
        strict = False

    if args.do_target_task_training:
        # Train on target tasks
        pre_target_train_path = setup_target_task_training(args, target_tasks, model, strict)
        target_tasks_to_train = copy.deepcopy(target_tasks)
        # Check for previous target train checkpoints
        task_to_restore, _, _ = check_for_previous_checkpoints(
            args.run_dir, target_tasks_to_train, "target_train", args.load_model
        )
        if task_to_restore is not None:
            # If there is a task to restore from, target train only on target tasks
            # including and following that task.
            last_task_index = [task.name for task in target_tasks_to_train].index(task_to_restore)
            target_tasks_to_train = target_tasks_to_train[last_task_index:]
        for task in target_tasks_to_train:
            # Skip tasks that should not be trained on.
            if task.eval_only_task:
                continue

            params_to_train = load_model_for_target_train_run(
                args, pre_target_train_path, model, strict, task
            )
            trainer, _, opt_params, schd_params = build_trainer(
                args,
                [task.name],
                model,
                args.run_dir,
                task.val_metric_decreases,
                phase="target_train",
            )

            _ = trainer.train(
                tasks=[task],
                stop_metric=task.val_metric,
                batch_size=args.batch_size,
                weighting_method=args.weighting_method,
                scaling_method=args.scaling_method,
                train_params=params_to_train,
                optimizer_params=opt_params,
                scheduler_params=schd_params,
                load_model=(task.name == task_to_restore),
                phase="target_train",
            )

    if args.do_full_eval:
        log.info("Evaluating...")
        splits_to_write = evaluate.parse_write_preds_arg(args.write_preds)

        # Evaluate on target_tasks.
        for task in target_tasks:
            # Find the task-specific best checkpoint to evaluate on.
            task_to_use = task.name
            ckpt_path = get_best_checkpoint_path(args, "eval", task_to_use)
            assert ckpt_path is not None
            load_model_state(model, ckpt_path, args.cuda, skip_task_models=[], strict=strict)
            evaluate_and_write(args, model, [task], splits_to_write)

    if args.delete_checkpoints_when_done and not args.keep_all_checkpoints:
        log.info("Deleting all checkpoints.")
        delete_all_checkpoints(args.run_dir)

    log.info("Done!")


if __name__ == "__main__":
    try:
        main(sys.argv[1:])
        if EMAIL_NOTIFIER is not None:
            EMAIL_NOTIFIER(body="Run completed successfully!", prefix="")
    except BaseException as e:
        # Make sure we log the trace for any crashes before exiting.
        log.exception("Fatal error in main():")
        if EMAIL_NOTIFIER is not None:
            import traceback

            tb_lines = traceback.format_exception(*sys.exc_info())
            EMAIL_NOTIFIER(body="".join(tb_lines), prefix="FAILED")
        raise e  # re-raise exception, in case debugger is attached.
        sys.exit(1)
    sys.exit(0)<|MERGE_RESOLUTION|>--- conflicted
+++ resolved
@@ -536,12 +536,7 @@
     emb_file = os.path.join(args.exp_dir, "embs.pkl")
     word_embs = pkl.load(open(emb_file, "rb"))
     d_emb, word_embeddings, _ = build_embeddings(args, vocab, target_tasks, word_embs)
-<<<<<<< HEAD
-    lstm = torch.nn.LSTM(d_emb, 200, 2, batch_first=True)
-    encoder = PytorchSeq2SeqWrapper(lstm)
-=======
     encoder = PytorchSeq2SeqWrapper(torch.nn.LSTM(d_emb * 2, 200, 2, batch_first=True))
->>>>>>> 3f8ab3aa
     #model = LstmTagger(word_embeddings, encoder, vocab)
     for name, param in encoder.named_parameters():
       if 'bias' in name:
