'''Train a multi-task model using AllenNLP

To debug this, run with -m ipdb:

    python -m ipdb main.py --config_file ...
'''
# pylint: disable=no-member
import argparse
import glob
import os
import subprocess
import random
import sys
import time

import logging as log
log.basicConfig(format='%(asctime)s: %(message)s',
                datefmt='%m/%d %I:%M:%S %p', level=log.INFO)

import torch

from src.utils import config
from src.utils.utils import assert_for_log, maybe_make_dir, load_model_state, check_arg_name
from src.preprocess import build_tasks
from src.models import build_model
from src.trainer import build_trainer, build_trainer_params
from src import evaluate

# Global notification handler, can be accessed outside main() during exception
# handling.
EMAIL_NOTIFIER = None

def handle_arguments(cl_arguments):
    parser = argparse.ArgumentParser(description='')
    # Configuration files
    parser.add_argument('--config_file', '-c', type=str, nargs="+",
                        help="Config file(s) (.conf) for model parameters.")
    parser.add_argument('--overrides', '-o', type=str, default=None,
                        help="Parameter overrides, as valid HOCON string.")

    parser.add_argument('--remote_log', '-r', action="store_true",
                        help="If true, enable remote logging on GCP.")

    parser.add_argument('--notify', type=str, default="",
                        help="Email address for job notifications.")

    parser.add_argument('--tensorboard', '-t', action="store_true",
                        help="If true, will run Tensorboard server in a "
                        "subprocess, serving on the port given by "
                        "--tensorboard_port.")
    parser.add_argument('--tensorboard_port', type=int, default=6006)

    return parser.parse_args(cl_arguments)


def _try_logging_git_info():
    try:
        log.info("Waiting on git info....")
        c = subprocess.run(["git", "rev-parse", "--abbrev-ref", "HEAD"],
                           timeout=10, stdout=subprocess.PIPE)
        git_branch_name = c.stdout.decode().strip()
        log.info("Git branch: %s", git_branch_name)
        c = subprocess.run(["git", "rev-parse", "HEAD"],
                           timeout=10, stdout=subprocess.PIPE)
        git_sha = c.stdout.decode().strip()
        log.info("Git SHA: %s", git_sha)
    except subprocess.TimeoutExpired as e:
        log.exception(e)
        log.warn("Git info not found. Moving right along...")


def _run_background_tensorboard(logdir, port):
    """Run a TensorBoard server in the background."""
    import atexit
    tb_args = ["tensorboard", "--logdir", logdir,
               "--port", str(port)]
    log.info("Starting TensorBoard server on port %d ...", port)
    tb_process = subprocess.Popen(tb_args)
    log.info("TensorBoard process: %d", tb_process.pid)

    def _kill_tb_child():
        log.info("Shutting down TensorBoard server on port %d ...", port)
        tb_process.terminate()
    atexit.register(_kill_tb_child)

<<<<<<< HEAD

=======
# TODO(Yada): Move logic for checkpointing finetuned vs frozen pretrained tasks
# from here to trainer.py.
>>>>>>> ddf678de
def get_best_checkpoint_path(run_dir):
    """ Look in run_dir for model checkpoint to load.
    Hierarchy is
        1) best checkpoint from eval (target_task_training)
        2) best checkpoint from pretraining
<<<<<<< HEAD
        3) nothing found (empty string) """
=======
        3) checkpoint created from before any target task training
        4) nothing found (empty string) """
>>>>>>> ddf678de
    eval_best = glob.glob(os.path.join(run_dir, "model_state_eval_best.th"))
    if len(eval_best) > 0:
        assert_for_log(len(eval_best) == 1,
                       "Too many best checkpoints. Something is wrong.")
        return eval_best[0]
    macro_best = glob.glob(os.path.join(run_dir, "model_state_main_epoch_*.best_macro.th"))
    if len(macro_best) > 0:
        assert_for_log(len(macro_best) == 1,
                       "Too many best checkpoints. Something is wrong.")
        return macro_best[0]
    pre_finetune = glob.glob(os.path.join(run_dir, "model_state_untrained_prefinetune.th"))
    if len(pre_finetune) > 0:
        assert_for_log(len(pre_finetune) == 1,
                       "Too many best checkpoints. Something is wrong.")
        return pre_finetune[0]

    return ""

<<<<<<< HEAD
# Global notification handler, can be accessed outside main() during exception
# handling.
EMAIL_NOTIFIER = None
=======
def evaluate_and_write(args, model, tasks, splits_to_write):
    """ Evaluate a model on dev and/or test, then write predictions """
    val_results, val_preds = evaluate.evaluate(model, tasks, args.batch_size, args.cuda, "val")
    if 'val' in splits_to_write:
        evaluate.write_preds(tasks, val_preds, args.run_dir, 'val',
                             strict_glue_format=args.write_strict_glue_format)
    if 'test' in splits_to_write:
        _, te_preds = evaluate.evaluate(model, tasks, args.batch_size, args.cuda, "test")
        evaluate.write_preds(tasks, te_preds, args.run_dir, 'test',
                             strict_glue_format=args.write_strict_glue_format)
    run_name = args.get("run_name", os.path.basename(args.run_dir))

    results_tsv = os.path.join(args.exp_dir, "results.tsv")
    log.info("Writing results for split 'val' to %s", results_tsv)
    evaluate.write_results(val_results, results_tsv, run_name=run_name)
>>>>>>> ddf678de


def main(cl_arguments):
    ''' Train or load a model. Evaluate on some tasks. '''
    cl_args = handle_arguments(cl_arguments)
    args = config.params_from_file(cl_args.config_file, cl_args.overrides)

    # Raise error if obsolete arg names are present
    check_arg_name(args)

    # Logistics #
    maybe_make_dir(args.project_dir)  # e.g. /nfs/jsalt/exp/$HOSTNAME
    maybe_make_dir(args.exp_dir)      # e.g. <project_dir>/jiant-demo
    maybe_make_dir(args.run_dir)      # e.g. <project_dir>/jiant-demo/sst
    log.getLogger().addHandler(log.FileHandler(args.local_log_path))

    if cl_args.remote_log:
        from src.utils import gcp
        gcp.configure_remote_logging(args.remote_log_name)

    if cl_args.notify:
        from src.utils import emails
        global EMAIL_NOTIFIER
        log.info("Registering email notifier for %s", cl_args.notify)
        EMAIL_NOTIFIER = emails.get_notifier(cl_args.notify, args)

    if EMAIL_NOTIFIER:
        EMAIL_NOTIFIER(body="Starting run.", prefix="")

    _try_logging_git_info()

    log.info("Parsed args: \n%s", args)

    config_file = os.path.join(args.run_dir, "params.conf")
    config.write_params(args, config_file)
    log.info("Saved config to %s", config_file)

    seed = random.randint(1, 10000) if args.random_seed < 0 else args.random_seed
    random.seed(seed)
    torch.manual_seed(seed)
    log.info("Using random seed %d", seed)
    if args.cuda >= 0:
        try:
            if not torch.cuda.is_available():
                raise EnvironmentError("CUDA is not available, or not detected"
                                       " by PyTorch.")
            log.info("Using GPU %d", args.cuda)
            torch.cuda.set_device(args.cuda)
            torch.cuda.manual_seed_all(seed)
        except Exception:
            log.warning(
                "GPU access failed. You might be using a CPU-only installation of PyTorch. Falling back to CPU.")
            args.cuda = -1

    # Prepare data #
    log.info("Loading tasks...")
    start_time = time.time()
    pretrain_tasks, target_tasks, vocab, word_embs = build_tasks(args)
    if any([t.val_metric_decreases for t in pretrain_tasks]) and any(
            [not t.val_metric_decreases for t in pretrain_tasks]):
        log.warn("\tMixing training tasks with increasing and decreasing val metrics!")
    tasks = sorted(set(pretrain_tasks + target_tasks), key=lambda x: x.name)
    log.info('\tFinished loading tasks in %.3fs', time.time() - start_time)
    log.info('\t Tasks: {}'.format([task.name for task in tasks]))

    # Build model #
    log.info('Building model...')
    start_time = time.time()
    model = build_model(args, vocab, word_embs, tasks)
    log.info('\tFinished building model in %.3fs', time.time() - start_time)

    # Check that necessary parameters are set for each step. Exit with error if not.
    steps_log = []

    if not args.load_eval_checkpoint == 'none':
        assert_for_log(os.path.exists(args.load_eval_checkpoint),
                       "Error: Attempting to load model from non-existent path: [%s]" %
                       args.load_eval_checkpoint)
        assert_for_log(
            not args.do_pretrain,
            "Error: Attempting to train a model and then replace that model with one from a checkpoint.")
        steps_log.append("Loading model from path: %s" % args.load_eval_checkpoint)

    assert_for_log(args.transfer_paradigm in ["finetune", "frozen"],
                   "Transfer paradigm %s not supported!" % args.transfer_paradigm)

    if args.do_pretrain:
        assert_for_log(args.pretrain_tasks != "none",
                       "Error: Must specify at least on training task: [%s]" % args.pretrain_tasks)
        assert_for_log(
            args.val_interval %
            args.bpp_base == 0, "Error: val_interval [%d] must be divisible by bpp_base [%d]" %
            (args.val_interval, args.bpp_base))
        steps_log.append("Training model on tasks: %s" % args.pretrain_tasks)

    if args.do_target_task_training:
        steps_log.append("Re-training model for individual eval tasks")
        assert_for_log(
            args.eval_val_interval %
            args.bpp_base == 0, "Error: eval_val_interval [%d] must be divisible by bpp_base [%d]" %
            (args.eval_val_interval, args.bpp_base))
        assert_for_log(len(set(pretrain_tasks).intersection(target_tasks)) == 0
                       or args.allow_reuse_of_pretraining_parameters
                       or args.do_pretrain == 0,
                       "If you're pretraining on a task you plan to reuse as a target task, set\n"
                       "allow_reuse_of_pretraining_parameters = 1(risky), or train in two steps:\n"
                       "  train with do_pretrain = 1, do_target_task_training = 0, stop, and restart with\n"
                       "  do_pretrain = 0 and do_target_task_training = 1.")

    if args.do_full_eval:
        assert_for_log(args.target_tasks != "none",
                       "Error: Must specify at least one eval task: [%s]" % args.target_tasks)
        steps_log.append("Evaluating model on tasks: %s" % args.target_tasks)

    # Start Tensorboard if requested
    if cl_args.tensorboard:
        tb_logdir = os.path.join(args.run_dir, "tensorboard")
        _run_background_tensorboard(tb_logdir, cl_args.tensorboard_port)

    log.info("Will run the following steps:\n%s", '\n'.join(steps_log))
    if args.do_pretrain:
        # Train on train tasks #
        log.info("Training...")
        params = build_trainer_params(args, task_names=[])
        stop_metric = pretrain_tasks[0].val_metric if len(pretrain_tasks) == 1 else 'macro_avg'
        should_decrease = pretrain_tasks[0].val_metric_decreases if len(pretrain_tasks) == 1 else False
        trainer, _, opt_params, schd_params = build_trainer(params, model,
                                                            args.run_dir,
                                                            should_decrease)
        to_train = [(n, p) for n, p in model.named_parameters() if p.requires_grad]
        _ = trainer.train(pretrain_tasks, stop_metric,
                          args.batch_size, args.bpp_base,
                          args.weighting_method, args.scaling_method,
                          to_train, opt_params, schd_params,
                          args.shared_optimizer, args.load_model, phase="main")

    # Select model checkpoint from main training run to load
    if not args.do_target_task_training:
        log.info("In strict mode because do_target_task_training is off. "
                 "Will crash if any tasks are missing from the checkpoint.")
        strict = True
    else:
        strict = False

    if args.do_target_task_training and not args.allow_reuse_of_pretraining_parameters:
        # If we're training models for evaluation, which is always done from scratch with a fresh
        # optimizer, we shouldn't load parameters for those models.
        # Usually, there won't be trained parameters to skip, but this can happen if a run is killed
        # during the do_target_task_training phase.
        task_names_to_avoid_loading = [task.name for task in target_tasks]
    else:
        task_names_to_avoid_loading = []

    if not args.load_eval_checkpoint == "none":
        # This is to load a particular eval checkpoint.
        log.info("Loading existing model from %s...", args.load_eval_checkpoint)
        load_model_state(model, args.load_eval_checkpoint,
                         args.cuda, task_names_to_avoid_loading, strict=strict)
    else:
        # Look for eval checkpoints (available only if we're restoring from a run that already
        # finished), then look for training checkpoints.

        if args.transfer_paradigm == "finetune":
<<<<<<< HEAD
            # Save model to refer back to after each target task training.
=======
            # Save model so we have a checkpoint to go back to after each task-specific finetune.
>>>>>>> ddf678de
            model_state = model.state_dict()
            model_path = os.path.join(args.run_dir, "model_state_untrained_prefinetune.th")
            torch.save(model_state, model_path)

        best_path = get_best_checkpoint_path(args.run_dir)
        if best_path:
<<<<<<< HEAD
            load_model_state(model, best_path, args.cuda, task_names_to_avoid_loading, strict=strict)
=======
            load_model_state(model, best_path, args.cuda, task_names_to_avoid_loading,
                             strict=strict)
>>>>>>> ddf678de
        else:
            assert_for_log(args.allow_untrained_encoder_parameters,
                           "No best checkpoint found to evaluate.")
            log.warning("Evaluating untrained encoder parameters!")

    # Train just the task-specific components for eval tasks.
    if args.do_target_task_training:
        if args.transfer_paradigm == "frozen":
            # might be empty if elmo = 0. scalar_mix_0 should always be pretrain scalars
            elmo_scalars = [(n, p) for n, p in model.named_parameters() if
                            "scalar_mix" in n and "scalar_mix_0" not in n]
            # Fails when sep_embs_for_skip is 0 and elmo_scalars has nonzero length.
            assert_for_log(not elmo_scalars or args.sep_embs_for_skip,
                           "Error: ELMo scalars loaded and will be updated in do_target_task_training but "
                           "they should not be updated! Check sep_embs_for_skip flag or make an issue.")

        for task in target_tasks:
            # Skip mnli-diagnostic
            # This has to be handled differently than probing tasks because probing tasks require the "is_probing_task"
            # to be set to True. For mnli-diagnostic this flag will be False because it is part of GLUE and
            # "is_probing_task is global flag specific to a run, not to a task.
            if task.name == 'mnli-diagnostic':
                continue

            if args.transfer_paradigm == "finetune":
                # Train both the task specific models as well as sentence encoder.
                to_train = [(n, p) for n, p in model.named_parameters() if p.requires_grad]
<<<<<<< HEAD
            else:
=======
            else: # args.transfer_paradigm == "frozen":
>>>>>>> ddf678de
                # Only train task-specific module.
                pred_module = getattr(model, "%s_mdl" % task.name)
                to_train = [(n, p) for n, p in pred_module.named_parameters() if p.requires_grad]
                to_train += elmo_scalars


            # Look for <task_name>_<param_name>, then eval_<param_name>
            params = build_trainer_params(args, task_names=[task.name, 'eval'])
            trainer, _, opt_params, schd_params = build_trainer(params, model,
                                                                args.run_dir,
                                                                task.val_metric_decreases)
<<<<<<< HEAD
            best_epoch = trainer.train(tasks=[task], stop_metric=task.val_metric,
                                       batch_size=args.batch_size, n_batches_per_pass=1,
                                       weighting_method=args.weighting_method,
                                       scaling_method=args.scaling_method,
                                       train_params=to_train,
                                       optimizer_params=opt_params,
                                       scheduler_params=schd_params,
                                       shared_optimizer=args.shared_optimizer,
                                       load_model=False, phase="eval")
=======
            _ = trainer.train(tasks=[task], stop_metric=task.val_metric, batch_size=args.batch_size,
                              n_batches_per_pass=1, weighting_method=args.weighting_method,
                              scaling_method=args.scaling_method, train_params=to_train,
                              optimizer_params=opt_params, scheduler_params=schd_params,
                              shared_optimizer=args.shared_optimizer, load_model=False, phase="eval")
>>>>>>> ddf678de

            # Now that we've trained a model, revert to the normal checkpoint logic for this task.
            task_names_to_avoid_loading.remove(task.name)

            # The best checkpoint will accumulate the best parameters for each task.
            # This logic looks strange. We think it works.
<<<<<<< HEAD
            best_epoch = best_epoch[task.name]
            # TODO(Yada): Move logic for checkpointing finetuned vs frozen pretrained tasks
            # from here to trainer.py.
=======
>>>>>>> ddf678de
            layer_path = os.path.join(args.run_dir, "model_state_eval_best.th")
            if args.transfer_paradigm == "finetune":
                # If we finetune,
                # Save this fine-tune model with a task specific name.
                finetune_path = os.path.join(args.run_dir, "model_state_%s_best.th" % task.name)
                os.rename(layer_path, finetune_path)

                # Reload the original best model from before target-task training.
                pre_finetune_path = get_best_checkpoint_path(args.run_dir)
                load_model_state(model, pre_finetune_path, args.cuda, skip_task_models=[], strict=strict)
<<<<<<< HEAD
            else:
                # Load the current overall best model.
                # Save the best checkpoint from that target task training to be
                # specific to that target task.
                load_model_state(model, layer_path, args.cuda,
                                 skip_task_models=task_names_to_avoid_loading,
                                 strict=strict)
=======
            else: # args.transfer_paradigm == "frozen":
                # Load the current overall best model.
                # Save the best checkpoint from that target task training to be
                # specific to that target task.
                load_model_state(model, layer_path, args.cuda, strict=strict,
                                 skip_task_models=task_names_to_avoid_loading)
>>>>>>> ddf678de

    if args.do_full_eval:
        # Evaluate #
        log.info("Evaluating...")
        splits_to_write = evaluate.parse_write_preds_arg(args.write_preds)
        if args.transfer_paradigm == "finetune":
<<<<<<< HEAD
            for task in tasks:
                # TODO(Alex): special case for MNLI and MNLI-diagnostic
                if task.name == 'mnli-diagnostic':
                    finetune_path = os.path.join(args.run_dir, "model_state_%s_best.th" % "mnli")
                else:
                    finetune_path = os.path.join(args.run_dir, "model_state_%s_best.th" % task.name)
=======
            for task in target_tasks:
                if task.name == 'mnli-diagnostic': # we'll load mnli-diagnostic during mnli
                    continue

                finetune_path = os.path.join(args.run_dir, "model_state_%s_best.th" % task.name)
>>>>>>> ddf678de
                if os.path.exists(finetune_path):
                    ckpt_path = finetune_path
                else:
                    ckpt_path = get_best_checkpoint_path(args.run_dir)
                load_model_state(model, ckpt_path, args.cuda, skip_task_models=[], strict=strict)
<<<<<<< HEAD
                val_results, val_preds = evaluate.evaluate(model, [task],
                                                           args.batch_size,
                                                           args.cuda, "val")
                if 'val' in splits_to_write:
                    evaluate.write_preds([task], val_preds, args.run_dir, 'val',
                                         strict_glue_format=args.write_strict_glue_format)
                if 'test' in splits_to_write:
                    _, te_preds = evaluate.evaluate(model, [task],
                                                    args.batch_size, args.cuda, "test")
                    evaluate.write_preds(tasks, te_preds, args.run_dir, 'test',
                                         strict_glue_format=args.write_strict_glue_format)
                run_name = args.get("run_name", os.path.basename(args.run_dir))

                results_tsv = os.path.join(args.exp_dir, "results.tsv")
                log.info("Writing results for split 'val' to %s", results_tsv)
                evaluate.write_results(val_results, results_tsv, run_name=run_name)

        else:
            # transfer_paradigm: frozen'
            val_results, val_preds = evaluate.evaluate(model, target_tasks,
                                                       args.batch_size,
                                                       args.cuda, "val")

            if 'val' in splits_to_write:
                evaluate.write_preds(target_tasks, val_preds, args.run_dir, 'val',
                                     strict_glue_format=args.write_strict_glue_format)
            if 'test' in splits_to_write:
                _, te_preds = evaluate.evaluate(model, target_tasks,
                                                args.batch_size, args.cuda, "test")
                evaluate.write_preds(tasks, te_preds, args.run_dir, 'test',
                                     strict_glue_format=args.write_strict_glue_format)
            run_name = args.get("run_name", os.path.basename(args.run_dir))

            results_tsv = os.path.join(args.exp_dir, "results.tsv")
            log.info("Writing results for split 'val' to %s", results_tsv)
            evaluate.write_results(val_results, results_tsv, run_name=run_name)
=======

                tasks = [task]
                if task.name == 'mnli':
                    tasks += [t for t in target_tasks if t.name == 'mnli-diagnostic']
                evaluate_and_write(args, model, tasks, splits_to_write)

        elif args.transfer_paradigm == "frozen":
            evaluate_and_write(args, model, target_tasks, splits_to_write)
>>>>>>> ddf678de

    log.info("Done!")


if __name__ == '__main__':
    try:
        main(sys.argv[1:])
        if EMAIL_NOTIFIER is not None:
            EMAIL_NOTIFIER(body="Run completed successfully!", prefix="")
    except BaseException as e:
        # Make sure we log the trace for any crashes before exiting.
        log.exception("Fatal error in main():")
        if EMAIL_NOTIFIER is not None:
            import traceback
            tb_lines = traceback.format_exception(*sys.exc_info())
            EMAIL_NOTIFIER(body="".join(tb_lines), prefix="FAILED")
        raise e  # re-raise exception, in case debugger is attached.
        sys.exit(1)
    sys.exit(0)<|MERGE_RESOLUTION|>--- conflicted
+++ resolved
@@ -83,23 +83,15 @@
         tb_process.terminate()
     atexit.register(_kill_tb_child)
 
-<<<<<<< HEAD
-
-=======
 # TODO(Yada): Move logic for checkpointing finetuned vs frozen pretrained tasks
 # from here to trainer.py.
->>>>>>> ddf678de
 def get_best_checkpoint_path(run_dir):
     """ Look in run_dir for model checkpoint to load.
     Hierarchy is
         1) best checkpoint from eval (target_task_training)
         2) best checkpoint from pretraining
-<<<<<<< HEAD
-        3) nothing found (empty string) """
-=======
         3) checkpoint created from before any target task training
         4) nothing found (empty string) """
->>>>>>> ddf678de
     eval_best = glob.glob(os.path.join(run_dir, "model_state_eval_best.th"))
     if len(eval_best) > 0:
         assert_for_log(len(eval_best) == 1,
@@ -118,11 +110,6 @@
 
     return ""
 
-<<<<<<< HEAD
-# Global notification handler, can be accessed outside main() during exception
-# handling.
-EMAIL_NOTIFIER = None
-=======
 def evaluate_and_write(args, model, tasks, splits_to_write):
     """ Evaluate a model on dev and/or test, then write predictions """
     val_results, val_preds = evaluate.evaluate(model, tasks, args.batch_size, args.cuda, "val")
@@ -138,8 +125,6 @@
     results_tsv = os.path.join(args.exp_dir, "results.tsv")
     log.info("Writing results for split 'val' to %s", results_tsv)
     evaluate.write_results(val_results, results_tsv, run_name=run_name)
->>>>>>> ddf678de
-
 
 def main(cl_arguments):
     ''' Train or load a model. Evaluate on some tasks. '''
@@ -302,23 +287,15 @@
         # finished), then look for training checkpoints.
 
         if args.transfer_paradigm == "finetune":
-<<<<<<< HEAD
-            # Save model to refer back to after each target task training.
-=======
             # Save model so we have a checkpoint to go back to after each task-specific finetune.
->>>>>>> ddf678de
             model_state = model.state_dict()
             model_path = os.path.join(args.run_dir, "model_state_untrained_prefinetune.th")
             torch.save(model_state, model_path)
 
         best_path = get_best_checkpoint_path(args.run_dir)
         if best_path:
-<<<<<<< HEAD
-            load_model_state(model, best_path, args.cuda, task_names_to_avoid_loading, strict=strict)
-=======
             load_model_state(model, best_path, args.cuda, task_names_to_avoid_loading,
                              strict=strict)
->>>>>>> ddf678de
         else:
             assert_for_log(args.allow_untrained_encoder_parameters,
                            "No best checkpoint found to evaluate.")
@@ -346,11 +323,7 @@
             if args.transfer_paradigm == "finetune":
                 # Train both the task specific models as well as sentence encoder.
                 to_train = [(n, p) for n, p in model.named_parameters() if p.requires_grad]
-<<<<<<< HEAD
-            else:
-=======
             else: # args.transfer_paradigm == "frozen":
->>>>>>> ddf678de
                 # Only train task-specific module.
                 pred_module = getattr(model, "%s_mdl" % task.name)
                 to_train = [(n, p) for n, p in pred_module.named_parameters() if p.requires_grad]
@@ -362,35 +335,17 @@
             trainer, _, opt_params, schd_params = build_trainer(params, model,
                                                                 args.run_dir,
                                                                 task.val_metric_decreases)
-<<<<<<< HEAD
-            best_epoch = trainer.train(tasks=[task], stop_metric=task.val_metric,
-                                       batch_size=args.batch_size, n_batches_per_pass=1,
-                                       weighting_method=args.weighting_method,
-                                       scaling_method=args.scaling_method,
-                                       train_params=to_train,
-                                       optimizer_params=opt_params,
-                                       scheduler_params=schd_params,
-                                       shared_optimizer=args.shared_optimizer,
-                                       load_model=False, phase="eval")
-=======
             _ = trainer.train(tasks=[task], stop_metric=task.val_metric, batch_size=args.batch_size,
                               n_batches_per_pass=1, weighting_method=args.weighting_method,
                               scaling_method=args.scaling_method, train_params=to_train,
                               optimizer_params=opt_params, scheduler_params=schd_params,
                               shared_optimizer=args.shared_optimizer, load_model=False, phase="eval")
->>>>>>> ddf678de
 
             # Now that we've trained a model, revert to the normal checkpoint logic for this task.
             task_names_to_avoid_loading.remove(task.name)
 
             # The best checkpoint will accumulate the best parameters for each task.
             # This logic looks strange. We think it works.
-<<<<<<< HEAD
-            best_epoch = best_epoch[task.name]
-            # TODO(Yada): Move logic for checkpointing finetuned vs frozen pretrained tasks
-            # from here to trainer.py.
-=======
->>>>>>> ddf678de
             layer_path = os.path.join(args.run_dir, "model_state_eval_best.th")
             if args.transfer_paradigm == "finetune":
                 # If we finetune,
@@ -401,85 +356,28 @@
                 # Reload the original best model from before target-task training.
                 pre_finetune_path = get_best_checkpoint_path(args.run_dir)
                 load_model_state(model, pre_finetune_path, args.cuda, skip_task_models=[], strict=strict)
-<<<<<<< HEAD
-            else:
-                # Load the current overall best model.
-                # Save the best checkpoint from that target task training to be
-                # specific to that target task.
-                load_model_state(model, layer_path, args.cuda,
-                                 skip_task_models=task_names_to_avoid_loading,
-                                 strict=strict)
-=======
             else: # args.transfer_paradigm == "frozen":
                 # Load the current overall best model.
                 # Save the best checkpoint from that target task training to be
                 # specific to that target task.
                 load_model_state(model, layer_path, args.cuda, strict=strict,
                                  skip_task_models=task_names_to_avoid_loading)
->>>>>>> ddf678de
 
     if args.do_full_eval:
         # Evaluate #
         log.info("Evaluating...")
         splits_to_write = evaluate.parse_write_preds_arg(args.write_preds)
         if args.transfer_paradigm == "finetune":
-<<<<<<< HEAD
-            for task in tasks:
-                # TODO(Alex): special case for MNLI and MNLI-diagnostic
-                if task.name == 'mnli-diagnostic':
-                    finetune_path = os.path.join(args.run_dir, "model_state_%s_best.th" % "mnli")
-                else:
-                    finetune_path = os.path.join(args.run_dir, "model_state_%s_best.th" % task.name)
-=======
             for task in target_tasks:
                 if task.name == 'mnli-diagnostic': # we'll load mnli-diagnostic during mnli
                     continue
 
                 finetune_path = os.path.join(args.run_dir, "model_state_%s_best.th" % task.name)
->>>>>>> ddf678de
                 if os.path.exists(finetune_path):
                     ckpt_path = finetune_path
                 else:
                     ckpt_path = get_best_checkpoint_path(args.run_dir)
                 load_model_state(model, ckpt_path, args.cuda, skip_task_models=[], strict=strict)
-<<<<<<< HEAD
-                val_results, val_preds = evaluate.evaluate(model, [task],
-                                                           args.batch_size,
-                                                           args.cuda, "val")
-                if 'val' in splits_to_write:
-                    evaluate.write_preds([task], val_preds, args.run_dir, 'val',
-                                         strict_glue_format=args.write_strict_glue_format)
-                if 'test' in splits_to_write:
-                    _, te_preds = evaluate.evaluate(model, [task],
-                                                    args.batch_size, args.cuda, "test")
-                    evaluate.write_preds(tasks, te_preds, args.run_dir, 'test',
-                                         strict_glue_format=args.write_strict_glue_format)
-                run_name = args.get("run_name", os.path.basename(args.run_dir))
-
-                results_tsv = os.path.join(args.exp_dir, "results.tsv")
-                log.info("Writing results for split 'val' to %s", results_tsv)
-                evaluate.write_results(val_results, results_tsv, run_name=run_name)
-
-        else:
-            # transfer_paradigm: frozen'
-            val_results, val_preds = evaluate.evaluate(model, target_tasks,
-                                                       args.batch_size,
-                                                       args.cuda, "val")
-
-            if 'val' in splits_to_write:
-                evaluate.write_preds(target_tasks, val_preds, args.run_dir, 'val',
-                                     strict_glue_format=args.write_strict_glue_format)
-            if 'test' in splits_to_write:
-                _, te_preds = evaluate.evaluate(model, target_tasks,
-                                                args.batch_size, args.cuda, "test")
-                evaluate.write_preds(tasks, te_preds, args.run_dir, 'test',
-                                     strict_glue_format=args.write_strict_glue_format)
-            run_name = args.get("run_name", os.path.basename(args.run_dir))
-
-            results_tsv = os.path.join(args.exp_dir, "results.tsv")
-            log.info("Writing results for split 'val' to %s", results_tsv)
-            evaluate.write_results(val_results, results_tsv, run_name=run_name)
-=======
 
                 tasks = [task]
                 if task.name == 'mnli':
@@ -488,7 +386,6 @@
 
         elif args.transfer_paradigm == "frozen":
             evaluate_and_write(args, model, target_tasks, splits_to_write)
->>>>>>> ddf678de
 
     log.info("Done!")
 
