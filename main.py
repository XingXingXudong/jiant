<<<<<<< HEAD
"""Train a multi-task model using AllenNLP
To debug this, run with -m ipdb:
    python -m ipdb main.py --config_file ...
"""
# pylint: disable=no-member
import logging as log

log.basicConfig(
    format="%(asctime)s: %(message)s", datefmt="%m/%d %I:%M:%S %p", level=log.INFO
)  # noqa

import argparse
import glob
import io
import os
import random
import subprocess
import sys
import time

import torch

from src import evaluate
from src.models import build_model
from src.preprocess import build_tasks
from src.tasks.tasks import GLUEDiagnosticTask
from src.trainer import build_trainer
from src.utils import config
from src.utils.utils import assert_for_log, check_arg_name, load_model_state, maybe_make_dir


# Global notification handler, can be accessed outside main() during exception handling.
EMAIL_NOTIFIER = None


def handle_arguments(cl_arguments):
    parser = argparse.ArgumentParser(description="")
    # Configuration files
    parser.add_argument(
        "--config_file",
        "-c",
        type=str,
        nargs="+",
        default="config/defaults.conf",
        help="Config file(s) (.conf) for model parameters.",
    )
    parser.add_argument(
        "--overrides",
        "-o",
        type=str,
        default=None,
        help="Parameter overrides, as valid HOCON string.",
    )

    parser.add_argument(
        "--remote_log", "-r", action="store_true", help="If true, enable remote logging on GCP."
    )

    parser.add_argument(
        "--notify", type=str, default="", help="Email address for job notifications."
    )

    parser.add_argument(
        "--tensorboard",
        "-t",
        action="store_true",
        help="If true, will run Tensorboard server in a "
        "subprocess, serving on the port given by "
        "--tensorboard_port.",
    )
    parser.add_argument("--tensorboard_port", type=int, default=6006)

    return parser.parse_args(cl_arguments)


def setup_target_task_training(args, target_tasks, model, strict):
    """
    Saves model states from pretraining if applicable, and
    loads the correct model state for the target task training
    stage.
    Parameters
    ----------------
    args: Params object
    target_tasks: list of target Task objects
    mdoel: a MultiTaskModel object
    Returns
    ----------------
    task_names_to_avoid_loading: list of strings, if we don't allow for
    use of pretrained target specific module parameters, then this list will
    consist of all the task names so that we avoid loading the
    pretrained parameters. Else, it will be an empty list.
    """
    if args.do_target_task_training and not args.allow_reuse_of_pretraining_parameters:
        # If we're training models for evaluation, which is always done from scratch with a fresh
        # optimizer, we shouldn't load parameters for those models.
        # Usually, there won't be trained parameters to skip, but this can happen if a run is
        # killed during the do_target_task_training phase.
        task_names_to_avoid_loading = [task.name for task in target_tasks]
    else:
        task_names_to_avoid_loading = []

    if not args.load_target_train_checkpoint == "none":
        # This is to load a particular target train checkpoint.
        log.info("Loading existing model from %s...", args.load_target_train_checkpoint)
        load_model_state(
            model,
            args.load_target_train_checkpoint,
            args.cuda,
            task_names_to_avoid_loading,
            strict=strict,
        )
    else:
        # Look for target train checkpoints (available only if we're restoring from a run that
        # already finished), then look for training checkpoints.

        best_path = get_best_checkpoint_path(args.run_dir)
        if best_path:
            load_model_state(
                model, best_path, args.cuda, task_names_to_avoid_loading, strict=strict
            )
        else:
            assert_for_log(
                args.allow_untrained_encoder_parameters, "No best checkpoint found to evaluate."
            )

            if args.transfer_paradigm == "finetune":
                # Save model so we have a checkpoint to go back to after each
                # task-specific finetune.
                model_state = model.state_dict()
                model_path = os.path.join(args.run_dir, "model_state_untrained_pre_target_train.th")
                torch.save(model_state, model_path)

            log.warning("Evaluating untrained encoder parameters!")
    return task_names_to_avoid_loading


def check_configurations(args, pretrain_tasks, target_tasks):
    """
    Checks configurations for any obvious logical flaws
    and that necessary parameters are set for each step -
    throws asserts and exits if found.
    Parameters
    ----------------
    args: Params object
    pretrain_tasks: list of pretraining Task objects
    target_tasks: list of target task training Task objects
    Returns
    ----------------
    None
    """
    steps_log = io.StringIO()
    if any([t.val_metric_decreases for t in pretrain_tasks]) and any(
        [not t.val_metric_decreases for t in pretrain_tasks]
    ):
        log.warn("\tMixing training tasks with increasing and decreasing val metrics!")

    if args.load_target_train_checkpoint != "none":
        assert_for_log(
            os.path.exists(args.load_target_train_checkpoint),
            "Error: Attempting to load model from non-existent path: [%s]"
            % args.load_target_train_checkpoint,
        )
        assert_for_log(
            not args.do_pretrain,
            "Error: Attempting to train a model and then replace that model with one from "
            "a checkpoint.",
        )
        steps_log.write("Loading model from path: %s \n" % args.load_target_train_checkpoint)

    assert_for_log(
        args.transfer_paradigm in ["finetune", "frozen"],
        "Transfer paradigm %s not supported!" % args.transfer_paradigm,
    )

    if args.do_pretrain:
        assert_for_log(
            args.pretrain_tasks != "none",
            "Error: Must specify at least one pretraining task: [%s]" % args.pretrain_tasks,
        )
        steps_log.write("Training model on tasks: %s \n" % args.pretrain_tasks)

    if args.do_target_task_training:
        assert_for_log(
            args.target_tasks != "none",
            "Error: Must specify at least one target task: [%s]" % args.target_tasks,
        )
        steps_log.write("Re-training model for individual target tasks \n")
        assert_for_log(
            len(set(pretrain_tasks).intersection(target_tasks)) == 0
            or args.allow_reuse_of_pretraining_parameters
            or args.do_pretrain == 0,
            "If you're pretraining on a task you plan to reuse as a target task, set\n"
            "allow_reuse_of_pretraining_parameters = 1 (risky), or train in two steps:\n"
            "train with do_pretrain = 1, do_target_task_training = 0, stop, and restart with\n"
            "do_pretrain = 0 and do_target_task_training = 1.",
        )
    if args.do_full_eval:
        assert_for_log(
            args.target_tasks != "none",
            "Error: Must specify at least one target task: [%s]" % args.target_tasks,
        )
        steps_log.write("Evaluating model on tasks: %s \n" % args.target_tasks)

    log.info("Will run the following steps:\n%s", steps_log.getvalue())
    steps_log.close()


def _log_git_info():
    try:
        log.info("Waiting on git info....")
        c = subprocess.run(
            ["git", "rev-parse", "--abbrev-ref", "HEAD"], timeout=10, stdout=subprocess.PIPE
        )
        git_branch_name = c.stdout.decode().strip()
        log.info("Git branch: %s", git_branch_name)
        c = subprocess.run(["git", "rev-parse", "HEAD"], timeout=10, stdout=subprocess.PIPE)
        git_sha = c.stdout.decode().strip()
        log.info("Git SHA: %s", git_sha)
    except subprocess.TimeoutExpired as e:
        log.exception(e)
        log.warn("Git info not found. Moving right along...")


def _run_background_tensorboard(logdir, port):
    """Run a TensorBoard server in the background."""
    import atexit

    tb_args = ["tensorboard", "--logdir", logdir, "--port", str(port)]
    log.info("Starting TensorBoard server on port %d ...", port)
    tb_process = subprocess.Popen(tb_args)
    log.info("TensorBoard process: %d", tb_process.pid)

    def _kill_tb_child():
        log.info("Shutting down TensorBoard server on port %d ...", port)
        tb_process.terminate()

    atexit.register(_kill_tb_child)


# TODO(Yada): Move logic for checkpointing finetuned vs frozen pretrained tasks
# from here to trainer.py.


def get_best_checkpoint_path(run_dir):
    """ Look in run_dir for model checkpoint to load.
    Hierarchy is
        1) best checkpoint from target_task_training
        2) best checkpoint from pretraining
        3) checkpoint created from before any target task training
        4) nothing found (empty string) """
    target_task_best = glob.glob(os.path.join(run_dir, "model_state_target_train_best.th"))

    if len(target_task_best) > 0:
        assert_for_log(len(target_task_best) == 1, "Too many best checkpoints. Something is wrong.")
        return target_task_best[0]
    macro_best = glob.glob(os.path.join(run_dir, "model_state_pretrain_epoch_*.best_macro.th"))
    if len(macro_best) > 0:
        assert_for_log(len(macro_best) == 1, "Too many best checkpoints. Something is wrong.")
        return macro_best[0]

    pre_target_train = glob.glob(os.path.join(run_dir, "model_state_untrained_pre_target_train.th"))

    if len(pre_target_train) > 0:
        assert_for_log(len(pre_target_train) == 1, "Too many best checkpoints. Something is wrong.")
        return pre_target_train[0]

    return ""


def evaluate_and_write(args, model, tasks, splits_to_write):
    """ Evaluate a model on dev and/or test, then write predictions """
    val_results, val_preds = evaluate.evaluate(model, tasks, args.batch_size, args.cuda, "val")
    if "val" in splits_to_write:
        evaluate.write_preds(
            tasks, val_preds, args.run_dir, "val", strict_glue_format=args.write_strict_glue_format
        )
    if "test" in splits_to_write:
        _, te_preds = evaluate.evaluate(model, tasks, args.batch_size, args.cuda, "test")
        evaluate.write_preds(
            tasks, te_preds, args.run_dir, "test", strict_glue_format=args.write_strict_glue_format
        )
    run_name = args.get("run_name", os.path.basename(args.run_dir))

    results_tsv = os.path.join(args.exp_dir, "results.tsv")
    log.info("Writing results for split 'val' to %s", results_tsv)
    evaluate.write_results(val_results, results_tsv, run_name=run_name)


def initial_setup(args, cl_args):
    """
    Sets up email hook, creating seed, and cuda settings.
    Parameters
    ----------------
    args: Params object
    cl_args: list of arguments
    Returns
    ----------------
    tasks: list of Task objects
    pretrain_tasks: list of pretraining tasks
    target_tasks: list of target tasks
    vocab: list of vocab
    word_embs: loaded word embeddings, may be None if args.word_embs = none
    model: a MultiTaskModel object
    """
    output = io.StringIO()
    maybe_make_dir(args.project_dir)  # e.g. /nfs/jsalt/exp/$HOSTNAME
    maybe_make_dir(args.exp_dir)  # e.g. <project_dir>/jiant-demo
    maybe_make_dir(args.run_dir)  # e.g. <project_dir>/jiant-demo/sst
    log_fh = log.FileHandler(args.local_log_path)
    log_fmt = log.Formatter("%(asctime)s: %(message)s", datefmt="%m/%d %I:%M:%S %p")
    log_fh.setFormatter(log_fmt)
    log.getLogger().addHandler(log_fh)

    if cl_args.remote_log:
        from src.utils import gcp

        gcp.configure_remote_logging(args.remote_log_name)

    if cl_args.notify:
        from src.utils import emails

        global EMAIL_NOTIFIER
        log.info("Registering email notifier for %s", cl_args.notify)
        EMAIL_NOTIFIER = emails.get_notifier(cl_args.notify, args)

    if EMAIL_NOTIFIER:
        EMAIL_NOTIFIER(body="Starting run.", prefix="")

    _log_git_info()

    log.info("Parsed args: \n%s", args)

    config_file = os.path.join(args.run_dir, "params.conf")
    config.write_params(args, config_file)
    log.info("Saved config to %s", config_file)

    seed = random.randint(1, 10000) if args.random_seed < 0 else args.random_seed
    random.seed(seed)
    torch.manual_seed(seed)
    log.info("Using random seed %d", seed)
    if args.cuda >= 0:
        try:
            if not torch.cuda.is_available():
                raise EnvironmentError("CUDA is not available, or not detected" " by PyTorch.")
            log.info("Using GPU %d", args.cuda)
            torch.cuda.set_device(args.cuda)
            torch.cuda.manual_seed_all(seed)
        except Exception:
            log.warning(
                "GPU access failed. You might be using a CPU-only installation of PyTorch. "
                "Falling back to CPU."
            )
            args.cuda = -1

    return args, seed


def main(cl_arguments):
    """ Train a model for multitask-training."""
    cl_args = handle_arguments(cl_arguments)
    args = config.params_from_file(cl_args.config_file, cl_args.overrides)
    # Check for deprecated arg names
    check_arg_name(args)
    args, seed = initial_setup(args, cl_args)
    # Load tasks
    log.info("Loading tasks...")
    start_time = time.time()
    pretrain_tasks, target_tasks, vocab, word_embs = build_tasks(args)
    tasks = sorted(set(pretrain_tasks + target_tasks), key=lambda x: x.name)
    log.info("\tFinished loading tasks in %.3fs", time.time() - start_time)
    log.info("\t Tasks: {}".format([task.name for task in tasks]))

    # Build model
    log.info("Building model...")
    start_time = time.time()
    model = build_model(args, vocab, word_embs, tasks)
    log.info("Finished building model in %.3fs", time.time() - start_time)

    # Start Tensorboard if requested
    if cl_args.tensorboard:
        tb_logdir = os.path.join(args.run_dir, "tensorboard")
        _run_background_tensorboard(tb_logdir, cl_args.tensorboard_port)

    check_configurations(args, pretrain_tasks, target_tasks)

    if args.do_pretrain:
        # Train on pretrain tasks
        log.info("Training...")
        stop_metric = pretrain_tasks[0].val_metric if len(pretrain_tasks) == 1 else "macro_avg"
        should_decrease = (
            pretrain_tasks[0].val_metric_decreases if len(pretrain_tasks) == 1 else False
        )
        trainer, _, opt_params, schd_params = build_trainer(
            args, [], model, args.run_dir, should_decrease, phase="pretrain"
        )
        to_train = [(n, p) for n, p in model.named_parameters() if p.requires_grad]
        _ = trainer.train(
            pretrain_tasks,
            stop_metric,
            args.batch_size,
            args.weighting_method,
            args.scaling_method,
            to_train,
            opt_params,
            schd_params,
            args.shared_optimizer,
            args.load_model,
            phase="pretrain",
        )

    # For checkpointing logic
    if not args.do_target_task_training:
        log.info(
            "In strict mode because do_target_task_training is off. "
            "Will crash if any tasks are missing from the checkpoint."
        )
        strict = True
    else:
        strict = False

    if args.do_target_task_training:
        # Train on target tasks
        task_names_to_avoid_loading = setup_target_task_training(args, target_tasks, model, strict)
        if args.transfer_paradigm == "frozen":
            # might be empty if elmo = 0. scalar_mix_0 should always be
            # pretrain scalars
            elmo_scalars = [
                (n, p)
                for n, p in model.named_parameters()
                if "scalar_mix" in n and "scalar_mix_0" not in n
            ]
            # Fails when sep_embs_for_skip is 0 and elmo_scalars has nonzero
            # length.
            assert_for_log(
                not elmo_scalars or args.sep_embs_for_skip,
                "Error: ELMo scalars loaded and will be updated in do_target_task_training but "
                "they should not be updated! Check sep_embs_for_skip flag or make an issue.",
            )
        for task in target_tasks:
            # Skip diagnostic tasks b/c they should not be trained on
            if isinstance(task, GLUEDiagnosticTask):
                continue

            if args.transfer_paradigm == "finetune":
                # Train both the task specific models as well as sentence
                # encoder.
                to_train = [(n, p) for n, p in model.named_parameters() if p.requires_grad]
            else:  # args.transfer_paradigm == "frozen":
                # Only train task-specific module
                pred_module = getattr(model, "%s_mdl" % task.name)
                to_train = [(n, p) for n, p in pred_module.named_parameters() if p.requires_grad]
                to_train += elmo_scalars

            trainer, _, opt_params, schd_params = build_trainer(
                args,
                [task.name, "target_train"],
                model,
                args.run_dir,
                task.val_metric_decreases,
                phase="target_train",
            )
            _ = trainer.train(
                tasks=[task],
                stop_metric=task.val_metric,
                batch_size=args.batch_size,
                weighting_method=args.weighting_method,
                scaling_method=args.scaling_method,
                train_params=to_train,
                optimizer_params=opt_params,
                scheduler_params=schd_params,
                shared_optimizer=args.shared_optimizer,
                load_model=False,
                phase="target_train",
            )

            # Now that we've trained a model, revert to the normal checkpoint
            # logic for this task.
            if task.name in task_names_to_avoid_loading:
                task_names_to_avoid_loading.remove(task.name)

            # The best checkpoint will accumulate the best parameters for each
            # task.
            layer_path = os.path.join(args.run_dir, "model_state_target_train_best.th")

            if args.transfer_paradigm == "finetune":
                # Save this fine-tune model with a task specific name.
                finetune_path = os.path.join(args.run_dir, "model_state_%s_best.th" % task.name)
                os.rename(layer_path, finetune_path)

                # Reload the original best model from before target-task
                # training.
                pre_finetune_path = get_best_checkpoint_path(args.run_dir)
                load_model_state(
                    model, pre_finetune_path, args.cuda, skip_task_models=[], strict=strict
                )
            else:  # args.transfer_paradigm == "frozen":
                # Load the current overall best model.
                # Save the best checkpoint from that target task training to be
                # specific to that target task.
                load_model_state(
                    model,
                    layer_path,
                    args.cuda,
                    strict=strict,
                    skip_task_models=task_names_to_avoid_loading,
                )

    if args.do_full_eval:
        # Evaluate
        log.info("Evaluating...")
        splits_to_write = evaluate.parse_write_preds_arg(args.write_preds)
        if args.transfer_paradigm == "finetune":
            for task in target_tasks:
                task_to_use = model._get_task_params(task.name).get("use_classifier", task.name)
                if task.name != task_to_use:
                    task_model_to_load = task_to_use
                else:
                    task_model_to_load = task.name

                # Special checkpointing logic here since we train the sentence encoder
                # and have a best set of sent encoder model weights per task.
                finetune_path = os.path.join(
                    args.run_dir, "model_state_%s_best.th" % task_model_to_load
                )
                if os.path.exists(finetune_path):
                    ckpt_path = finetune_path
                else:
                    ckpt_path = get_best_checkpoint_path(args.run_dir)
                load_model_state(model, ckpt_path, args.cuda, skip_task_models=[], strict=strict)

                evaluate_and_write(args, model, [task], splits_to_write)

        elif args.transfer_paradigm == "frozen":
            # Don't do any special checkpointing logic here
            # since model already has all the trained task specific modules.
            evaluate_and_write(args, model, target_tasks, splits_to_write)

    log.info("Done!")


if __name__ == "__main__":
    try:
        main(sys.argv[1:])
        if EMAIL_NOTIFIER is not None:
            EMAIL_NOTIFIER(body="Run completed successfully!", prefix="")
    except BaseException as e:
        # Make sure we log the trace for any crashes before exiting.
        log.exception("Fatal error in main():")
        if EMAIL_NOTIFIER is not None:
            import traceback

            tb_lines = traceback.format_exception(*sys.exc_info())
            EMAIL_NOTIFIER(body="".join(tb_lines), prefix="FAILED")
        raise e  # re-raise exception, in case debugger is attached.
        sys.exit(1)
    sys.exit(0)
=======
>>>>>>> 51a61838
<|MERGE_RESOLUTION|>--- conflicted
+++ resolved
@@ -1,4 +1,3 @@
-<<<<<<< HEAD
 """Train a multi-task model using AllenNLP
 To debug this, run with -m ipdb:
     python -m ipdb main.py --config_file ...
@@ -554,6 +553,4 @@
             EMAIL_NOTIFIER(body="".join(tb_lines), prefix="FAILED")
         raise e  # re-raise exception, in case debugger is attached.
         sys.exit(1)
-    sys.exit(0)
-=======
->>>>>>> 51a61838
+    sys.exit(0)