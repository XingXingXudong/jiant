"""Train a multi-task model using AllenNLP

To debug this, run with -m ipdb:

    python -m ipdb main.py --config_file ...
"""
# pylint: disable=no-member
import logging as log

log.basicConfig(
    format="%(asctime)s: %(message)s", datefmt="%m/%d %I:%M:%S %p", level=log.INFO
)  # noqa

import argparse
import glob
import io
import os
import random
import subprocess
import sys
import time
import copy
import torch
import jsondiff

from src import evaluate
from src.models import build_model
from src.preprocess import build_tasks
from src import tasks as tasks_module
from src.tasks.tasks import GLUEDiagnosticTask
from src.trainer import build_trainer
from src.utils import config
from src.utils.utils import (
    assert_for_log,
    check_arg_name,
    load_model_state,
    maybe_make_dir,
    parse_json_diff,
    sort_param_recursive,
    select_relevant_print_args,
)
import jsondiff

# Global notification handler, can be accessed outside main() during exception handling.
EMAIL_NOTIFIER = None


def handle_arguments(cl_arguments):
    parser = argparse.ArgumentParser(description="")
    # Configuration files
    parser.add_argument(
        "--config_file",
        "-c",
        type=str,
        nargs="+",
        default="config/defaults.conf",
        help="Config file(s) (.conf) for model parameters.",
    )
    parser.add_argument(
        "--overrides",
        "-o",
        type=str,
        default=None,
        help="Parameter overrides, as valid HOCON string.",
    )

    parser.add_argument(
        "--remote_log", "-r", action="store_true", help="If true, enable remote logging on GCP."
    )

    parser.add_argument(
        "--notify", type=str, default="", help="Email address for job notifications."
    )

    parser.add_argument(
        "--tensorboard",
        "-t",
        action="store_true",
        help="If true, will run Tensorboard server in a "
        "subprocess, serving on the port given by "
        "--tensorboard_port.",
    )
    parser.add_argument("--tensorboard_port", type=int, default=6006)

    return parser.parse_args(cl_arguments)


def setup_target_task_training(args, target_tasks, model, strict):
    """
    Saves model states from pretraining if applicable, and
    loads the correct model state for the target task training
    stage.

    Parameters
    ----------------
    args: Params object
    target_tasks: list of target Task objects
    mdoel: a MultiTaskModel object

    Returns
    ----------------
    task_names_to_avoid_loading: list of strings, if we don't allow for
    use of pretrained target specific module parameters, then this list will
    consist of all the task names so that we avoid loading the
    pretrained parameters. Else, it will be an empty list.
    """
    if args.do_target_task_training and not args.allow_reuse_of_pretraining_parameters:
        # If we're training models for evaluation, which is always done from scratch with a fresh
        # optimizer, we shouldn't load parameters for those models.
        # Usually, there won't be trained parameters to skip, but this can happen if a run is
        # killed during the do_target_task_training phase.
        task_names_to_avoid_loading = [task.name for task in target_tasks]
    else:
        task_names_to_avoid_loading = []

    if args.load_target_train_checkpoint not in ("none", ""):
        # This is to load a particular target train checkpoint.
        checkpoint = glob.glob(args.load_target_train_checkpoint)
        assert len(checkpoint) > 0, "Specified load_target_train_checkpoint not found: %s".format(
            args.load_target_train_checkpoint
        )
        assert len(checkpoint) == 1, "Too many checkpoints match pattern: %s".format(
            args.load_target_train_checkpoint
        )
        best_path = checkpoint[0]
        log.info("Loading existing model from %s...", best_path)
        load_model_state(model, best_path, args.cuda, task_names_to_avoid_loading, strict=strict)
    else:
<<<<<<< HEAD
        if args.do_pretrain == 1:
            best_pretrain = get_best_checkpoint_path(args.run_dir, "pretrain")
            if best_pretrain:
                load_model_state(
                    model, best_pretrain, args.cuda, task_names_to_avoid_loading, strict=strict
                )
        else:
            if args.transfer_paradigm == "finetune":
                # We want to do target training without pretraining, thus
                # we need to first create a checkpoint to come back to for each of
                # the target tasks to finetune.
                assert_for_log(
                    args.allow_untrained_encoder_parameters, "No best checkpoint found to evaluate."
                )
                model_state = model.state_dict()
                model_path = os.path.join(args.run_dir, "model_state_untrained_pre_target_train.th")
                torch.save(model_state, model_path)
            log.warning("Using untrained encoder parameters!")
=======
        # Look for target train checkpoints (available only if we're restoring from a run that
        # already finished), then look for training checkpoints.

        best_path = get_best_checkpoint_path(args.run_dir, "target_train")
        if best_path:
            # Continue target task training.
            load_model_state(
                model, best_path, args.cuda, task_names_to_avoid_loading, strict=strict
            )
        else:
            # Load a pretrained model and start target task training.
            best_pretrain = get_best_checkpoint_path(args.run_dir, "pretrain")
            if best_pretrain:
                load_model_state(
                    model, best_pretrain, args.cuda, task_names_to_avoid_loading, strict=strict
                )
            else:
                assert_for_log(
                    args.allow_untrained_encoder_parameters, "No best checkpoint found to evaluate."
                )

            if args.transfer_paradigm == "finetune":
                # We want to do target training without pretraining, thus
                # we need to first create a checkpoint to come back to for each of
                # the target tasks to finetune.
                model_state = model.state_dict()
                model_path = os.path.join(args.run_dir, "model_state_untrained_pre_target_train.th")
                torch.save(model_state, model_path)

            log.warning("Evaluating untrained encoder parameters!")
>>>>>>> 0134e0ef
    return task_names_to_avoid_loading


def check_configurations(args, pretrain_tasks, target_tasks):
    """
    Checks configurations for any obvious logical flaws
    and that necessary parameters are set for each step -
    throws asserts and exits if found.
    Parameters
    ----------------
    args: Params object
    pretrain_tasks: list of pretraining Task objects
    target_tasks: list of target task training Task objects

    Returns
    ----------------
    None
    """
    steps_log = io.StringIO()
    if any([t.val_metric_decreases for t in pretrain_tasks]) and any(
        [not t.val_metric_decreases for t in pretrain_tasks]
    ):
        log.warn("\tMixing training tasks with increasing and decreasing val metrics!")

    if args.load_target_train_checkpoint != "none":
        assert_for_log(
            not args.do_pretrain,
            "Error: Attempting to train a model and then replace that model with one from "
            "a checkpoint.",
        )
        steps_log.write("Loading model from path: %s \n" % args.load_target_train_checkpoint)

    assert_for_log(
        args.transfer_paradigm in ["finetune", "frozen"],
        "Transfer paradigm %s not supported!" % args.transfer_paradigm,
    )

    if args.do_pretrain:
        assert_for_log(
            args.pretrain_tasks != "none",
            "Error: Must specify at least one pretraining task: [%s]" % args.pretrain_tasks,
        )
        steps_log.write("Training model on tasks: %s \n" % args.pretrain_tasks)

    if args.do_target_task_training:
        assert_for_log(
            args.target_tasks != "none",
            "Error: Must specify at least one target task: [%s]" % args.target_tasks,
        )
        steps_log.write("Re-training model for individual target tasks \n")
        assert_for_log(
            len(set(pretrain_tasks).intersection(target_tasks)) == 0
            or args.allow_reuse_of_pretraining_parameters
            or args.do_pretrain == 0,
            "If you're pretraining on a task you plan to reuse as a target task, set\n"
            "allow_reuse_of_pretraining_parameters = 1 (risky), or train in two steps:\n"
            "train with do_pretrain = 1, do_target_task_training = 0, stop, and restart with\n"
            "do_pretrain = 0 and do_target_task_training = 1.",
        )
    if args.do_full_eval:
        assert_for_log(
            args.target_tasks != "none",
            "Error: Must specify at least one target task: [%s]" % args.target_tasks,
        )
        steps_log.write("Evaluating model on tasks: %s \n" % args.target_tasks)

    log.info("Will run the following steps for this experiment:\n%s", steps_log.getvalue())
    steps_log.close()


def _log_git_info():
    try:
        c = subprocess.run(
            ["git", "rev-parse", "--abbrev-ref", "HEAD"], timeout=10, stdout=subprocess.PIPE
        )
        git_branch_name = c.stdout.decode().strip()
        log.info("Git branch: %s", git_branch_name)
        c = subprocess.run(["git", "rev-parse", "HEAD"], timeout=10, stdout=subprocess.PIPE)
        git_sha = c.stdout.decode().strip()
        log.info("Git SHA: %s", git_sha)
    except subprocess.TimeoutExpired as e:
        log.exception(e)
        log.warn("Git info not found. Moving right along...")


def _run_background_tensorboard(logdir, port):
    """Run a TensorBoard server in the background."""
    import atexit

    tb_args = ["tensorboard", "--logdir", logdir, "--port", str(port)]
    log.info("Starting TensorBoard server on port %d ...", port)
    tb_process = subprocess.Popen(tb_args)
    log.info("TensorBoard process: %d", tb_process.pid)

    def _kill_tb_child():
        log.info("Shutting down TensorBoard server on port %d ...", port)
        tb_process.terminate()

    atexit.register(_kill_tb_child)


def get_best_checkpoint_path(run_dir, phase, task_name=None):
    """ Look in run_dir for model checkpoint to load.
    Hierarchy is
<<<<<<< HEAD
        1) best task-specific checkpoint for target_train, used when evaluating
        2) if we do only target training without pretraining, then load checkpoint before 
        target training
        3) if we're doing pretraining, then load the overall best model state
        4) nothing found (empty string) 
    """
    checkpoint = []
    if phase == "target_train":
        assert task_name is not None, "Specify a task checkpoint to evaluate from."
        checkpoint = glob.glob(
            os.path.join(run_dir, task_name, "model_state_%s_epoch_*.best_macro.th" % phase)
        )
=======
        1) best checkpoint from the phase so far
        2) if we do only target training without pretraining, then load checkpoint before
        target training
        3) nothing found (empty string) """
    checkpoint = glob.glob(os.path.join(run_dir, "model_state_%s_epoch_*.best_macro.th" % phase))
>>>>>>> 0134e0ef
    if len(checkpoint) == 0:
        checkpoint = glob.glob(os.path.join(run_dir, "model_state_untrained_pre_target_train.th"))
    if len(checkpoint) == 0 and phase == "pretrain":
        checkpoint = glob.glob(os.path.join(run_dir, "model_state_pretrain_epoch_*.best_macro.th"))
    if len(checkpoint) > 0:
        assert_for_log(len(checkpoint) == 1, "Too many best checkpoints. Something is wrong.")
        return checkpoint[0]
    return None


def evaluate_and_write(args, model, tasks, splits_to_write):
    """ Evaluate a model on dev and/or test, then write predictions """
    val_results, val_preds = evaluate.evaluate(model, tasks, args.batch_size, args.cuda, "val")
    if "val" in splits_to_write:
        evaluate.write_preds(
            tasks, val_preds, args.run_dir, "val", strict_glue_format=args.write_strict_glue_format
        )
    if "test" in splits_to_write:
        _, te_preds = evaluate.evaluate(model, tasks, args.batch_size, args.cuda, "test")
        evaluate.write_preds(
            tasks, te_preds, args.run_dir, "test", strict_glue_format=args.write_strict_glue_format
        )
    run_name = args.get("run_name", os.path.basename(args.run_dir))

    results_tsv = os.path.join(args.exp_dir, "results.tsv")
    log.info("Writing results for split 'val' to %s", results_tsv)
    evaluate.write_results(val_results, results_tsv, run_name=run_name)


def initial_setup(args, cl_args):
    """
    Sets up email hook, creating seed, and cuda settings.

    Parameters
    ----------------
    args: Params object
    cl_args: list of arguments

    Returns
    ----------------
    tasks: list of Task objects
    pretrain_tasks: list of pretraining tasks
    target_tasks: list of target tasks
    vocab: list of vocab
    word_embs: loaded word embeddings, may be None if args.word_embs = none
    model: a MultiTaskModel object
    """
    output = io.StringIO()
    maybe_make_dir(args.project_dir)  # e.g. /nfs/jsalt/exp/$HOSTNAME
    maybe_make_dir(args.exp_dir)  # e.g. <project_dir>/jiant-demo
    maybe_make_dir(args.run_dir)  # e.g. <project_dir>/jiant-demo/sst
    log_fh = log.FileHandler(args.local_log_path)
    log_fmt = log.Formatter("%(asctime)s: %(message)s", datefmt="%m/%d %I:%M:%S %p")
    log_fh.setFormatter(log_fmt)
    log.getLogger().addHandler(log_fh)

    if cl_args.remote_log:
        from src.utils import gcp

        gcp.configure_remote_logging(args.remote_log_name)

    if cl_args.notify:
        from src.utils import emails

        global EMAIL_NOTIFIER
        log.info("Registering email notifier for %s", cl_args.notify)
        EMAIL_NOTIFIER = emails.get_notifier(cl_args.notify, args)

    if EMAIL_NOTIFIER:
        EMAIL_NOTIFIER(body="Starting run.", prefix="")

    _log_git_info()
    config_file = os.path.join(args.run_dir, "params.conf")
    config.write_params(args, config_file)

    print_args = select_relevant_print_args(args)
    log.info("Parsed args: \n%s", print_args)

    log.info("Saved config to %s", config_file)

    seed = random.randint(1, 10000) if args.random_seed < 0 else args.random_seed
    random.seed(seed)
    torch.manual_seed(seed)
    log.info("Using random seed %d", seed)
    if args.cuda >= 0:
        try:
            if not torch.cuda.is_available():
                raise EnvironmentError("CUDA is not available, or not detected" " by PyTorch.")
            log.info("Using GPU %d", args.cuda)
            torch.cuda.set_device(args.cuda)
            torch.cuda.manual_seed_all(seed)
        except Exception:
            log.warning(
                "GPU access failed. You might be using a CPU-only installation of PyTorch. "
                "Falling back to CPU."
            )
            args.cuda = -1

    return args, seed


def main(cl_arguments):
    """ Train a model for multitask-training."""
    cl_args = handle_arguments(cl_arguments)
    args = config.params_from_file(cl_args.config_file, cl_args.overrides)
    # Check for deprecated arg names
    check_arg_name(args)
    args, seed = initial_setup(args, cl_args)
    # Load tasks
    log.info("Loading tasks...")
    start_time = time.time()
    pretrain_tasks, target_tasks, vocab, word_embs = build_tasks(args)
    tasks = sorted(set(pretrain_tasks + target_tasks), key=lambda x: x.name)
    log.info("\tFinished loading tasks in %.3fs", time.time() - start_time)
    log.info("\t Tasks: {}".format([task.name for task in tasks]))

    # Build model
    log.info("Building model...")
    start_time = time.time()
    model = build_model(args, vocab, word_embs, tasks)
    log.info("Finished building model in %.3fs", time.time() - start_time)

    # Start Tensorboard if requested
    if cl_args.tensorboard:
        tb_logdir = os.path.join(args.run_dir, "tensorboard")
        _run_background_tensorboard(tb_logdir, cl_args.tensorboard_port)

    check_configurations(args, pretrain_tasks, target_tasks)

    if args.do_pretrain:
        # Train on pretrain tasks
        log.info("Training...")
        stop_metric = pretrain_tasks[0].val_metric if len(pretrain_tasks) == 1 else "macro_avg"
        should_decrease = (
            pretrain_tasks[0].val_metric_decreases if len(pretrain_tasks) == 1 else False
        )
        trainer, _, opt_params, schd_params = build_trainer(
            args, [], model, args.run_dir, should_decrease, phase="pretrain"
        )
        to_train = [(n, p) for n, p in model.named_parameters() if p.requires_grad]
        _ = trainer.train(
            pretrain_tasks,
            stop_metric,
            args.batch_size,
            args.weighting_method,
            args.scaling_method,
            to_train,
            opt_params,
            schd_params,
            args.shared_optimizer,
            args.load_model,
            phase="pretrain",
        )

    # For checkpointing logic
    if not args.do_target_task_training:
        strict = True
    else:
        strict = False

    if args.do_target_task_training:
        # Train on target tasks
        task_names_to_avoid_loading = setup_target_task_training(args, target_tasks, model, strict)
        if args.transfer_paradigm == "frozen":
            # might be empty if elmo = 0. scalar_mix_0 should always be
            # pretrain scalars
            elmo_scalars = [
                (n, p)
                for n, p in model.named_parameters()
                if "scalar_mix" in n and "scalar_mix_0" not in n
            ]
            # Fails when sep_embs_for_skip is 0 and elmo_scalars has nonzero
            # length.
            assert_for_log(
                not elmo_scalars or args.sep_embs_for_skip,
                "Error: ELMo scalars loaded and will be updated in do_target_task_training but "
                "they should not be updated! Check sep_embs_for_skip flag or make an issue.",
            )
        for task in target_tasks:
            # Skip diagnostic tasks b/c they should not be trained on
            if isinstance(task, GLUEDiagnosticTask):
                continue

            if args.transfer_paradigm == "finetune":
                # Train both the task specific models as well as sentence
                # encoder.
                to_train = [(n, p) for n, p in model.named_parameters() if p.requires_grad]
            else:  # args.transfer_paradigm == "frozen":
                # Only train task-specific module
                pred_module = getattr(model, "%s_mdl" % task.name)
                to_train = [(n, p) for n, p in pred_module.named_parameters() if p.requires_grad]
                to_train += elmo_scalars

            trainer, _, opt_params, schd_params = build_trainer(
                args,
                [task.name],
                model,
                args.run_dir,
                task.val_metric_decreases,
                phase="target_train",
            )
            _ = trainer.train(
                tasks=[task],
                stop_metric=task.val_metric,
                batch_size=args.batch_size,
                weighting_method=args.weighting_method,
                scaling_method=args.scaling_method,
                train_params=to_train,
                optimizer_params=opt_params,
                scheduler_params=schd_params,
                shared_optimizer=args.shared_optimizer,
                load_model=False,
                phase="target_train",
            )

            # Now that we've trained the task specific module for the task,
            # since we are accumulating the best parameters for
            # each task specific model, we allow for loading of the trained
            # module. We avoid loading the task specific modules at first
            # in order to make sure that any module-specific training from pretraining
            # step does not affect the target task training step.
            # This only affects for transfer_paradigm = frozen.
            if task.name in task_names_to_avoid_loading:
                task_names_to_avoid_loading.remove(task.name)

            if args.transfer_paradigm == "finetune":
                # Reload the original best model from before target-task
                # training since we specifically finetune for each task.
                pre_finetune_path = get_best_checkpoint_path(args.run_dir, "pretrain")

                load_model_state(
                    model, pre_target_train, args.cuda, skip_task_models=[], strict=strict
                )
            else:  # args.transfer_paradigm == "frozen":
                # Load the current overall best model.
                layer_path = get_best_checkpoint_path(args.run_dir, "target_train", task.name)
                assert layer_path, "No best checkpoint found."
                load_model_state(
                    model,
                    layer_path,
                    args.cuda,
                    strict=strict,
                    skip_task_models=task_names_to_avoid_loading,
                )

    if args.do_full_eval:
        # Evaluate
        log.info("Evaluating...")
        splits_to_write = evaluate.parse_write_preds_arg(args.write_preds)
        if args.transfer_paradigm == "finetune":
            for task in target_tasks:
                task_to_use = model._get_task_params(task.name).get("use_classifier", task.name)
                if task.name != task_to_use:
                    task_model_to_load = task_to_use
                else:
                    task_model_to_load = task.name

                # Special checkpointing logic here since we train the sentence encoder
                # and have a best set of sent encoder model weights per task.
                finetune_path = os.path.join(
                    args.run_dir, "model_state_%s_best.th" % task_model_to_load
                )
                if os.path.exists(finetune_path):
                    ckpt_path = finetune_path
                else:
                    if args.do_target_task_training == 0:
                        phase = "pretrain"
                    else:
                        phase = "target_train"
                    # find the task-specific best checkpoint to evaluat eon
                    ckpt_path = get_best_checkpoint_path(args.run_dir, phase, task.name)

                assert "best" in ckpt_path
                load_model_state(model, ckpt_path, args.cuda, skip_task_models=[], strict=strict)

                evaluate_and_write(args, model, [task], splits_to_write)

        elif args.transfer_paradigm == "frozen":
            # Don't do any special checkpointing logic here
            # since model already has all the trained task specific modules.
            evaluate_and_write(args, model, target_tasks, splits_to_write)

    log.info("Done!")


if __name__ == "__main__":
    try:
        main(sys.argv[1:])
        if EMAIL_NOTIFIER is not None:
            EMAIL_NOTIFIER(body="Run completed successfully!", prefix="")
    except BaseException as e:
        # Make sure we log the trace for any crashes before exiting.
        log.exception("Fatal error in main():")
        if EMAIL_NOTIFIER is not None:
            import traceback

            tb_lines = traceback.format_exception(*sys.exc_info())
            EMAIL_NOTIFIER(body="".join(tb_lines), prefix="FAILED")
        raise e  # re-raise exception, in case debugger is attached.
        sys.exit(1)
    sys.exit(0)<|MERGE_RESOLUTION|>--- conflicted
+++ resolved
@@ -126,7 +126,6 @@
         log.info("Loading existing model from %s...", best_path)
         load_model_state(model, best_path, args.cuda, task_names_to_avoid_loading, strict=strict)
     else:
-<<<<<<< HEAD
         if args.do_pretrain == 1:
             best_pretrain = get_best_checkpoint_path(args.run_dir, "pretrain")
             if best_pretrain:
@@ -145,38 +144,6 @@
                 model_path = os.path.join(args.run_dir, "model_state_untrained_pre_target_train.th")
                 torch.save(model_state, model_path)
             log.warning("Using untrained encoder parameters!")
-=======
-        # Look for target train checkpoints (available only if we're restoring from a run that
-        # already finished), then look for training checkpoints.
-
-        best_path = get_best_checkpoint_path(args.run_dir, "target_train")
-        if best_path:
-            # Continue target task training.
-            load_model_state(
-                model, best_path, args.cuda, task_names_to_avoid_loading, strict=strict
-            )
-        else:
-            # Load a pretrained model and start target task training.
-            best_pretrain = get_best_checkpoint_path(args.run_dir, "pretrain")
-            if best_pretrain:
-                load_model_state(
-                    model, best_pretrain, args.cuda, task_names_to_avoid_loading, strict=strict
-                )
-            else:
-                assert_for_log(
-                    args.allow_untrained_encoder_parameters, "No best checkpoint found to evaluate."
-                )
-
-            if args.transfer_paradigm == "finetune":
-                # We want to do target training without pretraining, thus
-                # we need to first create a checkpoint to come back to for each of
-                # the target tasks to finetune.
-                model_state = model.state_dict()
-                model_path = os.path.join(args.run_dir, "model_state_untrained_pre_target_train.th")
-                torch.save(model_state, model_path)
-
-            log.warning("Evaluating untrained encoder parameters!")
->>>>>>> 0134e0ef
     return task_names_to_avoid_loading
 
 
@@ -281,7 +248,6 @@
 def get_best_checkpoint_path(run_dir, phase, task_name=None):
     """ Look in run_dir for model checkpoint to load.
     Hierarchy is
-<<<<<<< HEAD
         1) best task-specific checkpoint for target_train, used when evaluating
         2) if we do only target training without pretraining, then load checkpoint before 
         target training
@@ -294,13 +260,6 @@
         checkpoint = glob.glob(
             os.path.join(run_dir, task_name, "model_state_%s_epoch_*.best_macro.th" % phase)
         )
-=======
-        1) best checkpoint from the phase so far
-        2) if we do only target training without pretraining, then load checkpoint before
-        target training
-        3) nothing found (empty string) """
-    checkpoint = glob.glob(os.path.join(run_dir, "model_state_%s_epoch_*.best_macro.th" % phase))
->>>>>>> 0134e0ef
     if len(checkpoint) == 0:
         checkpoint = glob.glob(os.path.join(run_dir, "model_state_untrained_pre_target_train.th"))
     if len(checkpoint) == 0 and phase == "pretrain":
