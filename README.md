# jiant
This repo contains the `jiant` sentence representation learning toolkit created at the [2018 JSALT Workshop](https://www.clsp.jhu.edu/workshops/18-workshop/) by the [General-Purpose Sentence Representation Learning](https://jsalt18-sentence-repl.github.io/) team. It is an extensible platform meant to make it easy to run experiments that involve multitask and transfer learning across sentence-level NLP tasks.

The 'j' in `jiant` stands for JSALT. That's all the acronym we have.

jiant has been used in these two papers so far:

- [Looking for ELMo's Friends: Sentence-Level Pretraining Beyond Language Modeling](https://arxiv.org/abs/1812.10860)
- [What do you learn from context? Probing for sentence structure in contextualized word representations](https://openreview.net/forum?id=SJzSgnRcKX) ("Edge Probing")

To exactly reproduce experiments from [the ELMo's Friends paper](https://arxiv.org/abs/1812.10860) use the [`jsalt-experiments`](https://github.com/jsalt18-sentence-repl/jiant/tree/jsalt-experiments) branch. That will contain a snapshot of the code as of early August, potentially with updated documentation.

For the [edge probing paper](https://openreview.net/forum?id=SJzSgnRcKX), see the [probing/](probing/) directory.

## Getting Started
1) Run the dependencies file.
2) Download the submodules.
3) Download the GLUE data.
4) Run demo.sh to see an example of pretraining and fine-tuning on a task.

## Dependencies

Make sure you have installed the packages listed in `environment.yml`.
When listed, specific particular package versions are required.
If you use conda (recommended, [instructions for installing miniconda here](https://conda.io/miniconda.html)), you can create an environment from this package with the following command:

```
conda env create -f environment.yml
```

To activate the environment run ``source activate jiant``, and to deactivate run ``source deactivate``

Some requirements may only be needed for specific configurations. If you have trouble installing a specific dependency and suspect that it isn't needed for your use case, create an issue or a pull request, and we'll help you get by without it.

You will also need to install dependencies for nltk if you do not already have them:
```
python -m nltk.downloader -d /usr/share/nltk_data perluniprops nonbreaking_prefixes punkt
```

## Submodules

This project uses [git submodules](https://blog.github.com/2016-02-01-working-with-submodules/) to manage some dependencies on other research code, in particular for loading CoVe and the OpenAI transformer model. In order to make sure you get these repos when you download `jiant/`, add `--recursive` to your clone command:

```sh
git clone --recursive git@github.com:jsalt18-sentence-repl/jiant.git jiant
```

If you already cloned and just need to get the submodules, you can do:
```sh
git submodule update --init --recursive
```

## Downloading data

The repo contains a convenience python script for downloading all [GLUE](https://www.nyu.edu/projects/bowman/glue.pdf) data and standard splits.

```
python scripts/download_glue_data.py --data_dir data --tasks all
```

We also make use of many other data sources, including:

- Translation: WMT'14 EN-DE, WMT'17 EN-RU. Scripts to prepare the WMT data are in [`scripts/wmt/`](scripts/wmt/).
- Language modeling: [Billion Word Benchmark](http://www.statmt.org/lm-benchmark/), [WikiText103](https://einstein.ai/research/the-wikitext-long-term-dependency-language-modeling-dataset). We use the English sentence tokenizer from [NLTK toolkit](https://www.nltk.org/) [Punkt Tokenizer Models](http://www.nltk.org/nltk_data/) to preprocess WikiText103 corpus. Note that it's only used in breaking paragraphs into sentences. It will use default tokenizer on word level as all other tasks unless otherwise specified. We don't do any preprocessing on BWB corpus.  
- Image captioning: MSCOCO Dataset (http://cocodataset.org/#download). Specifically we use the following splits: 2017 Train images [118K/18GB], 2017 Val images [5K/1GB], 2017 Train/Val annotations [241MB].
- Reddit: [reddit_comments dataset](https://bigquery.cloud.google.com/dataset/fh-bigquery:reddit_comments). Specifically we use the 2008 and 2009 tables.
- DisSent: Details for preparing the corpora are in [`scripts/dissent/README`](scripts/dissent/README).
- DNC (**D**iverse **N**atural Language Inference **C**ollection), i.e. recast data: The DNC is available [online](https://github.com/decompositional-semantics-initiative/DNC). Follow the instructions described there to download the DNC.
- CCG: Details for preparing the corpora are in [`scripts/ccg/README`](scripts/ccg/README).
- Edge probing analysis tasks: see [`probing/data`](probing/data/README.md) for more information.

To incorporate the above data, placed the data in the data directory in its own directory (see task-directory relations in `src/preprocess.py` and `src/tasks.py`.

## Running

To run an experiment, make a config file similar to `config/demo.conf` with your model configuration. You can use the `--overrides` flag to override specific variables. For example:
```sh
python main.py --config_file config/demo.conf \
    --overrides "exp_name = my_exp, run_name = foobar, d_hid = 256"
```
will run the demo config, but output to `$JIANT_PROJECT_PREFIX/my_exp/foobar`.

To run the demo config, you will have to set environment variables. The best way to achieve that is to follow the instructions in [path_config.sh](path_config.sh)
*  $JIANT_PROJECT_PREFIX: the where the outputs will be saved.
*  $JIANT_DATA_DIR: location of the saved data. This is usually the location of the Glue data.
*  $WORD_EMBED: location of the word embeddings you want to use. For GloVe:  [840B300d Glove](http://nlp.stanford.edu/data/glove.840B.300d.zip). For FastText: [300d-2M](https://s3-us-west-1.amazonaws.com/fasttext-vectors/crawl-300d-2M.vec.zip). For ELMo, AllenNLP will download it for you. For OpenAI, the model weights will be downloaded when installing the git submodules.
*  $FASTTEXT_MODEL_FILE: location of the FastText model: can be set to '.'




### Saving Preprocessed Data

Because preprocessing is expensive (e.g. building vocab and indexing for very large tasks like WMT or BWB), we often want to run multiple experiments using the same preprocessing. So, we group runs using the same preprocessing in a single experiment directory (set using the ``exp_dir`` flag) in which we store all shared preprocessing objects. Later runs will load the stored preprocessing. We write run-specific information (logs, saved models, etc.) to a run-specific directory (set using flag ``run_dir``), usually nested in the experiment directory. Experiment directories are written in ``project_dir``. Overall the directory structure looks like:

```
project_dir  # directory for all experiments using jiant
|-- exp1/  # directory for a set of runs training and evaluating on FooTask and BarTask
|   |-- preproc/  # shared indexed data of FooTask and BarTask
|   |-- vocab/  # shared vocabulary built from examples from FooTask and BarTask
|   |-- FooTask/  # shared FooTask class object
|   |-- BarTask/  # shared BarTask class object
|   |-- run1/  # run directory with some hyperparameter settings
|   |-- run2/  # run directory with some different hyperparameter settings
|   |
|   [...]
|
|-- exp2/  # directory for a runs with a different set of experiments, potentially using a different branch of the code
|   |-- preproc/
|   |-- vocab/
|   |-- FooTask/
|   |-- BazTask/
|   |-- run1/
|   |
|   [...]
|
[...]
```

You should also set ``data_dir`` and  ``word_embs_file`` options to point to the directories containing the data (e.g. the output of the ``scripts/download_glue_data`` script) and word embeddings (optional, not needed when using ELMo, see later sections) respectively.

To force rereading and reloading of the tasks, perhaps because you changed the format or preprocessing of a task, delete the objects in the directories named for the tasks (e.g., `QQP/`) or use the option ``reload_tasks = 1``.

To force rebuilding of the vocabulary, perhaps because you want to include vocabulary for more tasks, delete the objects in `vocab/` or use the option ``reload_vocab = 1``.

To force reindexing of a task's data, delete some or all of the objects in `preproc/` or use the option ``reload_index = 1`` and set ``reindex_tasks`` to the names of the tasks to be reindexed, e.g. ``reindex_tasks=\"sst,mnli\"``. You should do this whenever you rebuild the task objects or vocabularies.

### Command-Line Options

All model configuration is handled through the config file system and the `--overrides` flag, but there are also a few command-line arguments that control the behavior of `main.py`. In particular:

`--tensorboard` (or `-t`): use this to run a [Tensorboard](https://www.tensorflow.org/guide/summaries_and_tensorboard) server while the trainer is running, serving on the port specified by `--tensorboard_port` (default is `6006`).

The trainer will write event data even if this flag is not used, and you can run Tensorboard separately as:
```
tensorboard --logdir <exp_dir>/<run_name>/tensorboard
```

`--notify <email_address>`: use this to enable notification emails via [SendGrid](https://sendgrid.com/). You'll need to make an account and set the `SENDGRID_API_KEY` environment variable to contain the (text of) the client secret key.

`--remote_log` (or `-r`): use this to enable remote logging via Google Stackdriver. You can set up credentials and set the `GOOGLE_APPLICATION_CREDENTIALS` environment variable; see [Stackdriver Logging Client Libraries](https://cloud.google.com/logging/docs/reference/libraries#client-libraries-usage-python).

## Models (and how to add a Model)

The core model is a shared BiLSTM with task-specific components. When a language modeling objective is included in the set of training tasks, we use a bidirectional language model for all tasks, which is constructed to avoid cheating on the language modeling tasks. We also provide bag of words and RNN sentence encoder.

The base model class is a MultiTaskModel. To add another model, first add the class of the model to modules/modules.py, and then add the model construction in ``make_sent_encoder()`` (called in ``build_model()``) in src/models.py.

Task-specific components include logistic regression and multi-layer perceptron for classification and regression tasks, and an RNN decoder with attention for sequence transduction tasks.
To see the full set of available params, see [config/defaults.conf](config/defaults.conf). For a list of options affecting the execution pipeline (which configuration file to use, whether to enable remote logging or tensorboard, etc.), see the arguments section in [main.py](main.py).

<<<<<<< HEAD
### Supported Functionality

We allow for training on a shared encoder from the word contextual embeddings, as well as forwarding from the embeddings to the task specific module (by setting sent_enc = null).  Additionally, if you would like to add a skip connection from the contextual embedding directly to the module, set skip_embs = 1. 

=======
To use the ON-LSTM sentence encoder from [Ordered Neurons: Integrating Tree Structures into Recurrent Neural Networks](https://arxiv.org/abs/1810.09536), set ``sent_enc = onlstm``. To re-run experiments from the paper on WSJ Language Modeling, use the configuration file [config/onlstm.conf](config/onlstm.conf). Specific ON-LSTM modules use code from the [Github](https://github.com/yikangshen/Ordered-Neurons) implementation of the paper.
>>>>>>> ea36a1b0
### Transformers 

We also include an experimental option to use a shared [Transformer](https://arxiv.org/abs/1706.03762) in place of the shared BiLSTM by setting ``sent_enc = transformer``. When using a Transformer, we use the [Noam learning rate scheduler](https://github.com/allenai/allennlp/blob/master/allennlp/training/learning_rate_schedulers.py#L84), as that seems important to training the Transformer thoroughly. 

We also support using pretrained Transformer language models. To use the OpenAI transformer model, set `openai_transformer = 1`.
To use [BERT](https://arxiv.org/abs/1810.04805) architecture, set ``bert_model_name`` to one of the models listed [here](https://github.com/huggingface/pytorch-pretrained-BERT#loading-google-ai-or-openai-pre-trained-weigths-or-pytorch-dump), e.g. ``bert-base-cased``. You should also set ``tokenizer`` to be the BERT model used in order to ensure you are using the same tokenization and vocabulary.

When using BERT, we follow the procedures set out in the original work as closely as possible: For pair sentence tasks, we concatenate the sentences with a sepcial `[SEP]` token. Rather than max-pooling, we take the first representation of the sequence (corresponding to the special `[CLS]` token) as the representation of the entire sequence.
We also have support for the version of Adam that was used in training BERT (``optimizer = bert_adam``).

## Trainer

The trainer was originally written to perform sampling-based multi-task training. At each step, a task is sampled and ``bpp_base`` (default: 1) batches of that task's training data is trained on.
The trainer evaluates the model on the validation data after a fixed number of gradient steps, set by ``val_interval``.
The learning rate is scheduled to decay by ``lr_decay_factor`` (default: .5) whenever the validation score doesn't improve after ``lr_patience`` (default: 1) validation checks.
Note: "epoch" is generally used in comments and variable names to refer to the interval between validation checks, not to a complete pass through any one training set.

If you're training only on one task, you don't need to worry about sampling schemes, but if you are training on multiple tasks, you can vary the sampling weights with ``weighting_method``, e.g. ``weighting_method = uniform`` or ``weighting_method = proportional`` (to amount of training data). You can also scale the losses of each minibatch via ``scaling_method`` if you want to weight tasks with different amounts of training data equally throughout training.

For multi-task training, we use a shared global optimizer and LR scheduler for all tasks. In the global case, we use the macro average of each task's validation metrics to do LR scheduling and early stopping. When doing multi-task training and at least one task's validation metric should decrease (e.g. perplexity), we invert tasks whose metric should decrease by averaging ``1 - (val_metric / dec_val_scale)``, so that the macro-average will be well-behaved.

We have partial support for per-task optimizers (``shared_optimizer = 0``), but checkpointing may not behave correctly in this configuration. In the per-task case, we stop training on a task when its patience has run out or its optimizer hits the minimum learning rate. 

Within a run, tasks are distinguished between training tasks (pretrain_tasks) and evaluation tasks (target tasks). The logic of ``main.py`` is that the entire model is pretrained on all the `pre_training` tasks, then the best model is then loaded, and task-specific components are trained for each of the evaluation tasks with a frozen shared sentence encoder.
You can control which steps are performed or skipped by setting the flags ``do_pretrain, do_target_task_training, do_full_eval``.
Specify training tasks with ``pretrain_tasks = $pretrain_tasks`` where ``$pretrain_tasks`` is a comma-separated list of task names; similarly use ``target_tasks`` to specify the eval-only tasks.
For example, ``pretrain_tasks = \"sst,mnli,foo\", target_tasks = \"qnli,bar,sst,mnli,foo\"`` (HOCON notation requires escaped quotes in command line arguments).
Note: if you want to train and evaluate on a task, that task must be in both ``pretrain_tasks`` and ``target_tasks``.

We support two modes of adapting pretrained models to target tasks. 
Setting `transfer_paradigm = finetune` will fine-tune the entire model while training for a target task.
The mode will create a copy of the model _per target task_.
Setting `transfer_paradigm = frozen` will only train the target-task specific components while training for a target task.

If using ELMo and `sep_embs_for_skip = 1`, we will also learn a task-specific set of layer-mixing weights.

## Adding New Tasks

To add new tasks, you should:

1. Add your data to the ``data_dir`` you intend to use. When constructing your task class (see next bullet), make sure you specify the correct subfolder containing your data.

2. Shuffle your training and validation data if there are many rows (>10k) to avoid training artefacts. Indeed, jiant loads 10k examples at a time in memory and then only it shuffles them. This could create issues if your data is sorted, e.g: If your data is sorted by label, the model would go through all the examples of a class before finding one of another, so it would learn to always predict the first class. If you reach 100% accuracy before one epoch, this is likely the case.

3. Create a class in ``src/tasks.py``, and make sure that...



    * You decorate : in the line immediately before ``class MyNewTask():``, add the line ``@register_task(task_name, rel_path='path/to/data')`` where ``task_name`` is the designation for the task used in ``pretrain_tasks, target_tasks`` and ``rel_path`` is the path to the data in ``data_dir``. See `EdgeProbingTasks` in [`tasks.py`](src/tasks/edge_probing.py) for an example.
    * Your task inherits from existing classes as necessary (e.g. ``PairClassificationTask``, ``SequenceGenerationTask``, ``WikiTextLMTask``, etc.).
    * The task definition includes the data loader, as a method called ``load_tokenized_data()`` which stores tokenized but un-indexed data for each split in attributes named ``task.{train,valid,test}_data_text``. The formatting of each datum can be anything as long as your preprocessing code (in ``src/preprocess.py``, see next bullet) expects that format. Generally data are formatted as lists of inputs and output, e.g. MNLI is formatted as ``[[sentences1]; [sentences2]; [labels]]`` where ``sentences{1,2}`` is a list of the first sentences from each example. Make sure to call your data loader in initialization!
    * Your task implements a method ``task.get_sentences()`` that iterates over all text to index in order to build the vocabulary. For some types of tasks, e.g. ``SingleClassificationTask``, you only need set ``task.sentences`` to be a list of sentences (``List[List[str]]``).
    * Your task implements a method ``task.count_examples()`` that sets ``task.example_counts`` (``Dict[str:int]``): the number of examples per split (train, val, test). See [here](https://github.com/jsalt18-sentence-repl/jiant/blob/master/src/tasks/tasks.py#L647) for an example.
    * Your task implements a method ``task.get_split_text()`` that takes in the name of a split and returns an iterable over the data in that split. This method will be called in preprocessing and passed to ``task.process_split`` (see next bullet).
    * Your task implements a method ``task.process_split()`` that takes in a split of your data and produces an iterable of AllenNLP ``Instance``s. An ``Instance`` is a wrapper around a dictionary of ``(field_name, Field)`` pairs. ``Field``s are objects to help with data processing (indexing, padding, etc.). Each input and output should be wrapped in a field of the appropriate type (``TextField`` for text, ``LabelField`` for class labels, etc.). For MNLI, we wrap the premise and hypothesis in ``TextField``s and the label in ``LabelField``. See the [AllenNLP tutorial](https://allennlp.org/tutorials) or the examples in ``src/tasks.py``.  The names of the fields, e.g. ``input1``, can be named anything so long as the corresponding code in ``src/models.py`` (see next bullet) expects that named field. However make sure that the values to be predicted are either named ``labels`` (for classification or regression) or ``targs`` (for sequence generation)!
    * If you task requires task specific label namespaces, e.g. for translation or tagging, you set the attribute ``task._label_namespace`` to reserve a vocabulary namespace for your task's target labels. We strongly suggest including the task name in the target namespace. Your task should also implement ``task.get_all_labels()``, which returns an iterable over the labels (possibly words, e.g. in the case of MT) in the task-specific namespace.
    * Your task has attributes ``task.val_metric`` (name of task-specific metric to track during training) and ``task.val_metric_decreases`` (bool, ``True`` if val metric should decrease during training). You should also implement a ``task.get_metrics()`` method that implements the metrics you care about by using AllenNLP ``Scorer`` objects (typically set via ``task.scorer1``, ``task.scorer2``, etc.).

3. In ``src/models.py``, make sure that:
    * The correct task-specific module is being created for your task in ``build_module()``, which adds the task-specific components of a model to the model being used. For example, for single classification task, a linear layer may be generated in build_module().
    * Your task is correctly being handled in ``forward()`` of ``MultiTaskModel``. The model will receive the task class you created and a batch of data, where each batch is a dictionary with keys of the ``Instance`` objects you created in preprocessing, as well as a ``predict`` flag that indicates if your forward function should generate predictions or not.
    * You create additional methods or add branches to existing methods as necessary. If you do add additional methods, make sure to make use of the ``sent_encoder`` attribute of the model, which is shared amongst all tasks.

Note: The current training procedure is task-agnostic: we randomly sample a task to train on, pass a batch to the model, and receive an output dictionary at least containing a ``loss`` key. Training loss should be calculated within the model; validation metrics should also be computed within AllenNLP ``scorer``s and not in the training loop. So you should *not* need to modify the training loop; please reach out if you think you need to.

Feel free to create a pull request to add an additional task if you expect that it'll be useful to others.

## Pretrained Embeddings

### ELMo

We use the ELMo implementation provided by [AllenNLP](https://github.com/allenai/allennlp/blob/master/tutorials/how_to/elmo.md).
To use ELMo, set ``elmo`` to 1.
By default, AllenNLP will download and cache the pretrained ELMo weights. If you want to use a particular file containing ELMo weights, set ``elmo_weight_file_path = path/to/file``.

To use only the _character-level CNN word encoder_ from ELMo by use `elmo_chars_only = 1`. _This is set by default_.


### CoVe

We use the CoVe implementation provided [here](https://github.com/salesforce/cove).
To use CoVe, clone the repo and set the option ``path_to_cove = "/path/to/cove/repo"`` and set ``cove = 1``.


### FastText

To use fastText, we can either use the pretrained vectors or pretrained model. The former will have OOV terms while the latter will not, so using the latter is preferred.
To use the pretrained model, follow the instructions [here](https://github.com/facebookresearch/fastText) (specifically "Building fastText for Python") to setup the fastText package, then download the trained English [model](https://fasttext.cc/docs/en/pretrained-vectors.html) (note: 9.6G).
fastText will also need to be built in the jiant environment following [these instructions](https://github.com/facebookresearch/fastText#building-fasttext-for-python).
To activate fastText model within our framework, set the flag ``fastText = 1``

Download the pretrained vectors located [here](https://fasttext.cc/docs/en/english-vectors.html), preferrably the 300-dimensional Common Crawl vectors. Set the ``word_emb_file`` to point to the .vec file.


### GloVe

To use [GloVe pretrained word embeddings](https://nlp.stanford.edu/projects/glove/), download and extract the relevant files and set ``word_embs_file`` to the GloVe file.


## Quick-Start on GCP (for JSALT internal use only)

For the JSALT workshop, we used Google Compute Engine as our main compute platform. If you're using Google Compute Engine, the private project instance images (`cpu-workstation-template*` and `gpu-worker-template-*`) already have all the required packages installed, plus the GLUE data and pre-trained embeddings downloaded to `/usr/share/jsalt`. Unfortunately, these images are not straightforward to share. To use, clone this repo to your home directory, then test with:

```sh
python main.py --config_file config/demo.conf
```

You should see the model start training, and achieve an accuracy of > 70% on SST in a few minutes. The default config will write the experiment directory to `$HOME/exp/<experiment_name>` and the run directory to `$HOME/exp/<experiment_name>/<run_name>`, so you can find the demo output in `~/exp/jiant-demo/sst`.


## Update config files

As some config arguments are renamed, you may encounter an error when loading past config files (e.g. params.conf) created before Oct 24, 2018. To update a config file, run

```sh
python scripts/update_config.py <path_to_file>
```

## License

This package is released under the [MIT License](LICENSE.md). The material in the allennlp_mods directory is based on [AllenNLP](https://github.com/allenai/allennlp), which was originally released under the Apache 2.0 license.

## Getting Help

Post an issue here on GitHub if you have any problems, and create a pull request if you make any improvements (substantial or cosmetic) to the code that you're willing to share.

## FAQs

It seems like my preproc/{task}__{split}.data has nothing in it!

This probably means that you probably ran the script before downloading the data for that task. Thus, delete the file from preproc and then run main.py again to build the data splits from scratch.<|MERGE_RESOLUTION|>--- conflicted
+++ resolved
@@ -149,14 +149,12 @@
 Task-specific components include logistic regression and multi-layer perceptron for classification and regression tasks, and an RNN decoder with attention for sequence transduction tasks.
 To see the full set of available params, see [config/defaults.conf](config/defaults.conf). For a list of options affecting the execution pipeline (which configuration file to use, whether to enable remote logging or tensorboard, etc.), see the arguments section in [main.py](main.py).
 
-<<<<<<< HEAD
+To use the ON-LSTM sentence encoder from [Ordered Neurons: Integrating Tree Structures into Recurrent Neural Networks](https://arxiv.org/abs/1810.09536), set ``sent_enc = onlstm``. To re-run experiments from the paper on WSJ Language Modeling, use the configuration file [config/onlstm.conf](config/onlstm.conf). Specific ON-LSTM modules use code from the [Github](https://github.com/yikangshen/Ordered-Neurons) implementation of the paper.
+
 ### Supported Functionality
 
 We allow for training on a shared encoder from the word contextual embeddings, as well as forwarding from the embeddings to the task specific module (by setting sent_enc = null).  Additionally, if you would like to add a skip connection from the contextual embedding directly to the module, set skip_embs = 1. 
 
-=======
-To use the ON-LSTM sentence encoder from [Ordered Neurons: Integrating Tree Structures into Recurrent Neural Networks](https://arxiv.org/abs/1810.09536), set ``sent_enc = onlstm``. To re-run experiments from the paper on WSJ Language Modeling, use the configuration file [config/onlstm.conf](config/onlstm.conf). Specific ON-LSTM modules use code from the [Github](https://github.com/yikangshen/Ordered-Neurons) implementation of the paper.
->>>>>>> ea36a1b0
 ### Transformers 
 
 We also include an experimental option to use a shared [Transformer](https://arxiv.org/abs/1706.03762) in place of the shared BiLSTM by setting ``sent_enc = transformer``. When using a Transformer, we use the [Noam learning rate scheduler](https://github.com/allenai/allennlp/blob/master/allennlp/training/learning_rate_schedulers.py#L84), as that seems important to training the Transformer thoroughly. 
