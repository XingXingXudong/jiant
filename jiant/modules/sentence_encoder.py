--- conflicted
+++ resolved
@@ -102,15 +102,11 @@
                 section_type = self._text_field_embedder(to_append, is_pair_task=is_pair_task)
             else:
                 word_embs_in_context = self._text_field_embedder(sent)
-<<<<<<< HEAD
-                import pdb; pdb.set_trace()
                 section_type = self._text_field_embedder(to_append)
             section_type = self.section_layer(section_type)
             # get the last hidden layer
             section_type = section_type[-1]
-=======
-                section_type = self._text_field_embedder(to_append)
->>>>>>> 16e5d06e
+
             section_type = section_type.expand(-1, len(word_embs_in_context[0]), -1)# expand to seq_len
             #  expand
             # then concatenate
