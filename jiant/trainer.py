--- conflicted
+++ resolved
@@ -864,13 +864,10 @@
             batch_num += 1
             with torch.no_grad():
                 out = self._forward(batch, task=task)
-<<<<<<< HEAD
             loss = get_output_attribute(out, "loss", uses_cuda(self._cuda_device))
-=======
-            loss = get_output_attribute(out, "loss", self.use_cuda)
+
             all_val_metrics["%s_loss" % task.name] += loss.data.cpu().numpy()
->>>>>>> eac432c8
-
+            n_examples += get_output_attribute(out, "n_exs", uses_cuda(self._cuda_device))
             if print_output:
                 if isinstance(task, Seq2SeqTask):
                     if batch_num == 1:
@@ -881,11 +878,6 @@
                         inputs = batch["inputs"]["words"][0][1:]
                         gold = batch["targs"]["words"][0][1:]
 
-<<<<<<< HEAD
-            all_val_metrics["%s_loss" % task.name] += loss.data.cpu().numpy()
-            n_examples += get_output_attribute(out, "n_exs", uses_cuda(self._cuda_device))
-
-=======
                         for i in range(out["predictions"].shape[1]):
                             output = out["predictions"][0][i]
                             input_string, gold_string, output_string = task.get_prediction(
@@ -895,8 +887,6 @@
                                 log.info("\tInput:\t%s", input_string)
                                 log.info("\tGold:\t%s", gold_string)
                             log.info("\tOutput:\t%s", output_string)
-            n_examples += get_output_attribute(out, "n_exs", self.use_cuda)
->>>>>>> eac432c8
             # log
             if time.time() - task_info["last_log"] > self._log_interval:
                 task_metrics = task.get_metrics()
