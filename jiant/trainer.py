""" Trainer """
import copy
import glob
import itertools
import logging as log
import math
import os
import random
import re
import time

import numpy as np
import torch
from allennlp.common import Params  # pylint: disable=import-error
from allennlp.common.checks import ConfigurationError  # pylint: disable=import-error
from allennlp.data.iterators import BasicIterator, BucketIterator  # pylint: disable=import-error
from allennlp.nn.util import device_mapping, move_to_device
from allennlp.training.learning_rate_schedulers import (  # pylint: disable=import-error
    LearningRateScheduler,
)
from allennlp.training.optimizers import Optimizer  # pylint: disable=import-error
from tensorboardX import SummaryWriter  # pylint: disable=import-error
from torch.nn.utils.clip_grad import clip_grad_norm_
from torch.optim.lr_scheduler import ReduceLROnPlateau

from jiant.evaluate import evaluate
from jiant.tasks.seq2seq import Seq2SeqTask
from jiant.utils import config
from jiant.utils.utils import (
    assert_for_log,
    find_last_checkpoint_epoch,
    check_for_previous_checkpoints,
    get_output_attribute,
    get_model_attribute,
)  # pylint: disable=import-error


def build_trainer_params(args, task_names, phase="pretrain"):
    """ Helper function which extracts trainer parameters from args.
    In particular, we want to search args for task specific training parameters.
    """

    def _get_attr(attr_name, default=None):
        if phase == "pretrain":
            # We ignore task-specific trainer attributes during pretraining.
            if default is not None:
                return default
            return args[attr_name]
        else:
            # During target task training, we get task-specific attributes if available.
            assert len(task_names) == 1
            return config.get_task_attr(args, task_names[0], attr_name, default)

    params = {}
    train_opts = [
        "optimizer",
        "lr",
        "batch_size",
        "lr_decay_factor",
        "lr_patience",
        "patience",
        "scheduler_threshold",
        "sent_enc",
        "d_hid",
        "max_grad_norm",
        "min_lr",
        "batch_size",
        "cuda",
        "keep_all_checkpoints",
        "val_data_limit",
        "max_epochs",
        "dec_val_scale",
    ]
    for attr in train_opts:
        params[attr] = _get_attr(attr)

    # Special case: If no task-specific arg is found for these, we'll need to fall back to a
    # phase-specific default.
    params["max_vals"] = _get_attr(
        "max_vals", default=args.target_train_max_vals if phase == "target_train" else None
    )
    params["val_interval"] = _get_attr(
        "val_interval", default=args.target_train_val_interval if phase == "target_train" else None
    )
    params["training_data_fraction"] = _get_attr(
        "training_data_fraction",
        default=args.target_train_data_fraction
        if phase == "target_train"
        else args.pretrain_data_fraction,
    )

    return Params(params)


def build_trainer(
    args,
    task_names,
    model,
    run_dir,
    metric_should_decrease=True,
    train_type="SamplingMultiTaskTrainer",
    phase="pretrain",
):
    """Build a trainer from params.

    Parameters
    ----------
    params: Trainer parameters as built by build_trainer_params.
    model: A module with trainable parameters.
    run_dir: The directory where we save the models.

    Returns
    -------
    A trainer object, a trainer config object, an optimizer config object,
        and a scheduler config object.
    """
    params = build_trainer_params(args, task_names, phase)

    opt_params = {"type": params["optimizer"], "lr": params["lr"]}
    if params["optimizer"] == "adam":
        # AMSGrad is a flag variant of Adam, not its own object.
        opt_params["amsgrad"] = True
    elif params["optimizer"] == "bert_adam":
        # Transformer scheduler uses number of opt steps, if known in advance, to set the LR.
        # We leave it as -1 here (unknown) and set it if known later.
        opt_params["t_total"] = -1
        opt_params["warmup"] = 0.1
    opt_params = Params(opt_params)

    schd_params = Params(
        {
            "type": "reduce_on_plateau",
            "mode": "min" if metric_should_decrease else "max",
            "factor": params["lr_decay_factor"],
            "patience": params["lr_patience"],
            "threshold": params["scheduler_threshold"],
            "threshold_mode": "abs",
            "verbose": True,
        }
    )

    train_params = Params(
        {
            "cuda_device": params["cuda"],
            "patience": params["patience"],
            "grad_norm": params["max_grad_norm"],
            "val_interval": params["val_interval"],
            "max_vals": params["max_vals"],
            "lr_decay": 0.99,
            "min_lr": params["min_lr"],
            "keep_all_checkpoints": params["keep_all_checkpoints"],
            "val_data_limit": params["val_data_limit"],
            "max_epochs": params["max_epochs"],
            "dec_val_scale": params["dec_val_scale"],
            "training_data_fraction": params["training_data_fraction"],
        }
    )
    assert (
        train_type == "SamplingMultiTaskTrainer"
    ), "We currently only support SamplingMultiTaskTrainer"
    if train_type == "SamplingMultiTaskTrainer":
        trainer = SamplingMultiTaskTrainer.from_params(model, run_dir, copy.deepcopy(train_params))
    return trainer, train_params, opt_params, schd_params


class SamplingMultiTaskTrainer:
    def __init__(
        self,
        model,
        patience=2,
        val_interval=100,
        max_vals=50,
        serialization_dir=None,
        cuda_device=-1,
        grad_norm=None,
        grad_clipping=None,
        lr_decay=None,
        min_lr=None,
        keep_all_checkpoints=False,
        val_data_limit=5000,
        max_epochs=-1,
        dec_val_scale=100,
        training_data_fraction=1.0,
    ):
        """
        The training coordinator. Unusually complicated to handle MTL with tasks of
        diverse sizes.

        Parameters
        ----------
        model : ``Model``, required.
            An AllenNLP model to be optimized. Pytorch Modules can also be optimized if
            their ``forward`` method returns a dictionary with a "loss" key, containing a
            scalar tensor representing the loss function to be optimized.
        patience , optional (default=2)
            Number of validations to be patient before early stopping.
        val_metric , optional (default="loss")
            Validation metric to measure for whether to stop training using patience
            and whether to serialize an ``is_best`` model after each validation. The metric name
            must be prepended with either "+" or "-", which specifies whether the metric
            is an increasing or decreasing function.
        serialization_dir , optional (default=None)
            Path to directory for saving and loading model files. Models will not be saved if
            this parameter is not passed.
        cuda_device , optional (default = -1)
            An integer specifying the CUDA device to use. If -1, the CPU is used.
            Multi-gpu training is not currently supported, but will be once the
            Pytorch DataParallel API stabilises.
        grad_norm : float, optional, (default = None).
            If provided, gradient norms will be rescaled to have a maximum of this value.
        grad_clipping : ``float``, optional (default = ``None``).
            If provided, gradients will be clipped `during the backward pass` to have an (absolute)
            maximum of this value.  If you are getting ``NaNs`` in your gradients during training
            that are not solved by using ``grad_norm``, you may need this.
        keep_all_checkpoints : If set, keep checkpoints from every validation. Otherwise, keep only
            best and (if different) most recent.
        val_data_limit: During training, use only the first N examples from the validation set.
            Set to -1 to use all.
        training_data_fraction: If set to a float between 0 and 1, load only the specified
            percentage of examples. Hashing is used to ensure that the same examples are loaded
            each epoch.
        """
        self._model = model

        self._patience = patience
        self._max_vals = max_vals
        self._val_interval = val_interval
        self._serialization_dir = serialization_dir
        self._cuda_device = cuda_device
        self._grad_norm = grad_norm
        self._grad_clipping = grad_clipping
        self._lr_decay = lr_decay
        self._min_lr = min_lr
        self._keep_all_checkpoints = keep_all_checkpoints
        self._val_data_limit = val_data_limit
        self._max_epochs = max_epochs
        self._dec_val_scale = dec_val_scale
        self._training_data_fraction = training_data_fraction
        self._task_infos = None
        self._metric_infos = None

        self._log_interval = 10  # seconds
        if self._cuda_device >= 0:
            self._model = self._model.cuda(self._cuda_device)

        self._TB_dir = None
        if self._serialization_dir is not None:
            self._TB_dir = os.path.join(self._serialization_dir, "tensorboard")
            self._TB_train_log = SummaryWriter(os.path.join(self._TB_dir, "train"))
            self._TB_validation_log = SummaryWriter(os.path.join(self._TB_dir, "val"))

    def _check_history(self, metric_history, cur_score, should_decrease=False):
        """
        Given a the history of the performance on a metric
        and the current score, check if current score is
        best so far and if out of patience.
        """
        patience = self._patience + 1
        best_fn = min if should_decrease else max
        best_score = best_fn(metric_history)
        if best_score == cur_score:
            best_so_far = metric_history.index(best_score) == len(metric_history) - 1
        else:
            best_so_far = False

        if should_decrease:
            index_of_last_improvement = metric_history.index(min(metric_history))
            out_of_patience = index_of_last_improvement <= len(metric_history) - (patience + 1)
        else:
            index_of_last_improvement = metric_history.index(max(metric_history))
            out_of_patience = index_of_last_improvement <= len(metric_history) - (patience + 1)

        return best_so_far, out_of_patience

    def _setup_training(
        self, tasks, batch_size, train_params, optimizer_params, scheduler_params, phase
    ):
        """ Set up the trainer by initializing task_infos and metric_infos, which
        track necessary information about the training status of each task and metric respectively.

        Returns:
            - task_infos (Dict[str:Dict[str:???]]): dictionary containing where each task_info
              contains:
                - iterator: a task specific (because it uses that task's fields to dynamically
                    batch) batcher
                - n_tr_batches: the number of training batches
                - tr_generator: generator object that returns the batches, set to repeat
                    indefinitely
                - loss: the accumulated loss (during training or validation)
                - n_batches_since_val: number of batches trained on since the last validation
                - total_batches_trained: number of batches trained over all validation checks
                - optimizer: a task specific optimizer, not used if the global optimizer is not
                    None
                - scheduler: a task specific scheduler, not used if the global optimizer is not
                    None
                - stopped: a bool indicating if that task is stopped or not (if it ran out of
                    patience or hit min lr)
                - last_log: the time we last logged progress for the task

            - metric_infos (Dict[str:Dict[str:???]]): dictionary containing metric information.
                Each metric should be the validation metric of a task, except {micro/macro}_avg,
                which are privileged to get an aggregate multi-task score. Each dict contains:
                - hist (List[float]): previous values of the metric
                - stopped (Bool): whether or not that metric is stopped or not
                - best (Tuple(Int, Dict)): information on the best value of that metric and when
                    it happened
        """
        task_infos = {task.name: {} for task in tasks}
        for task in tasks:
            task_info = task_infos[task.name]
            if (
                os.path.exists(os.path.join(self._serialization_dir, task.name)) is False
                and phase == "target_train"
            ):
                os.mkdir(os.path.join(self._serialization_dir, task.name))

            # Adding task-specific smart iterator to speed up training
            instance = [i for i in itertools.islice(task.train_data, 1)][0]
            pad_dict = instance.get_padding_lengths()
            sorting_keys = []
            for field in pad_dict:
                for pad_field in pad_dict[field]:
                    sorting_keys.append((field, pad_field))
            iterator = BucketIterator(
                sorting_keys=sorting_keys,
                max_instances_in_memory=10000,
                batch_size=batch_size,
                biggest_batch_first=True,
            )
            tr_generator = iterator(task.train_data, num_epochs=None)
            tr_generator = move_to_device(tr_generator, self._cuda_device)
            task_info["iterator"] = iterator

            if phase == "pretrain":
                # Warning: This won't be precise when training_data_fraction is set, since each
                #  example is included or excluded independently using a hashing function.
                # Fortunately, it doesn't need to be.
                task_info["n_tr_batches"] = math.ceil(
                    task.n_train_examples * self._training_data_fraction / batch_size
                )
            else:
                task_info["n_tr_batches"] = math.ceil(task.n_train_examples / batch_size)

            task_info["tr_generator"] = tr_generator
            task_info["loss"] = 0.0
            task_info["total_batches_trained"] = 0
            task_info["n_batches_since_val"] = 0
            # deepcopy b/c using Params pops values and we may want to reuse
            # the Params object later
            opt_params = copy.deepcopy(optimizer_params)
            if "t_total" in optimizer_params:
                # If we know in advance how many opt steps there will be, set it so the LR scheduler
                # can use that information. This should be the next validation after we hit the epoch
                # limit.
                if self._max_epochs > 0:
                    max_epochs_in_vals = math.ceil(
                        (task_info["n_tr_batches"] * self._max_epochs) / self._val_interval
                    )
                    val_limit = min(max_epochs_in_vals, self._max_vals)
                else:
                    val_limit = self._max_vals
                opt_params["t_total"] = val_limit * self._val_interval
            task_info["optimizer"] = Optimizer.from_params(train_params, opt_params)
            task_info["scheduler"] = LearningRateScheduler.from_params(
                task_info["optimizer"], copy.deepcopy(scheduler_params)
            )
            task_info["stopped"] = False
            task_info["last_log"] = time.time()

        # Metric bookkeeping
        all_metrics = [task.val_metric for task in tasks] + ["micro_avg", "macro_avg"]
        metric_infos = {
            metric: {"hist": [], "stopped": False, "best": (-1, {})} for metric in all_metrics
        }
        self.task_to_metric_mapping = {task.val_metric: task.name for task in tasks}
        self._task_infos = task_infos
        self._metric_infos = metric_infos
        return task_infos, metric_infos

    def get_scaling_weights(self, scaling_method, num_tasks, task_names, task_n_train_examples):
        """

        Parameters
        ----------------
        scaling_method : str, scaling method
        num_tasks: int
        task_names: list of str
        task_n_train_examples: list of ints of number of examples per task

        Returns
        ----------------
        scaling weights: list of ints, to scale loss
        """
        if scaling_method == "uniform":
            scaling_weights = [1.0] * num_tasks
        elif scaling_method == "max_proportional":
            scaling_weights = task_n_train_examples.astype(float)
        elif scaling_method == "max_proportional_log":
            scaling_weights = np.log(task_n_train_examples)
        elif "max_power_" in scaling_method:
            scaling_power = float(scaling_method.strip("max_power_"))
            scaling_weights = task_n_train_examples ** scaling_power
        elif scaling_method == "max_inverse_log":
            scaling_weights = 1 / np.log(task_n_train_examples)
        elif scaling_method == "max_inverse":
            scaling_weights = 1 / task_n_train_examples
        # Weighting losses based on best validation step for each task from a previous uniform run,
        # normalized by the maximum validation step
        # eg. 'max_epoch_9_18_1_11_18_2_14_16_1'
        elif "max_epoch_" in scaling_method:
            epochs = scaling_method.strip("max_epoch_").split("_")
            assert len(epochs) == num_tasks, "Loss Scaling Error: epoch number not match."
            scaling_weights = np.array(list(map(int, epochs)))

        # normalized by max weight
        if "max" in scaling_method:
            scaling_weights = scaling_weights / np.max(scaling_weights)

        scaling_weights = dict(zip(task_names, scaling_weights))
        return scaling_weights

    def get_sampling_weights(
        self, weighting_method, num_tasks, task_n_train_examples, task_n_train_batches
    ):
        """
        Parameters
        ----------------
        weighting_method: str, weighting method
        num_tasks: int
        task_n_train_examples: list of ints of number of examples per task
        task_n_train_batches: list of ints of number of batches per task

        Returns
        ----------------
        sampling weights: list of ints, to sample tasks to train on
        """
        if weighting_method == "uniform":
            sample_weights = [1.0] * num_tasks
        elif weighting_method == "proportional":
            sample_weights = task_n_train_examples.astype(float)
        elif weighting_method == "proportional_log_batch":
            sample_weights = np.log(task_n_train_batches)
        elif weighting_method == "proportional_log_example":
            sample_weights = np.log(task_n_train_examples)
        elif weighting_method == "inverse":
            sample_weights = 1 / task_n_train_examples
        elif weighting_method == "inverse_log_example":
            sample_weights = 1 / np.log(task_n_train_examples)
        elif weighting_method == "inverse_log_batch":
            sample_weights = 1 / np.log(task_n_train_batches)
        elif "power_" in weighting_method:
            weighting_power = float(weighting_method.strip("power_"))
            sample_weights = task_n_train_examples ** weighting_power
        elif "softmax_" in weighting_method:  # exp(x/temp)
            weighting_temp = float(weighting_method.strip("softmax_"))
            sample_weights = np.exp(task_n_train_examples / weighting_temp)
        else:
            raise KeyError(f"Unknown weighting method: {weighting_method}")
        return sample_weights

    def train(
        self,
        tasks,
        stop_metric,
        batch_size,
        weighting_method,
        scaling_method,
        train_params,
        optimizer_params,
        scheduler_params,
        load_model=1,
        phase="pretrain",
    ):
        """
        The main training loop.
        Training will stop if we run out of patience or hit the minimum learning rate.

        Parameters
        ----------
        tasks: a list of task objects to train on
        stop_metric: str, metric to use for early stopping
        batch_size: int, batch size to use for the tasks
        weighting_method: str, how to sample which task to use
        scaling_method:  str, how to scale gradients
        train_params: trainer config object
        optimizer_params: optimizer config object
        scheduler_params: scheduler config object
        load_model: bool, whether to restore and continue training if a checkpoint is found
        phase: str, usually 'pretrain' or 'target_train'

        Returns
        ----------
        Validation results
        """
        validation_interval = self._val_interval
        task_infos, metric_infos = self._setup_training(
            tasks, batch_size, train_params, optimizer_params, scheduler_params, phase
        )

        optimizer_params = copy.deepcopy(optimizer_params)
        if "t_total" in optimizer_params:
            # If we know in advance how many opt steps there will be, set it so the LR scheduler
            # can use that information. This should be the next validation after we hit the epoch
            # limit.
            if self._max_epochs > 0:
                n_epoch_steps = sum([info["n_tr_batches"] for info in task_infos.values()])
                max_epochs_in_vals = math.ceil(
                    (n_epoch_steps * self._max_epochs) / self._val_interval
                )
                val_limit = min(max_epochs_in_vals, self._max_vals)
            else:
                val_limit = self._max_vals
            opt_params["t_total"] = val_limit * self._val_interval
        optimizer = Optimizer.from_params(train_params, optimizer_params)
        scheduler = LearningRateScheduler.from_params(optimizer, copy.deepcopy(scheduler_params))
        self._optimizer = optimizer
        self._scheduler = scheduler

        # define these here b/c they might get overridden on load

        n_step, should_stop = 0, False
        if self._serialization_dir is not None:
            # Resume from serialization path
            if load_model:
                ckpt_directory, _, _ = check_for_previous_checkpoints(
                    self._serialization_dir, tasks, phase, load_model
                )
                if ckpt_directory is None:
                    log.warning(
                        "load_model=1 but there is not checkpoint. \
                        Starting training without restoring from a checkpoint."
                    )
                else:
                    n_step, should_stop = self._restore_checkpoint(phase, tasks)
                    log.info("Loaded model from checkpoint. Starting at step %d.", n_step)
            else:
                log.info("Starting training without restoring from a checkpoint.")
                check_for_previous_checkpoints(self._serialization_dir, tasks, phase, load_model)
        if self._grad_clipping is not None:  # pylint: disable=invalid-unary-operand-type

            def clip_function(grad):
                return grad.clamp(-self._grad_clipping, self._grad_clipping)

            for parameter in self._model.parameters():
                if parameter.requires_grad:
                    parameter.register_hook(clip_function)

        # Calculate per task sampling weights
        assert_for_log(len(tasks) > 0, "Error: Expected to sample from 0 tasks.")

        task_names = [task.name for task in tasks]
        task_n_train_examples = np.array([task.n_train_examples for task in tasks])
        task_n_train_batches = np.array([task_infos[task.name]["n_tr_batches"] for task in tasks])
        log.info(
            "Training examples per task, before any subsampling: "
            + str(dict(zip(task_names, task_n_train_examples)))
        )
        if len(tasks) > 1:
            sample_weights = self.get_sampling_weights(
                weighting_method, len(tasks), task_n_train_examples, task_n_train_batches
            )

            normalized_sample_weights = np.array(sample_weights) / sum(sample_weights)
            log.info(
                "Using weighting method: %s, with normalized sample weights %s ",
                weighting_method,
                np.array_str(normalized_sample_weights, precision=4),
            )
            scaling_weights = self.get_scaling_weights(
                scaling_method, len(tasks), task_names, task_n_train_examples
            )
        else:
            sample_weights = normalized_sample_weights = [1.0]
            scaling_weights = {task_names[0]: 1.0}

        # Sample the tasks to train on. Do it all at once (val_interval) for
        # MAX EFFICIENCY.
        samples = random.choices(tasks, weights=sample_weights, k=validation_interval)

        offset = 0
        all_tr_metrics = {}
        log.info("Beginning training with stopping criteria based on metric: %s", stop_metric)
        while not should_stop:
            self._model.train()
            task = samples[(n_step + offset) % validation_interval]  # randomly select a task
            task_info = task_infos[task.name]
            if task_info["stopped"]:
                offset += 1
                continue
            tr_generator = task_info["tr_generator"]
            total_batches_trained = task_info["total_batches_trained"]
            n_batches_since_val = task_info["n_batches_since_val"]
            tr_loss = task_info["loss"]

            for batch in itertools.islice(tr_generator, 1):
                n_batches_since_val += 1
                total_batches_trained += 1
                optimizer.zero_grad()
                output_dict = self._forward(batch, task=task)
                assert_for_log(
                    "loss" in output_dict, "Model must return a dict containing a 'loss' key"
                )
<<<<<<< HEAD
                loss = get_output_attribute(output_dict, "loss")  # optionally scale loss

=======
                loss = output_dict["loss"]  # optionally scale loss
>>>>>>> 0a778ab3
                loss *= scaling_weights[task.name]

                loss.backward()
                assert_for_log(not torch.isnan(loss).any(), "NaNs in loss.")
                tr_loss += loss.data.cpu().numpy()

                # Gradient regularization and application
                if self._grad_norm:
                    clip_grad_norm_(self._model.parameters(), self._grad_norm)
                optimizer.step()
                n_step += 1  # update per batch

                # step scheduler if it's not ReduceLROnPlateau
                if not isinstance(scheduler.lr_scheduler, ReduceLROnPlateau):
                    scheduler.step_batch(n_step)

            # Update training progress on that task
            task_info["n_batches_since_val"] = n_batches_since_val
            task_info["total_batches_trained"] = total_batches_trained
            task_info["loss"] = tr_loss

            # Intermediate log to logger and tensorboard
            if time.time() - task_info["last_log"] > self._log_interval:
                task_metrics = task.get_metrics()

                # log to tensorboard
                if self._TB_dir is not None:
                    task_metrics_to_TB = task_metrics.copy()
                    task_metrics_to_TB["loss"] = float(task_info["loss"] / n_batches_since_val)
                    self._metrics_to_tensorboard_tr(n_step, task_metrics_to_TB, task.name)

                task_metrics["%s_loss" % task.name] = tr_loss / n_batches_since_val
                description = self._description_from_metrics(task_metrics)
                log.info(
                    "Update %d: task %s, batch %d (%d): %s",
                    n_step,
                    task.name,
                    n_batches_since_val,
                    total_batches_trained,
                    description,
                )
                task_info["last_log"] = time.time()

                if get_model_attribute(self._model, "utilization") is not None:
                    batch_util = get_model_attribute(self._model, "utilization").get_metric()
                    log.info("TRAINING BATCH UTILIZATION: %.3f", batch_util)

            # Validation
            if n_step % validation_interval == 0:

                # Dump and log all of our current info
                n_val = int(n_step / validation_interval)
                log.info("***** Step %d / Validation %d *****", n_step, n_val)
                # Get metrics for all training progress so far
                for task in tasks:
                    task_info = task_infos[task.name]
                    n_batches_since_val = task_info["n_batches_since_val"]
                    if n_batches_since_val > 0:
                        task_metrics = task.get_metrics(reset=True)
                        for name, value in task_metrics.items():
                            all_tr_metrics["%s_%s" % (task.name, name)] = value
                        # updating loss from trianing.
                        all_tr_metrics["%s_loss" % task.name] = float(
                            task_info["loss"] / n_batches_since_val
                        )
                    else:
                        all_tr_metrics["%s_loss" % task.name] = 0.0
                    log.info(
                        "%s: trained on %d batches, %.3f epochs",
                        task.name,
                        n_batches_since_val,
                        n_batches_since_val / task_info["n_tr_batches"],
                    )
                if get_model_attribute(self._model, "utilization") is not None:
                    batch_util = get_model_attribute(self._model, "utilization").get_metric(
                        reset=True
                    )
                    log.info("TRAINING BATCH UTILIZATION: %.3f", batch_util)

                # Validate
                log.info("Validating...")
                all_val_metrics, should_save, new_best = self._validate(n_val, tasks, batch_size)

                # Check stopping conditions
                should_stop = self._check_stop(n_val, stop_metric, tasks)

                # Log results to logger and tensorboard
                for name, value in all_val_metrics.items():
                    log_str = "%s:" % name
                    if name in all_tr_metrics:
                        log_str += " training: %3f" % all_tr_metrics[name]
                    log_str += " validation: %3f" % value
                    log.info(log_str)
                if self._TB_dir is not None:
                    self._metrics_to_tensorboard_val(n_step, all_val_metrics)
                log.info(f"Global learning rate: {self._optimizer.param_groups[0]['lr']}")
                elmo_params = get_model_attribute(self._model, "get_elmo_mixing_weights")(tasks)
                if elmo_params:  # log ELMo mixing weights
                    for task_name, task_params in elmo_params.items():
                        log.info("ELMo mixing weights for {}:".format(task_name))
                        log.info(
                            "\t"
                            + ", ".join(
                                [
                                    "{}: {:.6f}".format(layer, float(param))
                                    for layer, param in task_params.items()
                                ]
                            )
                        )

                # Reset training preogress
                all_tr_metrics = {}
                samples = random.choices(
                    tasks, weights=sample_weights, k=validation_interval
                )  # pylint: disable=no-member

                if should_save:
                    self._save_checkpoint(
                        {"step": n_step, "validation_pass": n_val, "should_stop": should_stop},
                        tasks=tasks,
                        phase=phase,
                        new_best=new_best,
                    )

        log.info("Stopped training after %d validation checks", n_step / validation_interval)
        return self._aggregate_results(tasks, task_infos, metric_infos)  # , validation_interval)

    def _aggregate_results(self, tasks, task_infos, metric_infos):
        """ Helper function to print results after finishing training """
        results = {}
        for task in tasks:
            task_info = task_infos[task.name]
            log.info(
                "Trained %s for %d batches or %.3f epochs",
                task.name,
                task_info["total_batches_trained"],
                task_info["total_batches_trained"] / task_info["n_tr_batches"],
            )
            # * validation_interval
            results[task.name] = metric_infos[task.val_metric]["best"][0]
        # * validation_interval
        results["micro"] = metric_infos["micro_avg"]["best"][0]
        # * validation_interval
        results["macro"] = metric_infos["macro_avg"]["best"][0]
        log.info("***** VALIDATION RESULTS *****")
        for metric in metric_infos.keys():
            best_val_pass, val_pass_metrics = metric_infos[metric]["best"]
            all_metrics_str = ", ".join(
                ["%s: %.5f" % (metric, score) for metric, score in val_pass_metrics.items()]
            )
            log.info("%s (for best val pass %d): %s", metric, best_val_pass, all_metrics_str)
        return results

    def _update_metric_history(
        self,
        val_pass,
        all_val_metrics,
        metric,
        task_name,
        metric_infos,
        metric_decreases,
        should_save,
        new_best,
    ):
        """
        This function updates metric history with the best validation score so far.

        Parameters
        ---------
        val_pass: int.
        all_val_metrics: dict with performance on current validation pass.
        metric: str, name of metric
        task_name: str, name of task
        metric_infos: dict storing information about the various metrics
        metric_decreases: bool, marker to show if we should increase or
        decrease validation metric.
        should_save: bool, for checkpointing
        new_best: bool, indicator of whether the previous best preformance score was exceeded

        Returns
        ________
        metric_infos: dict storing information about the various metrics
        this_val_metric: dict, metric information for this validation pass, used for optimization
            scheduler
        should_save: bool
        new_best: bool
        """
        this_val_metric = all_val_metrics[metric]
        metric_history = metric_infos[metric]["hist"]
        metric_history.append(this_val_metric)
        is_best_so_far, out_of_patience = self._check_history(
            metric_history, this_val_metric, metric_decreases
        )
        if is_best_so_far:
            log.info("Best result seen so far for %s.", task_name)
            metric_infos[metric]["best"] = (val_pass, all_val_metrics)
            should_save = True
            if task_name == "macro":
                new_best = True
        if out_of_patience:
            metric_infos[metric]["stopped"] = True
            # Commented out the below line as more confusing than helpful. May make sense to
            # restore if we wind up using more complex stopping strategies.
            # log.info("Out of early stopping patience. Stopped tracking %s.", task_name)
        return metric_infos, this_val_metric, should_save, new_best

    def _calculate_validation_performance(
        self,
        task,
        task_infos,
        tasks,
        batch_size,
        all_val_metrics,
        n_examples_overall,
        print_output=True,
    ):
        """
        Builds validation generator, evaluates on each task and produces validation metrics.

        Parameters
        ----------
        task: current task to get validation performance of
        task_infos: Instance of information about the task (see _setup_training for definition)
        tasks: list of task objects to train on
        batch_size: int, batch size to use for the tasks
        all_val_metrics: dictionary. storing the validation performance
        n_examples_overall: int, current number of examples the model is validated on
        print_output: bool, prints one example per validation

        Returns
        -------
        n_examples_overall: int, current number of examples
        task_infos: updated Instance with reset training progress
        all_val_metrics: dictinary updated with micro and macro average validation performance
        """
        n_examples, batch_num = 0, 0
        task_info = task_infos[task.name]
        # to speed up training, we evaluate on a subset of validation data
        if self._val_data_limit >= 0:
            max_data_points = min(task.n_val_examples, self._val_data_limit)
        else:
            max_data_points = task.n_val_examples
        val_generator = BasicIterator(batch_size, instances_per_epoch=max_data_points)(
            task.val_data, num_epochs=1, shuffle=False
        )
        val_generator = move_to_device(val_generator, self._cuda_device)
        n_val_batches = math.ceil(max_data_points / batch_size)
        all_val_metrics["%s_loss" % task.name] = 0.0

        for batch in val_generator:
            batch_num += 1
            with torch.no_grad():
                out = self._forward(batch, task=task)
<<<<<<< HEAD
            loss = get_output_attribute(out, "loss")
=======
            loss = out["loss"]

            if print_output:
                if isinstance(task, Seq2SeqTask):
                    if batch_num == 1:
                        voc_src = self._model.vocab.get_index_to_token_vocabulary("tokens")
                        voc_trg = self._model.vocab.get_index_to_token_vocabulary(
                            task.name + "_tokens"
                        )
                        inputs = batch["inputs"]["words"][0][1:]
                        gold = batch["targs"]["words"][0][1:]
                        logits = out["logits"]
                        output = logits.max(2)[1][0]
                        input_string, gold_string, output_string = task.get_prediction(
                            voc_src, voc_trg, inputs, gold, output
                        )
                        log.info("\tInput:\t%s", input_string)
                        log.info("\tGold:\t%s", gold_string)
                        log.info("\tOutput:\t%s", output_string)

>>>>>>> 0a778ab3
            all_val_metrics["%s_loss" % task.name] += loss.data.cpu().numpy()
            n_examples += get_output_attribute(out, "n_exs")

            # log
            if time.time() - task_info["last_log"] > self._log_interval:
                task_metrics = task.get_metrics()
                task_metrics["%s_loss" % task.name] = (
                    all_val_metrics["%s_loss" % task.name] / batch_num
                )
                description = self._description_from_metrics(task_metrics)
                log.info(
                    "Evaluate: task %s, batch %d (%d): %s",
                    task.name,
                    batch_num,
                    n_val_batches,
                    description,
                )
                task_info["last_log"] = time.time()
        assert batch_num == n_val_batches

        # Get task validation metrics and store in all_val_metrics
        task_metrics = task.get_metrics(reset=True)
        for name, value in task_metrics.items():
            all_val_metrics["%s_%s" % (task.name, name)] = value
        all_val_metrics["%s_loss" % task.name] /= batch_num  # n_val_batches
        # compute task contribution to macro and micro averages
        n_examples_overall += n_examples
        if task.val_metric_decreases and len(tasks) > 1:
            all_val_metrics["micro_avg"] += (
                1 - all_val_metrics[task.val_metric] / self._dec_val_scale
            ) * n_examples
            all_val_metrics["macro_avg"] += (
                1 - all_val_metrics[task.val_metric] / self._dec_val_scale
            ) / len(tasks)
        else:
            # triggers for single-task cases and during MTL when task val metric increases
            all_val_metrics["micro_avg"] += all_val_metrics[task.val_metric] * n_examples
            all_val_metrics["macro_avg"] += all_val_metrics[task.val_metric] / len(tasks)

        # Reset training progress
        task_info["n_batches_since_val"] = 0
        task_info["loss"] = 0
        return n_examples_overall, task_infos, all_val_metrics

    def _validate(self, val_pass, tasks, batch_size, periodic_save=True):
        """

        Validate on all tasks and return the results and whether to save this validation
        pass or not.

        Parameters
        ----------
        val_pass: int
        tasks: list of task objects to train on
        batch_size: int, the batch size to use for the tasks.periodic_save
        periodic_save: bool, value of whether or not to save model and progress periodically

        Returns
        __________
        all_val_metrics: dictinary updated with micro and macro average validation performance
        should_save: bool, determines whether to save a checkpoint
        new_best: bool, whether or not the macro performance increased
        """
        task_infos, metric_infos = self._task_infos, self._metric_infos
        scheduler = self._scheduler
        self._model.eval()
        all_val_metrics = {("%s_loss" % task.name): 0.0 for task in tasks}
        all_val_metrics["macro_avg"] = 0.0
        all_val_metrics["micro_avg"] = 0.0
        n_examples_overall = 0.0

        # Get validation numbers for each task
        for task in tasks:
            n_examples_overall, task_infos, all_val_metrics = self._calculate_validation_performance(  # noqa
                task, task_infos, tasks, batch_size, all_val_metrics, n_examples_overall
            )
        # scale the micro avg contributions w/ total size of validation set.
        if "micro_avg" in all_val_metrics:
            all_val_metrics["micro_avg"] /= n_examples_overall
        # Track per task patience
        should_save = periodic_save  # whether to save this validation pass or not.
        # Currently we save every validation in the main training runs.
        new_best = False  # whether this validation pass is a new best

        # update metric infos
        for task in tasks + ["micro", "macro"]:
            if task in ["micro", "macro"]:
                metric = "%s_avg" % task
                metric_decreases = tasks[0].val_metric_decreases if len(tasks) == 1 else False
                task_name = task
            else:
                metric = task.val_metric
                metric_decreases = task.val_metric_decreases
                task_name = task.name
            if metric_infos[metric]["stopped"]:
                continue
            metric_infos, this_val_metric, should_save, new_best = self._update_metric_history(
                val_pass,
                all_val_metrics,
                metric,
                task_name,
                metric_infos,
                metric_decreases,
                should_save,
                new_best,
            )

            # Get scheduler, and update using macro score
            # micro has no scheduler updates
            if task_name == "macro" and isinstance(scheduler.lr_scheduler, ReduceLROnPlateau):
                log.info("Updating LR scheduler:")
                scheduler.step(this_val_metric, val_pass)
                log.info(
                    "\tBest result seen so far for %s: %.3f", metric, scheduler.lr_scheduler.best
                )
                log.info(
                    "\t# validation passes without improvement: %d",
                    scheduler.lr_scheduler.num_bad_epochs,
                )

        return all_val_metrics, should_save, new_best

    def _check_stop(self, val_n, stop_metric, tasks):
        """ Check to see if should stop """
        task_infos, metric_infos = self._task_infos, self._metric_infos
        optimizer = self._optimizer

        should_stop = False
        if self._max_epochs > 0:  # check if max # epochs hit
            for task in tasks:
                task_info = task_infos[task.name]
                n_epochs_trained = task_info["total_batches_trained"] / task_info["n_tr_batches"]
                if n_epochs_trained >= self._max_epochs:
                    # Commented out the below line as more confusing than helpful. May make sense
                    # to restore if we wind up using more complex stopping strategies.
                    # log.info("Reached max_epochs limit for %s.", task.name)
                    task_info["stopped"] = True
            stop_epochs = min([info["stopped"] for info in task_infos.values()])
            if stop_epochs:
                log.info("Reached max_epochs limit on all tasks. Stopping training.")
                should_stop = True

        if optimizer.param_groups[0]["lr"] < self._min_lr:
            log.info("Minimum LR reached. Stopping training.")
            should_stop = True

        # check if validation metric is stopped
        stop_metric = metric_infos[stop_metric]["stopped"]
        if stop_metric:
            log.info("Ran out of early stopping patience. Stopping training.")
            should_stop = True

        # check if max number of validations hit
        stop_val = bool(val_n >= self._max_vals)
        if stop_val:
            log.info("Maximum number of validations reached. Stopping training.")
            should_stop = True

        return should_stop

    def _forward(self, batch, task=None):
        tensor_batch = move_to_device(batch, self._cuda_device)
        model_out = self._model.forward(task, tensor_batch)
        return model_out

    def _description_from_metrics(self, metrics):
        # pylint: disable=no-self-use
        """ format some metrics as a string """
        return ", ".join(["%s: %.4f" % (name, value) for name, value in metrics.items()])

    def _unmark_previous_best(self, phase, val_pass, task_dir_name=""):
        marked_best = glob.glob(
            os.path.join(
                self._serialization_dir, task_dir_name, "*_state_{}_val_*.best.th".format(phase)
            )
        )
        for file in marked_best:
            # Skip the just-written checkpoint.
            if "_{}.".format(val_pass) not in file:
                os.rename(file, re.sub("%s$" % (".best.th"), ".th", file))

    def _delete_old_checkpoints(self, phase, val_pass, task_dir_name=""):
        candidates = glob.glob(
            os.path.join(
                self._serialization_dir, task_dir_name, "*_state_{}_val_*.th".format(phase)
            )
        )
        for file in candidates:
            # Skip the best, because we'll need it.
            # Skip the just-written checkpoint.
            if ".best" not in file and "_{}.".format(val_pass) not in file:
                os.remove(file)

    def _save_checkpoint(self, training_state, phase="pretrain", new_best=False, tasks=None):
        """
        Parameters
        ----------
        training_state: An object containing trainer state (step number, etc.), to be saved.
        phase: Usually 'pretrain' or 'target_train'.
        new_best: If true, the saved checkpoint will be marked with .best_macro, and
            potentially used later when switching from pretraining to target task training.
        """
        if not self._serialization_dir:
            raise ConfigurationError(
                "serialization_dir not specified - cannot "
                "restore a model without a directory path."
            )
        log.info("Saving checkpoints to: %s", self._serialization_dir)

        val_pass = training_state["validation_pass"]
        if new_best:
            best_str = ".best"
        else:
            best_str = ""

        task_dir_name = ""

        if phase == "target_train":
            # We only pass in one task at a time during target train phase.
            assert len(tasks) == 1
            task_dir_name = tasks[0].name

        model_path = os.path.join(
            self._serialization_dir,
            task_dir_name,
            "model_state_{}_val_{}{}.th".format(phase, val_pass, best_str),
        )

        model_state = self._model.state_dict()

        # Skip non-trainable params, like the main ELMo params.
        for name, param in self._model.named_parameters():
            if not param.requires_grad:
                del model_state[name]

        task_states = {}
        for task_name, task_info in self._task_infos.items():
            task_states[task_name] = {}
            task_states[task_name]["total_batches_trained"] = task_info["total_batches_trained"]
            task_states[task_name]["stopped"] = task_info["stopped"]
        task_states["global"] = {}
        task_states["global"]["optimizer"] = self._optimizer.state_dict()
        # NOTE(Alex): AllenNLP wrapper doesn't expose scheduler state dict methods
        task_states["global"]["scheduler"] = self._scheduler.lr_scheduler.state_dict()

        metric_states = {}
        for metric_name, metric_info in self._metric_infos.items():
            metric_states[metric_name] = {}
            metric_states[metric_name]["hist"] = metric_info["hist"]
            metric_states[metric_name]["stopped"] = metric_info["stopped"]
            metric_states[metric_name]["best"] = metric_info["best"]

        torch.save(
            task_states,
            os.path.join(
                self._serialization_dir,
                task_dir_name,
                "task_state_{}_val_{}{}.th".format(phase, val_pass, best_str),
            ),
        )
        torch.save(
            metric_states,
            os.path.join(
                self._serialization_dir,
                task_dir_name,
                "metric_state_{}_val_{}{}.th".format(phase, val_pass, best_str),
            ),
        )
        torch.save(model_state, model_path)
        torch.save(
            training_state,
            os.path.join(
                self._serialization_dir,
                task_dir_name,
                "training_state_{}_val_{}{}.th".format(phase, val_pass, best_str),
            ),
        )
        if new_best:
            self._unmark_previous_best(phase, val_pass, task_dir_name)

        if not self._keep_all_checkpoints:
            self._delete_old_checkpoints(phase, val_pass, task_dir_name)

    def _restore_checkpoint(self, phase, tasks=None):
        """
        Restores a model from a serialization_dir to the last saved checkpoint.
        This includes a validation pass count and optimizer state, which is serialized separately
        from model parameters. This function should only be used to continue training since
        it will load previous checkpoints.

        if you wish to load a model for inference/load parts of a model into a new
        computation graph, you should use the native Pytorch functions:
        `` model.load_state_dict(torch.load("/path/to/model/weights.th"))``

        We restore based on the phase. If phase=target_train, we start from the last
        target task and work backwards, to find the most recent checkpoint in the target
        train phase. If phase=pretrain, we check for checkpoints in the main run
        directory.

        Returns
        -------
        val_pass: the validation pass at which to resume training.
        """

        task_directory, val_pass, suffix = check_for_previous_checkpoints(
            self._serialization_dir, tasks, phase, load_model=True
        )
        assert val_pass > -1, "No checkpoint found."
        log.info("Found checkpoint {}. Loading.".format(suffix))
        if task_directory is None:
            task_directory = ""
        model_path = os.path.join(
            self._serialization_dir, task_directory, "_".join(["model", suffix])
        )
        training_state_path = os.path.join(
            self._serialization_dir, task_directory, "_".join(["training", suffix])
        )
        task_state_path = os.path.join(
            self._serialization_dir, task_directory, "_".join(["task", suffix])
        )
        metric_state_path = os.path.join(
            self._serialization_dir, task_directory, "_".join(["metric", suffix])
        )

        model_state = torch.load(model_path, map_location=device_mapping(self._cuda_device))

        for name, param in self._model.named_parameters():
            if param.requires_grad and name not in model_state:
                log.error("!!!!!!!!!!!!!!!!!!!!!!!!!!!!!!!!!!!!!!!!!!!!!!!!!!!!!!!")
                log.error("Parameter missing from checkpoint: " + name)
                log.error("!!!!!!!!!!!!!!!!!!!!!!!!!!!!!!!!!!!!!!!!!!!!!!!!!!!!!!!")

        self._model.load_state_dict(model_state, strict=False)
        task_states = torch.load(task_state_path)
        for task_name, task_state in task_states.items():
            if task_name == "global":
                continue
            self._task_infos[task_name]["total_batches_trained"] = task_state[
                "total_batches_trained"
            ]
            self._task_infos[task_name]["stopped"] = task_state["stopped"]
            generator = self._task_infos[task_name]["tr_generator"]
            for _ in itertools.islice(
                generator,
                task_state["total_batches_trained"] % self._task_infos[task_name]["n_tr_batches"],
            ):
                pass
        self._optimizer.load_state_dict(task_states["global"]["optimizer"])
        # NOTE(Alex): AllenNLP wrapper doesn't expose scheduler state dict methods
        self._scheduler.lr_scheduler.load_state_dict(task_states["global"]["scheduler"])
        metric_states = torch.load(metric_state_path)
        for metric_name, metric_state in metric_states.items():
            self._metric_infos[metric_name]["hist"] = metric_state["hist"]
            self._metric_infos[metric_name]["stopped"] = metric_state["stopped"]
            self._metric_infos[metric_name]["best"] = metric_state["best"]

        training_state = torch.load(training_state_path)
        return training_state["step"], training_state["should_stop"]

    def _metrics_to_tensorboard_tr(self, val_pass, train_metrics, task_name):
        """
        Sends all of the train metrics to tensorboard
        """
        metric_names = train_metrics.keys()

        for name in metric_names:
            if name == "micro_avg" or name == "macro_avg":
                continue
            train_metric = train_metrics.get(name)
            name = os.path.join(task_name, task_name + "_" + name)
            self._TB_train_log.add_scalar(name, train_metric, val_pass)

    def _metrics_to_tensorboard_val(self, val_pass, val_metrics):
        """
        Sends all of the val metrics to tensorboard
        """
        metric_names = val_metrics.keys()

        for name in metric_names:
            if name == "micro_avg" or name == "macro_avg":
                continue
            val_metric = val_metrics.get(name)
            name = os.path.join(name.split("_")[0], name)
            self._TB_validation_log.add_scalar(name, val_metric, val_pass)

    @classmethod
    def from_params(cls, model, serialization_dir, params):
        """ Generate trainer from parameters.  """

        patience = params.pop("patience", 2)
        val_interval = params.pop("val_interval", 100)
        max_vals = params.pop("max_vals", 50)
        cuda_device = params.pop("cuda_device", -1)
        grad_norm = params.pop("grad_norm", None)
        grad_clipping = params.pop("grad_clipping", None)
        lr_decay = params.pop("lr_decay", None)
        min_lr = params.pop("min_lr", None)
        keep_all_checkpoints = params.pop("keep_all_checkpoints", False)
        val_data_limit = params.pop("val_data_limit", 5000)
        max_epochs = params.pop("max_epochs", -1)
        dec_val_scale = params.pop("dec_val_scale", 100)
        training_data_fraction = params.pop("training_data_fraction", 1.0)

        params.assert_empty(cls.__name__)
        return SamplingMultiTaskTrainer(
            model,
            patience=patience,
            val_interval=val_interval,
            max_vals=max_vals,
            serialization_dir=serialization_dir,
            cuda_device=cuda_device,
            grad_norm=grad_norm,
            grad_clipping=grad_clipping,
            lr_decay=lr_decay,
            min_lr=min_lr,
            keep_all_checkpoints=keep_all_checkpoints,
            val_data_limit=val_data_limit,
            max_epochs=max_epochs,
            dec_val_scale=dec_val_scale,
            training_data_fraction=training_data_fraction,
        )<|MERGE_RESOLUTION|>--- conflicted
+++ resolved
@@ -600,12 +600,7 @@
                 assert_for_log(
                     "loss" in output_dict, "Model must return a dict containing a 'loss' key"
                 )
-<<<<<<< HEAD
                 loss = get_output_attribute(output_dict, "loss")  # optionally scale loss
-
-=======
-                loss = output_dict["loss"]  # optionally scale loss
->>>>>>> 0a778ab3
                 loss *= scaling_weights[task.name]
 
                 loss.backward()
@@ -859,10 +854,7 @@
             batch_num += 1
             with torch.no_grad():
                 out = self._forward(batch, task=task)
-<<<<<<< HEAD
             loss = get_output_attribute(out, "loss")
-=======
-            loss = out["loss"]
 
             if print_output:
                 if isinstance(task, Seq2SeqTask):
@@ -882,7 +874,6 @@
                         log.info("\tGold:\t%s", gold_string)
                         log.info("\tOutput:\t%s", output_string)
 
->>>>>>> 0a778ab3
             all_val_metrics["%s_loss" % task.name] += loss.data.cpu().numpy()
             n_examples += get_output_attribute(out, "n_exs")
 
