--- conflicted
+++ resolved
@@ -33,12 +33,11 @@
 _MOSES_DETOKENIZER = MosesDetokenizer()
 
 
-<<<<<<< HEAD
 def get_model_attribute(model, attr_name):
     if torch.cuda.device_count() > 1:
         return getattr(model.module, attr_name)
     return getattr(model, attr_name)
-=======
+
 def select_pool_type(args):
     """
         Select a sane default sequence pooling type.
@@ -63,7 +62,6 @@
     """
     assert not s2, "apply_standard_boundary_tokens only supports single sequences"
     return [SOS_TOK] + s1 + [EOS_TOK]
->>>>>>> a1e9abf0
 
 
 def check_for_previous_checkpoints(serialization_dir, tasks, phase, load_model):
