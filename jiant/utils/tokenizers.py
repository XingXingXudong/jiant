"""
Tokenizer class
To add a tokenizer, add to the below inherting from
main Tokenizer class.
"""
import functools
import logging as log
import os

from sacremoses import MosesDetokenizer
from sacremoses import MosesTokenizer as SacreMosesTokenizer
from nltk.tokenize.simple import SpaceTokenizer
from jiant.pytorch_transformers_interface import input_module_uses_pytorch_transformers
from pytorch_transformers import (
    BertTokenizer,
    RobertaTokenizer,
    XLNetTokenizer,
    OpenAIGPTTokenizer,
    GPT2Tokenizer,
    TransfoXLTokenizer,
    XLMTokenizer,
)


class Tokenizer(object):
    def tokenize(self, sentence):
        raise NotImplementedError


def select_tokenizer(args):
    """
        Select a sane default tokenizer.
    """
    if args.tokenizer == "auto":
        if input_module_uses_pytorch_transformers(args.input_module):
            tokenizer_name = args.input_module
        else:
            tokenizer_name = "MosesTokenizer"
    else:
        tokenizer_name = args.tokenizer
    return tokenizer_name


<<<<<<< HEAD
class OpenAIBPETokenizer(Tokenizer):
    # TODO: Add detokenize method to OpenAIBPE class
    def __init__(self):
        super().__init__()
        from ..openai_transformer_lm.pytorch_huggingface import utils as openai_utils
        from ..openai_transformer_lm.pytorch_huggingface.text_utils import TextEncoder

        OPENAI_DATA_DIR = os.path.join(os.path.dirname(openai_utils.__file__), "model")
        ENCODER_PATH = os.path.join(OPENAI_DATA_DIR, "encoder_bpe_40000.json")
        BPE_PATH = os.path.join(OPENAI_DATA_DIR, "vocab_40000.bpe")
        self._tokenizer = TextEncoder(ENCODER_PATH, BPE_PATH)
        self._encoder_dict = self._tokenizer.encoder
        self._reverse_encoder_dict = {v: k for k, v in self._encoder_dict.items()}

    def lookup_ids(self, ids):
        return [self._reverse_encoder_dict[i] for i in ids]

    def encode(self, sentences):
        return self._tokenizer.encode(sentences)

    def tokenize(self, sentence):
        ids = self.encode([sentence])[0]
        return self.lookup_ids(ids)


class SplitCharsTokenizer(Tokenizer):
    """
        This tokenizer splits a string (sentence or word) into individual characters.
    """
    def __init__(self):
        super().__init__()

    def tokenize(self, sentence):
        return list(sentence)

    def detokenize(self, tokens):
        return "".join(tokens)


=======
>>>>>>> 0ef25b6e
class MosesTokenizer(Tokenizer):
    def __init__(self):
        super().__init__()
        self._tokenizer = SacreMosesTokenizer()
        self._detokenizer = MosesDetokenizer()

    def tokenize(self, sentence):
        return self._tokenizer.tokenize(sentence)

    def detokenize(self, tokens):
        """Unescape Moses punctuation tokens.

        Replaces escape sequences like &#91; with the original characters
        (such as '['), so they better align to the original text.
        """
        return [self._detokenizer.unescape_xml(t) for t in tokens]


@functools.lru_cache(maxsize=8, typed=False)
def get_tokenizer(tokenizer_name):
    log.info(f"\tLoading Tokenizer {tokenizer_name}")
    if tokenizer_name.startswith("bert-"):
        do_lower_case = tokenizer_name.endswith("uncased")
        tokenizer = BertTokenizer.from_pretrained(tokenizer_name, do_lower_case=do_lower_case)
    elif tokenizer_name.startswith("roberta-"):
        tokenizer = RobertaTokenizer.from_pretrained(tokenizer_name)
    elif tokenizer_name.startswith("xlnet-"):
        do_lower_case = tokenizer_name.endswith("uncased")
        tokenizer = XLNetTokenizer.from_pretrained(tokenizer_name, do_lower_case=do_lower_case)
    elif tokenizer_name.startswith("openai-gpt"):
        tokenizer = OpenAIGPTTokenizer.from_pretrained(tokenizer_name)
    elif tokenizer_name.startswith("gpt2"):
        tokenizer = GPT2Tokenizer.from_pretrained(tokenizer_name)
    elif tokenizer_name.startswith("transfo-xl-"):
        # TransformerXL is trained on data pretokenized with MosesTokenizer
        tokenizer = MosesTokenizer()
    elif tokenizer_name.startswith("xlm-"):
        tokenizer = XLMTokenizer.from_pretrained(tokenizer_name)
    elif tokenizer_name == "MosesTokenizer":
        tokenizer = MosesTokenizer()
    elif tokenizer_name == "SplitChars":
        tokenizer = SplitCharsTokenizer()
    elif tokenizer_name == "":
        tokenizer = SpaceTokenizer()
    else:
        tokenizer = None
    return tokenizer<|MERGE_RESOLUTION|>--- conflicted
+++ resolved
@@ -41,32 +41,6 @@
     return tokenizer_name
 
 
-<<<<<<< HEAD
-class OpenAIBPETokenizer(Tokenizer):
-    # TODO: Add detokenize method to OpenAIBPE class
-    def __init__(self):
-        super().__init__()
-        from ..openai_transformer_lm.pytorch_huggingface import utils as openai_utils
-        from ..openai_transformer_lm.pytorch_huggingface.text_utils import TextEncoder
-
-        OPENAI_DATA_DIR = os.path.join(os.path.dirname(openai_utils.__file__), "model")
-        ENCODER_PATH = os.path.join(OPENAI_DATA_DIR, "encoder_bpe_40000.json")
-        BPE_PATH = os.path.join(OPENAI_DATA_DIR, "vocab_40000.bpe")
-        self._tokenizer = TextEncoder(ENCODER_PATH, BPE_PATH)
-        self._encoder_dict = self._tokenizer.encoder
-        self._reverse_encoder_dict = {v: k for k, v in self._encoder_dict.items()}
-
-    def lookup_ids(self, ids):
-        return [self._reverse_encoder_dict[i] for i in ids]
-
-    def encode(self, sentences):
-        return self._tokenizer.encode(sentences)
-
-    def tokenize(self, sentence):
-        ids = self.encode([sentence])[0]
-        return self.lookup_ids(ids)
-
-
 class SplitCharsTokenizer(Tokenizer):
     """
         This tokenizer splits a string (sentence or word) into individual characters.
@@ -81,8 +55,6 @@
         return "".join(tokens)
 
 
-=======
->>>>>>> 0ef25b6e
 class MosesTokenizer(Tokenizer):
     def __init__(self):
         super().__init__()
