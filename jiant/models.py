"""Core model and functions for building it."""
import copy
import json
import logging as log
import os
from typing import Dict, List

import numpy as np
import torch
import torch.nn as nn
import torch.nn.functional as F

from allennlp.common import Params
from allennlp.modules.seq2seq_encoders import Seq2SeqEncoder as s2s_e
from allennlp.modules.seq2seq_encoders import StackedSelfAttentionEncoder
from allennlp.modules.seq2vec_encoders import CnnEncoder
from allennlp.modules.token_embedders import Embedding, TokenCharactersEncoder
from allennlp.training.metrics import Average
from sklearn.metrics import mean_squared_error

from jiant.allennlp_mods.elmo_text_field_embedder import (
    ElmoTextFieldEmbedder,
    ElmoTokenEmbedderWrapper,
)

from jiant.modules.edge_probing import EdgeClassifierModule
from jiant.modules.simple_modules import (
    Pooler,
    Classifier,
    SingleClassifier,
    PairClassifier,
    NullPhraseLayer,
    TokenMultiProjectionEncoder,
)
from jiant.modules.attn_pair_encoder import AttnPairEncoder
from jiant.modules.sentence_encoder import SentenceEncoder
from jiant.modules.bilm_encoder import BiLMEncoder
from jiant.modules.bow_sentence_encoder import BoWSentEncoder
from jiant.modules.elmo_character_encoder import ElmoCharacterEncoder
from jiant.modules.onlstm_phrase_layer import ONLSTMPhraseLayer
from jiant.modules.prpn_phrase_layer import PRPNPhraseLayer
from jiant.modules.onlstm.ON_LSTM import ONLSTMStack
from jiant.modules.prpn.PRPN import PRPN
from jiant.modules.seq2seq_decoder import Seq2SeqDecoder
from jiant.modules.span_modules import SpanClassifierModule
from jiant.pytorch_transformers_interface import input_module_uses_pytorch_transformers
from jiant.tasks.edge_probing import EdgeProbingTask
from jiant.tasks.lm import LanguageModelingTask
from jiant.tasks.lm_parsing import LanguageModelingParsingTask
from jiant.tasks.qa import MultiRCTask, ReCoRDTask
from jiant.tasks.seq2seq import Seq2SeqTask
from jiant.tasks.tasks import (
    GLUEDiagnosticTask,
    MultipleChoiceTask,
    PairClassificationTask,
    PairOrdinalRegressionTask,
    PairRegressionTask,
    RegressionTask,
    SequenceGenerationTask,
    SingleClassificationTask,
    SpanClassificationTask,
    SpanPredictionTask,
    STSBTask,
    TaggingTask,
    WiCTask,
    MRPCTask,
    QQPTask,
)
from jiant.utils import config
from jiant.utils.utils import (
    assert_for_log,
    get_batch_size,
    get_batch_utilization,
    get_elmo_mixing_weights,
    maybe_make_dir,
    format_output,
    uses_cuda,
)

# Elmo stuff
# Look in $ELMO_SRC_DIR (e.g. /usr/share/jsalt/elmo) or download from web
ELMO_OPT_NAME = "elmo_2x4096_512_2048cnn_2xhighway_options.json"
ELMO_WEIGHTS_NAME = "elmo_2x4096_512_2048cnn_2xhighway_weights.hdf5"
ELMO_SRC_DIR = (
    os.getenv("ELMO_SRC_DIR")
    or "https://s3-us-west-2.amazonaws.com/allennlp/models/elmo/2x4096_512_2048cnn_2xhighway/"
)
ELMO_OPT_PATH = os.path.join(ELMO_SRC_DIR, ELMO_OPT_NAME)
ELMO_WEIGHTS_PATH = os.path.join(ELMO_SRC_DIR, ELMO_WEIGHTS_NAME)


def build_sent_encoder(args, vocab, d_emb, tasks, embedder, cove_layer):
    # Build single sentence encoder: the main component of interest
    # Need special handling for language modeling
    # Note: sent_enc is expected to apply dropout to its input _and_ output if
    # needed.
    rnn_params = Params(
        {
            "input_size": d_emb,
            "bidirectional": True,
            "hidden_size": args.d_hid,
            "num_layers": args.n_layers_enc,
        }
    )
    if args.sent_enc == "onlstm":
        onlayer = ONLSTMPhraseLayer(
            vocab,
            args.d_word,
            args.d_hid,
            args.n_layers_enc,
            args.onlstm_chunk_size,
            args.onlstm_dropconnect,
            args.onlstm_dropouti,
            args.dropout,
            args.onlstm_dropouth,
            embedder,
            args.batch_size,
        )
        # The 'onlayer' acts as a phrase layer module for the larger SentenceEncoder module.
        sent_encoder = SentenceEncoder(
            vocab,
            embedder,
            args.n_layers_highway,
            onlayer.onlayer,
            skip_embs=args.skip_embs,
            dropout=args.dropout,
            sep_embs_for_skip=args.sep_embs_for_skip,
            cove_layer=cove_layer,
        )
        d_sent = args.d_word
        log.info("Using ON-LSTM sentence encoder!")
    elif args.sent_enc == "prpn":
        prpnlayer = PRPNPhraseLayer(
            vocab,
            args.d_word,
            args.d_hid,
            args.n_layers_enc,
            args.n_slots,
            args.n_lookback,
            args.resolution,
            args.dropout,
            args.idropout,
            args.rdropout,
            args.res,
            embedder,
            args.batch_size,
        )
        # The 'prpn' acts as a phrase layer module for the larger SentenceEncoder module.
        sent_encoder = SentenceEncoder(
            vocab,
            embedder,
            args.n_layers_highway,
            prpnlayer.prpnlayer,
            skip_embs=args.skip_embs,
            dropout=args.dropout,
            sep_embs_for_skip=args.sep_embs_for_skip,
            cove_layer=cove_layer,
        )
        d_sent = args.d_word
        log.info("Using PRPN sentence encoder!")
    elif any(isinstance(task, LanguageModelingTask) for task in tasks) or args.sent_enc == "bilm":
        assert_for_log(args.sent_enc in ["rnn", "bilm"], "Only RNNLM supported!")
        assert_for_log(
            not (
                args.input_module == "elmo"
                or args.input_module.startswith("bert")
                or args.input_module.startswith("xlnet")
            ),
            f"Using input_module = {args.input_module} for language modeling is probably not a "
            "good idea, since it allows the language model to use information from the right-hand "
            "context.",
        )
        bilm = BiLMEncoder(d_emb, args.d_hid, args.d_hid, args.n_layers_enc)
        sent_encoder = SentenceEncoder(
            vocab,
            embedder,
            args.n_layers_highway,
            bilm,
            skip_embs=args.skip_embs,
            dropout=args.dropout,
            sep_embs_for_skip=args.sep_embs_for_skip,
            cove_layer=cove_layer,
        )
        d_sent = 2 * args.d_hid
    elif args.sent_enc == "bow":
        sent_encoder = BoWSentEncoder(vocab, embedder)
        assert_for_log(
            not args.skip_embs, "Skip connection not currently supported with `bow` encoder."
        )
        d_sent = d_emb
    elif args.sent_enc == "rnn":
        sent_rnn = s2s_e.by_name("lstm").from_params(copy.deepcopy(rnn_params))
        sent_encoder = SentenceEncoder(
            vocab,
            embedder,
            args.n_layers_highway,
            sent_rnn,
            skip_embs=args.skip_embs,
            dropout=args.dropout,
            sep_embs_for_skip=args.sep_embs_for_skip,
            cove_layer=cove_layer,
        )
        d_sent = 2 * args.d_hid
    elif args.sent_enc == "none":
        # Expose word representation layer (GloVe, ELMo, etc.) directly.
        assert_for_log(
            args.skip_embs,
            "skip_embs is false and sent_enc is none, "
            "which means that your token representations are zero-dimensional. "
            "Consider setting skip_embs.",
        )
        phrase_layer = NullPhraseLayer(rnn_params["input_size"])
        sent_encoder = SentenceEncoder(
            vocab,
            embedder,
            args.n_layers_highway,
            phrase_layer,
            skip_embs=args.skip_embs,
            dropout=args.dropout,
            sep_embs_for_skip=args.sep_embs_for_skip,
            cove_layer=cove_layer,
        )
        d_sent = 0
    else:
        assert_for_log(
            False, f"Shared encoder layer specification `{args.sent_enc}` not recognized."
        )
    return sent_encoder, d_sent


def build_model(args, vocab, pretrained_embs, tasks, cuda_devices):
    """
    Build model according to args
    Returns: model which has attributes set in it with the attrbutes.
    """

    # Build embeddings.
    cove_layer = None
    if args.input_module.startswith("bert-"):
        from jiant.pytorch_transformers_interface.modules import BertEmbedderModule

        log.info(f"Using BERT model ({args.input_module}).")
        embedder = BertEmbedderModule(args)
        d_emb = embedder.get_output_dim()
    elif args.input_module.startswith("roberta-"):
        from jiant.pytorch_transformers_interface.modules import RobertaEmbedderModule

        log.info(f"Using RoBERTa model ({args.input_module}).")
        embedder = RobertaEmbedderModule(args)
        d_emb = embedder.get_output_dim()
    elif args.input_module.startswith("xlnet-"):
        from jiant.pytorch_transformers_interface.modules import XLNetEmbedderModule

        log.info(f"Using XLNet model ({args.input_module}).")
        embedder = XLNetEmbedderModule(args)
        d_emb = embedder.get_output_dim()
    elif args.input_module.startswith("openai-gpt"):
        from jiant.pytorch_transformers_interface.modules import OpenAIGPTEmbedderModule

        log.info(f"Using OpenAI GPT model ({args.input_module}).")
        embedder = OpenAIGPTEmbedderModule(args)
        d_emb = embedder.get_output_dim()
    elif args.input_module.startswith("gpt2"):
        from jiant.pytorch_transformers_interface.modules import GPT2EmbedderModule

        log.info(f"Using GPT-2 model ({args.input_module}).")
        embedder = GPT2EmbedderModule(args)
        d_emb = embedder.get_output_dim()
    elif args.input_module.startswith("transfo-xl-"):
        from jiant.pytorch_transformers_interface.modules import TransfoXLEmbedderModule

        log.info(f"Using Transformer-XL model ({args.input_module}).")
        embedder = TransfoXLEmbedderModule(args)
        d_emb = embedder.get_output_dim()
    elif args.input_module.startswith("xlm-"):
        from jiant.pytorch_transformers_interface.modules import XLMEmbedderModule

        log.info(f"Using XLM model ({args.input_module}).")
        embedder = XLMEmbedderModule(args)
        d_emb = embedder.get_output_dim()
    else:
        # Default case, used for ELMo, CoVe, word embeddings, etc.
        d_emb, embedder, cove_layer = build_embeddings(args, vocab, tasks, pretrained_embs)

    sent_encoder, d_sent_output = build_sent_encoder(
        args, vocab, d_emb, tasks, embedder, cove_layer
    )
    # d_task_input is the input dimension of the task-specific module
    # set skip_emb = 1 if you want to concatenate the encoder input with encoder output to pass
    # into task specific module.
    d_task_input = d_sent_output + (args.skip_embs * d_emb)

    # Build model and classifiers
    model = MultiTaskModel(args, sent_encoder, vocab, cuda_devices)
    build_task_modules(args, tasks, model, d_task_input, d_emb, embedder, vocab)
    model = model.cuda() if uses_cuda(cuda_devices) else model
    if isinstance(cuda_devices, list):
        model = nn.DataParallel(model, device_ids=cuda_devices)

    log.info("Model specification:")
    log.info(model)
    param_count = 0
    trainable_param_count = 0
    if args.list_params:
        log.info("Model parameters:")
    for name, param in model.named_parameters():
        param_count += np.prod(param.size())
        if param.requires_grad:
            trainable_param_count += np.prod(param.size())
            if args.list_params:
                log.info(
                    "\t%s: Trainable parameter, count %d with %s",
                    name,
                    np.prod(param.size()),
                    str(param.size()),
                )
        elif args.list_params:
            log.info(
                "\t%s: Non-trainable parameter, count %d with %s",
                name,
                np.prod(param.size()),
                str(param.size()),
            )
    log.info("Total number of parameters: {ct:d} ({ct:g})".format(ct=param_count))
    log.info("Number of trainable parameters: {ct:d} ({ct:g})".format(ct=trainable_param_count))
    return model


def build_embeddings(args, vocab, tasks, pretrained_embs=None):
    """ Build embeddings according to options in args """
    d_emb, d_char = 0, args.d_char

    token_embedders = {}
    # Word embeddings
    n_token_vocab = vocab.get_vocab_size("tokens")
    if args.input_module in ["glove", "fastText"] and pretrained_embs is not None:
        word_embs = pretrained_embs
        assert word_embs.size()[0] == n_token_vocab
        d_word = word_embs.size()[1]
        log.info("\tUsing pre-trained word embeddings: %s", str(word_embs.size()))
    elif args.input_module == "scratch":
        log.info("\tTraining word embeddings from scratch.")
        d_word = args.d_word
        word_embs = nn.Embedding(n_token_vocab, d_word).weight
    else:
        assert input_module_uses_pytorch_transformers(args.input_module) or args.input_module in [
            "elmo",
            "elmo-chars-only",
        ], f"'{args.input_module}' is not a valid value for input_module."
        embeddings = None
        word_embs = None

    if word_embs is not None:
        embeddings = Embedding(
            num_embeddings=n_token_vocab,
            embedding_dim=d_word,
            weight=word_embs,
            trainable=(args.embeddings_train == 1),
            padding_index=vocab.get_token_index("@@PADDING@@"),
        )
        token_embedders["words"] = embeddings
        d_emb += d_word

    # Handle cove
    cove_layer = None
    if args.cove:
        assert embeddings is not None
        assert args.input_module == "glove", "CoVe requires GloVe embeddings."
        assert d_word == 300, "CoVe expects 300-dimensional GloVe embeddings."
        try:
            from jiant.modules.cove.cove import MTLSTM as cove_lstm

            # Have CoVe do an internal GloVe lookup, but don't add residual.
            # We'll do this manually in modules.py; see
            # SentenceEncoder.forward().
            cove_layer = cove_lstm(n_vocab=n_token_vocab, vectors=embeddings.weight.data)
            # Control whether CoVe is trainable.
            for param in cove_layer.parameters():
                param.requires_grad = bool(args.cove_fine_tune)
            d_emb += 600  # 300 x 2 for biLSTM activations
            log.info("\tUsing CoVe embeddings!")
        except ImportError as e:
            log.info("Failed to import CoVe!")
            raise e

    # Character embeddings
    if args.char_embs:
        log.info("\tUsing character embeddings!")
        char_embeddings = Embedding(vocab.get_vocab_size("chars"), d_char)
        filter_sizes = tuple([int(i) for i in args.char_filter_sizes.split(",")])
        char_encoder = CnnEncoder(
            d_char,
            num_filters=args.n_char_filters,
            ngram_filter_sizes=filter_sizes,
            output_dim=d_char,
        )
        char_embedder = TokenCharactersEncoder(
            char_embeddings, char_encoder, dropout=args.dropout_embs
        )
        d_emb += d_char
        token_embedders["chars"] = char_embedder
    else:
        log.info("\tNot using character embeddings!")

    # If we want separate ELMo scalar weights (a different ELMo representation for each classifier,
    # then we need count and reliably map each classifier to an index used by
    # allennlp internal ELMo.
    if args.sep_embs_for_skip:
        # Determine a deterministic list of classifier names to use for each
        # task.
        classifiers = sorted(set(map(lambda x: x._classifier_name, tasks)))
        # Reload existing classifier map, if it exists.
        classifier_save_path = args.run_dir + "/classifier_task_map.json"
        if os.path.isfile(classifier_save_path):
            loaded_classifiers = json.load(open(args.run_dir + "/classifier_task_map.json", "r"))
        else:
            # No file exists, so assuming we are just starting to pretrain. If pretrain is to be
            # skipped, then there's a way to bypass this assertion by explicitly allowing for
            # a missing classiifer task map.
            assert_for_log(
                args.do_pretrain or args.allow_missing_task_map,
                "Error: {} should already exist.".format(classifier_save_path),
            )
            if args.allow_missing_task_map:
                log.warning(
                    "Warning: classifier task map not found in model"
                    " directory. Creating a new one from scratch."
                )
            # default is always @pretrain@
            loaded_classifiers = {"@pretrain@": 0}
        # Add the new tasks and update map, keeping the internal ELMo index
        # consistent.
        max_number_classifiers = max(loaded_classifiers.values())
        offset = 1
        for classifier in classifiers:
            if classifier not in loaded_classifiers:
                loaded_classifiers[classifier] = max_number_classifiers + offset
                offset += 1
        log.info("Classifiers:{}".format(loaded_classifiers))
        open(classifier_save_path, "w+").write(json.dumps(loaded_classifiers))
        # Every index in classifiers needs to correspond to a valid ELMo output
        # representation.
        num_reps = 1 + max(loaded_classifiers.values())
    else:
        # All tasks share the same scalars.
        # Not used if input_module = elmo-chars-only (i.e. no elmo)
        loaded_classifiers = {"@pretrain@": 0}
        num_reps = 1
    if args.input_module.startswith("elmo"):
        log.info("Loading ELMo from files:")
        log.info("ELMO_OPT_PATH = %s", ELMO_OPT_PATH)
        if args.input_module == "elmo-chars-only":
            log.info("\tUsing ELMo character CNN only!")
            log.info("ELMO_WEIGHTS_PATH = %s", ELMO_WEIGHTS_PATH)
            elmo_embedder = ElmoCharacterEncoder(
                options_file=ELMO_OPT_PATH, weight_file=ELMO_WEIGHTS_PATH, requires_grad=False
            )
            d_emb += 512
        else:
            log.info("\tUsing full ELMo! (separate scalars/task)")
            if args.elmo_weight_file_path != "none":
                assert os.path.exists(args.elmo_weight_file_path), (
                    'ELMo weight file path "' + args.elmo_weight_file_path + '" does not exist.'
                )
                weight_file = args.elmo_weight_file_path
            else:
                weight_file = ELMO_WEIGHTS_PATH
            log.info("ELMO_WEIGHTS_PATH = %s", weight_file)
            elmo_embedder = ElmoTokenEmbedderWrapper(
                options_file=ELMO_OPT_PATH,
                weight_file=weight_file,
                num_output_representations=num_reps,
                # Dropout is added by the sentence encoder later.
                dropout=0.0,
            )
            d_emb += 1024

        token_embedders["elmo"] = elmo_embedder

    # Wrap ELMo and other embedders, and concatenates the resulting
    # representations alone the last (vector) dimension.
    embedder = ElmoTextFieldEmbedder(
        token_embedders,
        loaded_classifiers,
        elmo_chars_only=args.input_module == "elmo-chars-only",
        sep_embs_for_skip=args.sep_embs_for_skip,
    )

    assert d_emb, "You turned off all the embeddings, ya goof!"
    return d_emb, embedder, cove_layer


def build_task_modules(args, tasks, model, d_sent, d_emb, embedder, vocab):
    """
        This function gets the task-specific parameters and builds
        the task-specific modules.
    """

    # Attach task-specific params.
    for task in set(tasks):
        task_params = get_task_specific_params(args, task.name)
        log.info(
            "\tTask '%s' params: %s",
            task.name,
            json.dumps(task_params.as_dict(quiet=True), indent=2),
        )
        # Store task-specific params in case we want to access later
        setattr(model, "%s_task_params" % task.name, task_params)

    # Actually construct modules.
    for task in set(tasks):
        # If the name of the task is different than the classifier it should use
        # then skip the module creation.
        if task.name != model._get_task_params(task.name).get("use_classifier", task.name):
            log.info("Name of the task is different than the classifier it should use")
            continue
        build_task_specific_modules(task, model, d_sent, d_emb, vocab, embedder, args)


def build_task_specific_modules(task, model, d_sent, d_emb, vocab, embedder, args):
    """ Build task-specific components for a task and add them to model.
        These include decoders, linear layers for linear models.
    """
    task_params = model._get_task_params(task.name)
    if isinstance(task, SingleClassificationTask):
        module = build_single_sentence_module(
            task=task,
            d_inp=d_sent,
            project_before_pooling=model.project_before_pooling,
            params=task_params,
        )
        setattr(model, "%s_mdl" % task.name, module)
    elif isinstance(task, (PairClassificationTask, PairRegressionTask, PairOrdinalRegressionTask)):
        module = build_pair_sentence_module(task, d_sent, model=model, params=task_params)
        setattr(model, "%s_mdl" % task.name, module)
    elif isinstance(task, SpanPredictionTask):
        module = TokenMultiProjectionEncoder(
            projection_names=["span_start", "span_end"], d_inp=d_sent
        )
        setattr(model, "%s_mdl" % task.name, module)
    elif isinstance(task, LanguageModelingParsingTask):
        # The LM Parsing task does not support embeddings that use skip_embs.
        hid2voc = build_lm(task, d_sent, args)
        setattr(model, "%s_hid2voc" % task.name, hid2voc)
        setattr(model, "%s_mdl" % task.name, hid2voc)
    elif isinstance(task, LanguageModelingTask):
        assert not input_module_uses_pytorch_transformers(args.input_module), (
            "our LM Task does not support pytorch_transformers, if you need them, try to update",
            "corresponding parts of the code. You may find get_pretrained_lm_head and",
            "apply_lm_boundary_tokens from pytorch_transformer_interface.module useful,",
            "do check if they are working correctly though.",
        )
        d_sent = args.d_hid + (args.skip_embs * d_emb)
        hid2voc = build_lm(task, d_sent, args)
        setattr(model, "%s_hid2voc" % task.name, hid2voc)
    elif isinstance(task, SpanClassificationTask):
        module = build_span_classifier(task, d_sent, task_params)
        setattr(model, "%s_mdl" % task.name, module)
    elif isinstance(task, TaggingTask):
        hid2tag = build_tagger(task, d_sent, task.num_tags)
        setattr(model, "%s_mdl" % task.name, hid2tag)
    elif isinstance(task, MultipleChoiceTask):
        module = build_multiple_choice_module(
            task, d_sent, project_before_pooling=model.project_before_pooling, params=task_params
        )
        setattr(model, "%s_mdl" % task.name, module)
    elif isinstance(task, EdgeProbingTask):
        module = EdgeClassifierModule(task, d_sent, task_params)
        setattr(model, "%s_mdl" % task.name, module)
    elif isinstance(task, Seq2SeqTask):
        log.info("using {} attention".format(args.s2s["attention"]))
        decoder_params = Params(
            {
                "input_dim": d_sent,
                "target_embedding_dim": 300,
                "decoder_hidden_size": args.s2s["d_hid_dec"],
                "output_proj_input_dim": args.s2s["output_proj_input_dim"],
                "max_decoding_steps": args.max_seq_len,
                "target_namespace": task._label_namespace
                if hasattr(task, "_label_namespace")
                else "targets",
                "attention": args.s2s["attention"],
                "dropout": args.dropout,
                "scheduled_sampling_ratio": 0.0,
                "beam_size": args.s2s["beam_size"],
            }
        )
        decoder = Seq2SeqDecoder(vocab, **decoder_params)
        setattr(model, "%s_decoder" % task.name, decoder)
    elif isinstance(task, SequenceGenerationTask):
        decoder, hid2voc = build_decoder(task, d_sent, vocab, embedder, args)
        setattr(model, "%s_decoder" % task.name, decoder)
        setattr(model, "%s_hid2voc" % task.name, hid2voc)
    elif isinstance(task, (MultiRCTask, ReCoRDTask)):
        module = build_qa_module(task, d_sent, model.project_before_pooling, task_params)
        setattr(model, "%s_mdl" % task.name, module)
    else:
        raise ValueError("Module not found for %s" % task.name)


def get_task_specific_params(args, task_name):
    """ Search args for parameters specific to task.
    Args:
        args: main-program args, a config.Params object
        task_name: (string)
    Returns:
        AllenNLP Params object of task-specific params.
    """

    def _get_task_attr(attr_name, default=None):
        return config.get_task_attr(args, task_name, attr_name, default)

    # This is confusing because a lot of parameters get renamed.
    # TODO to replace with hierarchical configs and remove all the renaming and
    # boilerplate.
    params = {}
    params["cls_type"] = _get_task_attr("classifier")
    params["d_hid"] = _get_task_attr("classifier_hid_dim")
    params["pool_type"] = _get_task_attr("pool_type")
    params["d_proj"] = _get_task_attr("d_proj")
    params["shared_pair_attn"] = args.shared_pair_attn
    if args.shared_pair_attn:
        params["attn"] = args.pair_attn
        params["d_hid_attn"] = args.d_hid_attn
        params["dropout"] = args.classifier_dropout
    else:
        params["attn"] = _get_task_attr("pair_attn")
        params["d_hid_attn"] = _get_task_attr("d_hid_attn")
        params["dropout"] = _get_task_attr("classifier_dropout")

    # Used for span/edge classification. Other tasks can safely ignore.
    params["cls_loss_fn"] = _get_task_attr("span_classifier_loss_fn")
    params["cls_span_pooling"] = _get_task_attr("classifier_span_pooling")
    params["edgeprobe_cnn_context"] = _get_task_attr("edgeprobe_cnn_context")
    params["edgeprobe_symmetric"] = _get_task_attr("edgeprobe_symmetric")

    # For NLI probing tasks, might want to use a classifier trained on
    # something else (typically 'mnli').
    cls_task_name = _get_task_attr("use_classifier")
    # default to this task
    params["use_classifier"] = cls_task_name or task_name

    return Params(params)


def build_image_sent_module(task, d_inp, params):
    pooler = Pooler(project=True, d_inp=d_inp, d_proj=params["d_proj"])
    return pooler


def build_single_sentence_module(task, d_inp: int, project_before_pooling: bool, params: Params):
    """ Build a single sentence classifier

    args:
        - task (Task): task object, used to get the number of output classes
        - d_inp (int): input dimension to the module, needed for optional linear projection
        - project_before_pooling (bool): apply a projection layer before pooling.
        - params (Params): Params object with task-specific parameters

    returns:
        - SingleClassifier (nn.Module): single-sentence classifier consisting of
            (optional) a linear projection, pooling, and an MLP classifier
    """
    pooler = Pooler(
        project=project_before_pooling,
        d_inp=d_inp,
        d_proj=params["d_proj"],
        pool_type=params["pool_type"],
    )
    d_out = params["d_proj"] if project_before_pooling else d_inp
    classifier = Classifier.from_params(d_out, task.n_classes, params)
    module = SingleClassifier(pooler, classifier)
    return module


def build_pair_sentence_module(task, d_inp, model, params):
    """ Build a pair classifier, shared if necessary """

    def build_pair_attn(d_in, d_hid_attn):
        """ Build the pair model """
        d_inp_model = 2 * d_in
        modeling_layer = s2s_e.by_name("lstm").from_params(
            Params(
                {
                    "input_size": d_inp_model,
                    "hidden_size": d_hid_attn,
                    "num_layers": 1,
                    "bidirectional": True,
                }
            )
        )
        pair_attn = AttnPairEncoder(model.vocab, modeling_layer, dropout=params["dropout"])
        return pair_attn

    # Build the "pooler", which does pools a variable length sequence
    #   possibly with a projection layer beforehand
    if params["attn"] and model.project_before_pooling:
        pooler = Pooler(project=False, d_inp=params["d_hid_attn"], d_proj=params["d_hid_attn"])
        d_out = params["d_hid_attn"] * 2
    else:
        pooler = Pooler(
            project=model.project_before_pooling,
            d_inp=d_inp,
            d_proj=params["d_proj"],
            pool_type=params["pool_type"],
        )
        d_out = params["d_proj"] if model.project_before_pooling else d_inp

    # Build an attention module if necessary
    if params["shared_pair_attn"] and params["attn"]:  # shared attn
        if not hasattr(model, "pair_attn"):
            pair_attn = build_pair_attn(d_inp, params["d_hid_attn"])
            model.pair_attn = pair_attn
        else:
            pair_attn = model.pair_attn
    elif params["attn"]:  # non-shared attn
        pair_attn = build_pair_attn(d_inp, params["d_hid_attn"])
    else:  # no attn
        pair_attn = None

    # Build the classifier
    n_classes = task.n_classes if hasattr(task, "n_classes") else 1
    if model.uses_pair_embedding:
        # BERT/XLNet handle pair tasks by concatenating the inputs and classifying the joined
        # sequence, so we use a single sentence classifier
        if isinstance(task, WiCTask):
            d_out *= 3  # also pass the two contextual word representations
        classifier = Classifier.from_params(d_out, n_classes, params)
        module = SingleClassifier(pooler, classifier)
    else:
        d_out = d_out + d_inp if isinstance(task, WiCTask) else d_out
        classifier = Classifier.from_params(4 * d_out, n_classes, params)
        module = PairClassifier(pooler, classifier, pair_attn)
    return module


def build_lm(task, d_inp, args):
    """ Build LM components (just map hidden states to vocab logits) """
    hid2voc = nn.Linear(d_inp, args.max_word_v_size)
    return hid2voc


def build_span_classifier(task, d_sent, task_params):
    module = SpanClassifierModule(task, d_sent, task_params, num_spans=task.num_spans)
    return module


def build_tagger(task, d_inp, out_dim):
    """ Build tagger components. """
    hid2tag = nn.Linear(d_inp, out_dim)
    return hid2tag


def build_multiple_choice_module(task, d_sent, project_before_pooling, params):
    """ Basic parts for MC task: reduce a vector representation for each model into a scalar. """
    pooler = Pooler(
        project=project_before_pooling,
        d_inp=d_sent,
        d_proj=params["d_proj"],
        pool_type=params["pool_type"],
    )
    d_out = params["d_proj"] if project_before_pooling else d_sent
    choice2scalar = Classifier(d_out, n_classes=1, cls_type=params["cls_type"])
    return SingleClassifier(pooler, choice2scalar)


def build_decoder(task, d_inp, vocab, embedder, args):
    """ Build a task specific decoder """
    rnn = s2s_e.by_name("lstm").from_params(
        Params(
            {
                "input_size": embedder.get_output_dim(),
                "hidden_size": args.s2s["d_hid_dec"],
                "num_layers": args.s2s["n_layers_dec"],
                "bidirectional": False,
            }
        )
    )
    decoder = SentenceEncoder(vocab, embedder, 0, rnn)
    hid2voc = nn.Linear(args.s2s["d_hid_dec"], args.max_word_v_size)
    return decoder, hid2voc


def build_qa_module(task, d_inp, project_before_pooling, params):
    """ Build a simple QA module that
    1) pools representations (either of the joint (context, question, answer) or individually
    2) projects down to two logits
    3) classifier

    This module models each question-answer pair _individually_ """
    pooler = Pooler(
        project=project_before_pooling,
        d_inp=d_inp,
        d_proj=params["d_proj"],
        pool_type=params["pool_type"],
    )
    d_out = params["d_proj"] if project_before_pooling else d_inp
    classifier = Classifier.from_params(d_out, 2, params)
    return SingleClassifier(pooler, classifier)


class MultiTaskModel(nn.Module):
    """
    Giant model with task-specific components and a shared word and sentence encoder.
    This class samples the tasks passed in pretrained_tasks, and adds task specific components
    to the model.
    """

    def __init__(self, args, sent_encoder, vocab, cuda_devices):
        """ Args: sentence encoder """
        super(MultiTaskModel, self).__init__()
        self.sent_encoder = sent_encoder
        self._cuda_device = cuda_devices
        self.vocab = vocab
        self.utilization = Average() if args.track_batch_utilization else None
        self.elmo = args.input_module == "elmo"
        self.uses_pair_embedding = input_module_uses_pair_embedding(args.input_module)
        self.uses_mirrored_pair = input_module_uses_mirrored_pair(args.input_module)
        self.project_before_pooling = not (
            input_module_uses_pytorch_transformers(args.input_module)
            and args.transfer_paradigm == "finetune"
        )  # Rough heuristic. TODO: Make this directly user-controllable.
        self.sep_embs_for_skip = args.sep_embs_for_skip

    def forward(self, task, batch, predict=False):
        """
        Pass inputs to correct forward pass
        Args:
            - task (tasks.Task): task for which batch is drawn
            - batch (Dict[str:Dict[str:Tensor]]): dictionary of (field, indexing) pairs,
                where indexing is a dict of the index namespace and the actual indices.
            - predict (Bool): passed to task specific forward(). If true, forward()
                should return predictions.
        Returns:
            - out: dictionary containing task outputs and loss if label was in batch
        """
        if self.utilization is not None:
            if "input1" in batch:
                self.utilization(get_batch_utilization(batch["input1"]))
            elif "input" in batch:
                self.utilization(get_batch_utilization(batch["input"]))
        if isinstance(task, SingleClassificationTask):
            out = self._single_sentence_forward(batch, task, predict)
        elif isinstance(task, GLUEDiagnosticTask):
            out = self._nli_diagnostic_forward(batch, task, predict)
        elif isinstance(
            task, (PairClassificationTask, PairRegressionTask, PairOrdinalRegressionTask)
        ):
            out = self._pair_sentence_forward(batch, task, predict)
        elif isinstance(task, LanguageModelingTask):
            if isinstance(self.sent_encoder._phrase_layer, ONLSTMStack) or isinstance(
                self.sent_encoder._phrase_layer, PRPN
            ):
                out = self._lm_only_lr_forward(batch, task)
            else:
                out = self._lm_forward(batch, task, predict)
        elif isinstance(task, TaggingTask):
            out = self._tagger_forward(batch, task, predict)
        elif isinstance(task, MultipleChoiceTask):
            out = self._mc_forward(batch, task, predict)
        elif isinstance(task, EdgeProbingTask):
            # Just get embeddings and invoke task module.
            word_embs_in_context, sent_mask = self.sent_encoder(batch["input1"], task)
            module = getattr(self, "%s_mdl" % task.name)
            out = module.forward(batch, word_embs_in_context, sent_mask, task, predict)
        elif isinstance(task, SequenceGenerationTask):
            out = self._seq_gen_forward(batch, task, predict)
        elif isinstance(task, (MultiRCTask, ReCoRDTask)):
            out = self._multiple_choice_reading_comprehension_forward(batch, task, predict)
        elif isinstance(task, SpanClassificationTask):
            out = self._span_forward(batch, task, predict)
        elif isinstance(task, SpanPredictionTask):
            out = self._span_prediction_forward(batch, task, predict)
        else:
            raise ValueError("Task-specific components not found!")
        return out

    def _get_task_params(self, task_name):
        """ Get task-specific Params, as set in build_module(). """
        return getattr(self, "%s_task_params" % task_name)

    def _get_classifier(self, task):
        """ Get task-specific classifier, as set in build_module(). """
        # TODO: replace this logic with task._classifier_name?
        task_params = self._get_task_params(task.name)
        use_clf = task_params["use_classifier"]
        if use_clf in [None, "", "none"]:
            use_clf = task.name  # default if not set
        return getattr(self, "%s_mdl" % use_clf)

    def _single_sentence_forward(self, batch, task, predict):
        out = {}

        # embed the sentence
        word_embs_in_context, sent_mask = self.sent_encoder(batch["input1"], task)
        # pass to a task specific classifier
        classifier = self._get_classifier(task)
        logits = classifier(word_embs_in_context, sent_mask)
        out["logits"] = logits
        out["n_exs"] = get_batch_size(batch, self._cuda_device)

        if "labels" in batch:  # means we should compute loss
            if batch["labels"].dim() == 0:
                labels = batch["labels"].unsqueeze(0)
            elif batch["labels"].dim() == 1:
                labels = batch["labels"]
            else:
                labels = batch["labels"].squeeze(-1)
            out["loss"] = format_output(F.cross_entropy(logits, labels), self._cuda_device)
            tagmask = batch.get("tagmask", None)
            task.update_metrics(logits, labels, tagmask=tagmask)

        if predict:
            if isinstance(task, RegressionTask):
                if logits.ndimension() > 1:
                    assert (
                        logits.ndimension() == 2 and logits[-1] == 1
                    ), "Invalid regression prediction dimensions!"
                    logits = logits.squeeze(-1)
                out["preds"] = logits
            else:
                _, out["preds"] = logits.max(dim=1)
        return out

    def _nli_diagnostic_forward(self, batch, task, predict):
        out = {}

        # embed the sentence
        classifier = self._get_classifier(task)
        if self.uses_pair_embedding:
            sent, mask = self.sent_encoder(batch["inputs"], task)
            logits = classifier(sent, mask)
        else:
            sent1, mask1 = self.sent_encoder(batch["input1"], task)
            sent2, mask2 = self.sent_encoder(batch["input2"], task)
            logits = classifier(sent1, sent2, mask1, mask2)
        out["logits"] = logits
        out["n_exs"] = get_batch_size(batch, self._cuda_device)

        if "labels" in batch:
            if batch["labels"].dim() == 0:
                labels = batch["labels"].unsqueeze(0)
            elif batch["labels"].dim() == 1:
                labels = batch["labels"]
            else:
                labels = batch["labels"].squeeze(-1)
            out["loss"] = F.cross_entropy(logits, labels)
            # task.update_diagnostic_metrics(predicted, labels, batch)
            task.update_diagnostic_metrics(logits, labels, batch)

        if predict:
            _, predicted = logits.max(dim=1)
            out["preds"] = predicted

        return out

    def _span_forward(self, batch, task, predict):
        sent_embs, sent_mask = self.sent_encoder(batch["input1"], task)
        module = getattr(self, "%s_mdl" % task.name)
        out = module.forward(batch, sent_embs, sent_mask, task, predict)
        return out

    def _span_prediction_forward(self, batch, task, predict):
        sent_embs, sent_mask = self.sent_encoder(batch["inputs"], task)
        module = getattr(self, "%s_mdl" % task.name)
        logits_dict = module.forward(sent_embs, sent_mask)
        out = {
            "logits": logits_dict,
            "n_exs": get_batch_size(batch, self._cuda_device),
            "start_loss": F.cross_entropy(
                input=logits_dict["span_start"], target=batch["span_start"].long().squeeze(dim=1)
            ),
            "end_loss": F.cross_entropy(
                input=logits_dict["span_end"], target=batch["span_end"].long().squeeze(dim=1)
            ),
        }
        out["loss"] = (out["start_loss"] + out["end_loss"]) / 2

        # Form string predictions
        pred_str_list = []
        pred_span_start = torch.argmax(logits_dict["span_start"], dim=1)
        pred_span_end = torch.argmax(logits_dict["span_end"], dim=1)
        batch_size = sent_embs.shape[0]
        for i in range(batch_size):

            # Adjust for start_offset (e.g. [CLS] tokens).
            pred_span_start_i = pred_span_start[i] - batch["start_offset"][i]
            pred_span_end_i = pred_span_end[i] - batch["start_offset"][i]

            # Ensure that predictions fit within the range of valid tokens
            pred_span_start_i = min(
                pred_span_start_i, len(batch["space_processed_token_map"][i]) - 1
            )
            pred_span_end_i = min(
                max(pred_span_end_i, pred_span_start_i + 1),
                len(batch["space_processed_token_map"][i]) - 1,
<<<<<<< HEAD
=======
            )

            # space_processed_token_map is a list of tuples
            #   (space_token, processed_token (e.g. BERT), space_token_index)
            # The assumption is that each space_token corresponds to multiple processed_tokens.
            # After we get the corresponding start/end space_token_indices, we can do " ".join
            #   to get the corresponding string that is definitely within the original input.
            # One constraint here is that our predictions can only go up to a the granularity of space_tokens.
            # This is not so bad because SQuAD-style scripts also remove punctuation.
            pred_char_span_start = batch["space_processed_token_map"][i][pred_span_start_i][2]
            pred_char_span_end = batch["space_processed_token_map"][i][pred_span_end_i][2]
            pred_str_list.append(
                " ".join(
                    batch["passage_str"][i].split()[pred_char_span_start:pred_char_span_end]
                ).strip()
>>>>>>> c181273e
            )
        task.update_metrics(pred_str_list=pred_str_list, gold_str_list=batch["answer_str"])

            # space_processed_token_map is a list of tuples
            #   (space_token, processed_token (e.g. BERT), space_token_index)
            # The assumption is that each space_token corresponds to multiple processed_tokens
            # After we get the corresponding start/end space_token_indices, we can do " ",join
            #   to get the corresponding string that is definitely within the original input
            # One constraint here is that our predictions can only go up to a the granularity of space_tokens.
            # This is not so bad because SQuAD-style scripts also remove punctuation
            pred_char_span_start = batch["space_processed_token_map"][i][pred_span_start_i][2]
            pred_char_span_end = batch["space_processed_token_map"][i][pred_span_end_i][2]
            pred_str_list.append(
                " ".join(
                    batch["passage_str"][i].split()[pred_char_span_start:pred_char_span_end]
                ).strip()
            )
        task.update_metrics(pred_str_list=pred_str_list, gold_str_list=batch["answer_str"])
        if predict:
            out["preds"] = {
                "span_start": pred_span_start,
                "span_end": pred_span_end,
                "span_str": pred_str_list,
            }
        return out

    def _pair_sentence_forward(self, batch, task, predict):
        out = {}
        classifier = self._get_classifier(task)
        if isinstance(task, (MRPCTask, STSBTask, QQPTask)) and self.uses_mirrored_pair:
            # Mirrored pair is a trick used by GPT-like models in similarity tasks
            # TODO: Wic also falls into this type, although GPT paper didn't experiment
            #       with this task
            sent, mask = self.sent_encoder(batch["inputs"], task)
            sent_m, mask_m = self.sent_encoder(batch["inputs_m"], task)
            logits = classifier(sent, mask) + classifier(sent_m, mask_m)
        elif self.uses_pair_embedding:
            sent, mask = self.sent_encoder(batch["inputs"], task)
            # special case for WiC b/c we want to add representations of particular tokens
            if isinstance(task, WiCTask):
                logits = classifier(sent, mask, [batch["idx1"], batch["idx2"]])
            else:
                logits = classifier(sent, mask)
        else:
            sent1, mask1 = self.sent_encoder(batch["input1"], task)
            sent2, mask2 = self.sent_encoder(batch["input2"], task)
            if isinstance(task, WiCTask):
                logits = classifier(sent1, sent2, mask1, mask2, [batch["idx1"]], [batch["idx2"]])
            else:
                logits = classifier(sent1, sent2, mask1, mask2)
        out["logits"] = logits
        out["n_exs"] = get_batch_size(batch, self._cuda_device)
        tagmask = batch.get("tagmask", None)
        if "labels" in batch:
            labels = batch["labels"]
            labels = labels.squeeze(-1) if len(labels.size()) > 1 else labels
            if isinstance(task, RegressionTask):
                logits = logits.squeeze(-1) if len(logits.size()) > 1 else logits
                out["loss"] = F.mse_loss(logits, labels)
                logits_np = logits.data.cpu().numpy()
                labels_np = labels.data.cpu().numpy()
                task.update_metrics(logits_np, labels_np, tagmask=tagmask)
            else:
                out["loss"] = F.cross_entropy(logits, labels)
                task.update_metrics(logits, labels, tagmask=tagmask)
        out["loss"] = format_output(out["loss"], self._cuda_device)
        if predict:
            if isinstance(task, RegressionTask):
                if logits.ndimension() > 1:
                    assert (
                        logits.ndimension() == 2 and logits[-1] == 1
                    ), "Invalid regression prediction dimensions!"
                    logits = logits.squeeze(-1)
                out["preds"] = logits
            else:
                _, out["preds"] = logits.max(dim=1)
        return out

    def _seq_gen_forward(self, batch, task, predict):
        """ For sequence generation tasks """
        out = {}
        sent, sent_mask = self.sent_encoder(batch["inputs"], task)
        out["n_exs"] = get_batch_size(batch, self._cuda_device)

        decoder = getattr(self, "%s_decoder" % task.name)
        out.update(decoder.forward(sent, sent_mask, batch["targs"], generate=predict))
        # Loss is not computed during generation.
        if "loss" in out:
            task.scorer1(out["loss"].item())

        if "targs" in batch:
            # logits: batch_size * seq_len * tgt_voc_size
            target = batch["targs"]["words"][:, 1:].contiguous()
            target_mask = out["target_mask"]

            assert "predictions" in out

            task.update_metrics(
                logits=None,
                labels=target,
                tagmask=target_mask[:, 1:].contiguous(),
                predictions=out["predictions"],
            )

        return out

    def _tagger_forward(self, batch: dict, task: TaggingTask, predict: bool) -> dict:
        """
        This function is for sequence tagging (one-to-one mapping between words and tags).
        Args:
                batch: a dict of inputs and target tags
                task: TaggingTask
                predict: (boolean) predict mode (not supported)
        Returns
            out: (dict)
                - 'logits': output layer, dimension: [batchSize * task.max_seq_len, task.num_tags]
                - 'loss': size average CE loss
        """
        out = {}
        # batch[inputs] only has one item
        b_size, seq_len = list(batch["inputs"].values())[0].size()
        seq_len -= 2
        # Note: we are assuming there is one beginning and one ending token, when that no longer
        # holds, we need to refactor this by adjusting mask according to boundry function
        out["n_exs"] = get_batch_size(batch, self._cuda_device)
        sent, mask = self.sent_encoder(batch["inputs"], task)
        hid2tag = self._get_classifier(task)
        logits = hid2tag(sent[:, 1:-1, :]).view(b_size * seq_len, -1)
        out["logits"] = logits
        targs = batch["targs"]["words"][:, :seq_len].contiguous().view(-1)
        if "mask" in batch:
            # Prevent backprop for tags generated for tokenization-introduced tokens
            # such as word boundaries
            batch_mask = batch["mask"][:, :seq_len]
            keep_idxs = torch.nonzero(batch_mask.contiguous().view(-1).data).squeeze()
            logits = logits.index_select(0, keep_idxs)
            targs = targs.index_select(0, keep_idxs)
        out["loss"] = format_output(F.cross_entropy(logits, targs), self._cuda_device)
        task.scorer1(logits, targs)
        return out

    def _lm_forward(self, batch, task, predict):
        """Forward pass for LM model
        Args:
            batch: indexed input data
            task: (Task obejct)
            predict: (boolean) predict mode (not supported)
        return:
            out: (dict)
                - 'logits': output layer, dimension: [batchSize * timeSteps * 2, outputDim]
                            first half: [:batchSize*timeSteps, outputDim] is output layer from
                                forward layer
                            second half: [batchSize*timeSteps:, outputDim] is output layer from
                                backward layer
                - 'loss': size average CE loss
        """
        out = {}
        sent_encoder = self.sent_encoder
        assert_for_log(
            isinstance(sent_encoder._phrase_layer, BiLMEncoder),
            "Not using LM for language modeling task!",
        )
        assert_for_log(
            "targs" in batch and "words" in batch["targs"], "Batch missing target words!"
        )
        pad_idx = self.vocab.get_token_index(self.vocab._padding_token, "tokens")
        b_size, seq_len = batch["targs"]["words"].size()
        n_pad = batch["targs"]["words"].eq(pad_idx).sum().item()
        out["n_exs"] = format_output(((b_size * seq_len - n_pad) * 2), self._cuda_device)

        sent, mask = sent_encoder(batch["input"], task)
        sent = sent.masked_fill(1 - mask.byte(), 0)  # avoid NaNs

        # Split encoder outputs by direction
        split = int(self.sent_encoder._phrase_layer.get_output_dim() / 2)
        fwd, bwd = sent[:, :, :split], sent[:, :, split : split * 2]
        if split * 2 < sent.size(2):  # skip embeddings
            out_embs = sent[:, :, split * 2 :]
            fwd = torch.cat([fwd, out_embs], dim=2)
            bwd = torch.cat([bwd, out_embs], dim=2)

        # Forward and backward logits and targs
        hid2voc = getattr(self, "%s_hid2voc" % task.name)
        logits_fwd = hid2voc(fwd).view(b_size * seq_len, -1)
        logits_bwd = hid2voc(bwd).view(b_size * seq_len, -1)
        logits = torch.cat([logits_fwd, logits_bwd], dim=0)
        out["logits"] = logits
        trg_fwd = batch["targs"]["words"].view(-1)
        trg_bwd = batch["targs_b"]["words"].view(-1)
        targs = torch.cat([trg_fwd, trg_bwd], dim=0)
        assert logits.size(0) == targs.size(0), "Number of logits and targets differ!"
        out["loss"] = format_output(
            F.cross_entropy(logits, targs, ignore_index=pad_idx), self._cuda_device
        )
        task.scorer1(out["loss"].item())
        if predict:
            pass
        return out

    def _mc_forward(self, batch, task, predict):
        """ Forward for a multiple choice question answering task """
        out = {}

        logits = []
        module = self._get_classifier(task)
        if self.uses_pair_embedding:
            for choice_idx in range(task.n_choices):
                sent, mask = self.sent_encoder(batch["choice%d" % choice_idx], task)
                logit = module(sent, mask)
                logits.append(logit)
        else:
            ctx, ctx_mask = self.sent_encoder(batch["question"], task)
            for choice_idx in range(task.n_choices):
                sent, mask = self.sent_encoder(batch["choice%d" % choice_idx], task)
                inp = torch.cat([ctx, sent], dim=1)
                inp_mask = torch.cat([ctx_mask, mask], dim=1)
                logit = module(inp, inp_mask)
                logits.append(logit)
        logits = torch.cat(logits, dim=1)
        out["logits"] = logits
        out["n_exs"] = get_batch_size(batch, self._cuda_device, keyword="choice0")
        if "label" in batch:
            labels = batch["label"]
            out["loss"] = format_output(F.cross_entropy(logits, labels), self._cuda_device)
            task.update_metrics(logits, labels)

        if predict:
            out["preds"] = logits.argmax(dim=-1)
        return out

    def _lm_only_lr_forward(self, batch, task):
        """Only left to right pass for LM model - non-bidirectional models.
           Used for language modeling training only in one direction.
        Args:
            batch: indexed input data
            task: (Task obejct)
        return:
            out: (dict)
                - 'logits': output layer, dimension: [batchSize * timeSteps, outputDim]
                    is output layer from forward layer
                - 'loss': size average CE loss
        """

        out = {}
        assert_for_log(
            "targs" in batch and "words" in batch["targs"], "Batch missing target words!"
        )
        pad_idx = self.vocab.get_token_index(self.vocab._padding_token, "tokens")
        b_size, seq_len = batch["targs"]["words"].size()
        # pad_idx is the token used to pad till max_seq_len
        n_pad = batch["targs"]["words"].eq(pad_idx).sum().item()
        # No of examples: only left to right, every unit in the sequence length is
        # a training example only once.
        out["n_exs"] = format_output(b_size * seq_len - n_pad, self._cuda_device)
        sent, mask = self.sent_encoder(batch["input"], task)
        sent = sent.masked_fill(1 - mask.byte(), 0)
        hid2voc = getattr(self, "%s_hid2voc" % task.name)
        logits = hid2voc(sent).view(b_size * seq_len, -1)
        out["logits"] = logits
        trg_fwd = batch["targs"]["words"].view(-1)
        assert logits.size(0) == trg_fwd.size(0), "Number of logits and targets differ!"
        out["loss"] = format_output(
            F.cross_entropy(logits, trg_fwd, ignore_index=pad_idx), self._cuda_device
        )
        task.scorer1(out["loss"].item())
        return out

    def _multiple_choice_reading_comprehension_forward(self, batch, task, predict):
        """ Forward call for multiple choice (selecting from a fixed set of answers)
        reading comprehension (have a supporting paragraph).

        Batch has a tensor of shape (n_questions, n_answers, n_tokens)
        """
        out = {}
        classifier = self._get_classifier(task)
        if self.uses_pair_embedding:
            # if using BERT/XLNet, we concatenate the passage, question, and answer
            inp = batch["psg_qst_ans"]
            ex_embs, ex_mask = self.sent_encoder(inp, task)
            logits = classifier(ex_embs, ex_mask)
            out["n_exs"] = get_batch_size(batch, self._cuda_device, keyword="psg_qst_ans")
        else:
            # else, we embed each independently and concat them
            psg_emb, psg_mask = self.sent_encoder(batch["psg"], task)
            qst_emb, qst_mask = self.sent_encoder(batch["qst"], task)

            if "ans" in batch:  # most QA tasks, e.g. MultiRC have explicit answer fields
                ans_emb, ans_mask = self.sent_encoder(batch["ans"], task)
                inp = torch.cat([psg_emb, qst_emb, ans_emb], dim=1)
                inp_mask = torch.cat([psg_mask, qst_mask, ans_mask], dim=1)
                out["n_exs"] = get_batch_size(batch, self._cuda_device, keyword="ans")
            else:  # ReCoRD inserts answer into the query
                inp = torch.cat([psg_emb, qst_emb], dim=1)
                inp_mask = torch.cat([psg_mask, qst_mask], dim=1)
                out["n_exs"] = get_batch_size(batch, self._cuda_device, keyword="qst")

            logits = classifier(inp, inp_mask)
        out["logits"] = logits
        if "label" in batch:
            idxs = [(p, q) for p, q in zip(batch["psg_idx"], batch["qst_idx"])]
            labels = batch["label"]
            out["loss"] = format_output(F.cross_entropy(logits, labels), self._cuda_device)
            if isinstance(task, ReCoRDTask):
                # ReCoRD needs the answer string to compute F1
                task.update_metrics(logits, batch["ans_str"], idxs)
            else:
                task.update_metrics(logits, labels, idxs)

        if predict:
            if isinstance(task, ReCoRDTask):
                # For ReCoRD, we want the logits to make
                # predictions across answer choices
                # (which are spread across batches)
                out["preds"] = logits
            else:
                out["preds"] = logits.argmax(dim=-1)

        return out

    def get_elmo_mixing_weights(self, tasks=[]):
        """ Get elmo mixing weights from text_field_embedder. Gives warning when fails.
        args:
           - tasks (List[Task]): list of tasks that we want to get  ELMo scalars for.
        returns:
            - params Dict[str:float]: dictionary maybe layers to scalar params
        """
        params = {}
        if self.elmo:
            if not self.sep_embs_for_skip:
                tasks = [None]
            else:
                tasks = [None] + tasks
            for task in tasks:
                if task:
                    params[task._classifier_name] = get_elmo_mixing_weights(
                        self.sent_encoder._text_field_embedder, task=task
                    )
                else:
                    params["@pretrain@"] = get_elmo_mixing_weights(
                        self.sent_encoder._text_field_embedder, task=None
                    )
        return params


def input_module_uses_pair_embedding(input_module):
    """
    This function tells whether the input module concatenate the two sentences in a pair when
    running on pair tasks, like what GPT / BERT do on MNLI.
    It seems redundant now, but it allows us to load similar models from other sources later on
    """
    from jiant.pytorch_transformers_interface import input_module_uses_pytorch_transformers

    return input_module_uses_pytorch_transformers(input_module)


def input_module_uses_mirrored_pair(input_module):
    """
    This function tells whether the input model uses raw pair and mirrored pair simutaneously when
    running on symmetrical pair tasks, like what GPT do on STS-B
    """
    return (
        input_module.startswith("openai-gpt")
        or input_module.startswith("gpt2")
        or input_module.startswith("transfo-xl-")
    )<|MERGE_RESOLUTION|>--- conflicted
+++ resolved
@@ -994,8 +994,6 @@
             pred_span_end_i = min(
                 max(pred_span_end_i, pred_span_start_i + 1),
                 len(batch["space_processed_token_map"][i]) - 1,
-<<<<<<< HEAD
-=======
             )
 
             # space_processed_token_map is a list of tuples
@@ -1011,25 +1009,9 @@
                 " ".join(
                     batch["passage_str"][i].split()[pred_char_span_start:pred_char_span_end]
                 ).strip()
->>>>>>> c181273e
             )
         task.update_metrics(pred_str_list=pred_str_list, gold_str_list=batch["answer_str"])
 
-            # space_processed_token_map is a list of tuples
-            #   (space_token, processed_token (e.g. BERT), space_token_index)
-            # The assumption is that each space_token corresponds to multiple processed_tokens
-            # After we get the corresponding start/end space_token_indices, we can do " ",join
-            #   to get the corresponding string that is definitely within the original input
-            # One constraint here is that our predictions can only go up to a the granularity of space_tokens.
-            # This is not so bad because SQuAD-style scripts also remove punctuation
-            pred_char_span_start = batch["space_processed_token_map"][i][pred_span_start_i][2]
-            pred_char_span_end = batch["space_processed_token_map"][i][pred_span_end_i][2]
-            pred_str_list.append(
-                " ".join(
-                    batch["passage_str"][i].split()[pred_char_span_start:pred_char_span_end]
-                ).strip()
-            )
-        task.update_metrics(pred_str_list=pred_str_list, gold_str_list=batch["answer_str"])
         if predict:
             out["preds"] = {
                 "span_start": pred_span_start,
