"""Core model and functions for building it."""
import copy
import json
import logging as log
import os

import numpy as np
import torch
import torch.nn as nn
import torch.nn.functional as F

from allennlp.common import Params
from allennlp.nn.util import move_to_device
from allennlp.modules.seq2seq_encoders import Seq2SeqEncoder as s2s_e
from allennlp.modules.seq2seq_encoders import StackedSelfAttentionEncoder
from allennlp.modules.seq2vec_encoders import CnnEncoder
from allennlp.modules.token_embedders import Embedding, TokenCharactersEncoder
from allennlp.training.metrics import Average
from sklearn.metrics import mean_squared_error

from jiant.allennlp_mods.elmo_text_field_embedder import (
    ElmoTextFieldEmbedder,
    ElmoTokenEmbedderWrapper,
)

from jiant.modules.edge_probing import EdgeClassifierModule
from jiant.modules.simple_modules import (
    Pooler,
    Classifier,
    SingleClassifier,
    PairClassifier,
    NullPhraseLayer,
)
from jiant.modules.attn_pair_encoder import AttnPairEncoder
from jiant.modules.sentence_encoder import SentenceEncoder
from jiant.modules.bilm_encoder import BiLMEncoder
from jiant.modules.bow_sentence_encoder import BoWSentEncoder
from jiant.modules.elmo_character_encoder import ElmoCharacterEncoder
from jiant.modules.onlstm_phrase_layer import ONLSTMPhraseLayer
from jiant.modules.prpn_phrase_layer import PRPNPhraseLayer
from jiant.modules.onlstm.ON_LSTM import ONLSTMStack
from jiant.modules.prpn.PRPN import PRPN
from jiant.modules.seq2seq_decoder import Seq2SeqDecoder
from jiant.modules.span_modules import SpanClassifierModule
from jiant.pytorch_transformers_interface import input_module_uses_pytorch_transformers
from jiant.tasks.edge_probing import EdgeProbingTask
from jiant.tasks.lm import LanguageModelingTask
from jiant.tasks.lm_parsing import LanguageModelingParsingTask
from jiant.tasks.qa import MultiRCTask, ReCoRDTask
from jiant.tasks.seq2seq import Seq2SeqTask
from jiant.tasks.tasks import (
    GLUEDiagnosticTask,
    MultipleChoiceTask,
    PairClassificationTask,
    PairOrdinalRegressionTask,
    PairRegressionTask,
    RegressionTask,
    SequenceGenerationTask,
    SingleClassificationTask,
    SpanClassificationTask,
    STSBTask,
    TaggingTask,
    WiCTask,
    MRPCTask,
    QQPTask,
)
from jiant.utils import config
from jiant.utils.utils import (
    assert_for_log,
    get_batch_size,
    get_batch_utilization,
    get_elmo_mixing_weights,
    maybe_make_dir,
)

# Elmo stuff
# Look in $ELMO_SRC_DIR (e.g. /usr/share/jsalt/elmo) or download from web
ELMO_OPT_NAME = "elmo_2x4096_512_2048cnn_2xhighway_options.json"
ELMO_WEIGHTS_NAME = "elmo_2x4096_512_2048cnn_2xhighway_weights.hdf5"
ELMO_SRC_DIR = (
    os.getenv("ELMO_SRC_DIR")
    or "https://s3-us-west-2.amazonaws.com/allennlp/models/elmo/2x4096_512_2048cnn_2xhighway/"
)
ELMO_OPT_PATH = os.path.join(ELMO_SRC_DIR, ELMO_OPT_NAME)
ELMO_WEIGHTS_PATH = os.path.join(ELMO_SRC_DIR, ELMO_WEIGHTS_NAME)


def build_sent_encoder(args, vocab, d_emb, tasks, embedder, cove_layer):
    # Build single sentence encoder: the main component of interest
    # Need special handling for language modeling
    # Note: sent_enc is expected to apply dropout to its input _and_ output if
    # needed.
    rnn_params = Params(
        {
            "input_size": d_emb,
            "bidirectional": True,
            "hidden_size": args.d_hid,
            "num_layers": args.n_layers_enc,
        }
    )
    if args.sent_enc == "onlstm":
        onlayer = ONLSTMPhraseLayer(
            vocab,
            args.d_word,
            args.d_hid,
            args.n_layers_enc,
            args.onlstm_chunk_size,
            args.onlstm_dropconnect,
            args.onlstm_dropouti,
            args.dropout,
            args.onlstm_dropouth,
            embedder,
            args.batch_size,
        )
        # The 'onlayer' acts as a phrase layer module for the larger SentenceEncoder module.
        sent_encoder = SentenceEncoder(
            vocab,
            embedder,
            args.n_layers_highway,
            onlayer.onlayer,
            skip_embs=args.skip_embs,
            dropout=args.dropout,
            sep_embs_for_skip=args.sep_embs_for_skip,
            cove_layer=cove_layer,
        )
        d_sent = args.d_word
        log.info("Using ON-LSTM sentence encoder!")
    elif args.sent_enc == "prpn":
        prpnlayer = PRPNPhraseLayer(
            vocab,
            args.d_word,
            args.d_hid,
            args.n_layers_enc,
            args.n_slots,
            args.n_lookback,
            args.resolution,
            args.dropout,
            args.idropout,
            args.rdropout,
            args.res,
            embedder,
            args.batch_size,
        )
        # The 'prpn' acts as a phrase layer module for the larger SentenceEncoder module.
        sent_encoder = SentenceEncoder(
            vocab,
            embedder,
            args.n_layers_highway,
            prpnlayer.prpnlayer,
            skip_embs=args.skip_embs,
            dropout=args.dropout,
            sep_embs_for_skip=args.sep_embs_for_skip,
            cove_layer=cove_layer,
        )
        d_sent = args.d_word
        log.info("Using PRPN sentence encoder!")
    elif any(isinstance(task, LanguageModelingTask) for task in tasks) or args.sent_enc == "bilm":
        assert_for_log(args.sent_enc in ["rnn", "bilm"], "Only RNNLM supported!")
        assert_for_log(
            not (
                args.input_module == "elmo"
                or args.input_module.startswith("bert")
                or args.input_module.startswith("xlnet")
            ),
            f"Using input_module = {args.input_module} for language modeling is probably not a "
            "good idea, since it allows the language model to use information from the right-hand "
            "context.",
        )
        bilm = BiLMEncoder(d_emb, args.d_hid, args.d_hid, args.n_layers_enc)
        sent_encoder = SentenceEncoder(
            vocab,
            embedder,
            args.n_layers_highway,
            bilm,
            skip_embs=args.skip_embs,
            dropout=args.dropout,
            sep_embs_for_skip=args.sep_embs_for_skip,
            cove_layer=cove_layer,
        )
        d_sent = 2 * args.d_hid
    elif args.sent_enc == "bow":
        sent_encoder = BoWSentEncoder(vocab, embedder)
        assert_for_log(
            not args.skip_embs, "Skip connection not currently supported with `bow` encoder."
        )
        d_sent = d_emb
    elif args.sent_enc == "rnn":
        sent_rnn = s2s_e.by_name("lstm").from_params(copy.deepcopy(rnn_params))
        sent_encoder = SentenceEncoder(
            vocab,
            embedder,
            args.n_layers_highway,
            sent_rnn,
            skip_embs=args.skip_embs,
            dropout=args.dropout,
            sep_embs_for_skip=args.sep_embs_for_skip,
            cove_layer=cove_layer,
        )
        d_sent = 2 * args.d_hid
    elif args.sent_enc == "none":
        # Expose word representation layer (GloVe, ELMo, etc.) directly.
        assert_for_log(
            args.skip_embs,
            "skip_embs is false and sent_enc is none, "
            "which means that your token representations are zero-dimensional. Consider "
            "setting skip_embs.",
        )
        phrase_layer = NullPhraseLayer(rnn_params["input_size"])
        sent_encoder = SentenceEncoder(
            vocab,
            embedder,
            args.n_layers_highway,
            phrase_layer,
            skip_embs=args.skip_embs,
            dropout=args.dropout,
            sep_embs_for_skip=args.sep_embs_for_skip,
            cove_layer=cove_layer,
        )
        d_sent = 0
    else:
        assert_for_log(
            False, f"Shared encoder layer specification `{args.sent_enc}` not recognized."
        )
    return sent_encoder, d_sent


def build_model(args, vocab, pretrained_embs, tasks):
    """
    Build model according to args
    Returns: model which has attributes set in it with the attrbutes.
    """

    # Build embeddings.
    cove_layer = None
    if args.input_module.startswith("bert-"):
        from jiant.pytorch_transformers_interface.modules import BertEmbedderModule

        log.info(f"Using BERT model ({args.input_module}).")
        embedder = BertEmbedderModule(args)
        d_emb = embedder.get_output_dim()
    elif args.input_module.startswith("roberta-"):
        from jiant.pytorch_transformers_interface.modules import RobertaEmbedderModule

        log.info(f"Using RoBERTa model ({args.input_module}).")
        embedder = RobertaEmbedderModule(args)
        d_emb = embedder.get_output_dim()
    elif args.input_module.startswith("xlnet-"):
        from jiant.pytorch_transformers_interface.modules import XLNetEmbedderModule

        log.info(f"Using XLNet model ({args.input_module}).")
        embedder = XLNetEmbedderModule(args)
        d_emb = embedder.get_output_dim()
    elif args.input_module.startswith("openai-gpt"):
        from jiant.pytorch_transformers_interface.modules import OpenAIGPTEmbedderModule

        log.info(f"Using OpenAI GPT model ({args.input_module}).")
        embedder = OpenAIGPTEmbedderModule(args)
        d_emb = embedder.get_output_dim()
    elif args.input_module.startswith("gpt2"):
        from jiant.pytorch_transformers_interface.modules import GPT2EmbedderModule

        log.info(f"Using GPT-2 model ({args.input_module}).")
        embedder = GPT2EmbedderModule(args)
        d_emb = embedder.get_output_dim()
    elif args.input_module.startswith("transfo-xl-"):
        from jiant.pytorch_transformers_interface.modules import TransfoXLEmbedderModule

        log.info(f"Using Transformer-XL model ({args.input_module}).")
        embedder = TransfoXLEmbedderModule(args)
        d_emb = embedder.get_output_dim()
    elif args.input_module.startswith("xlm-"):
        from jiant.pytorch_transformers_interface.modules import XLMEmbedderModule

        log.info(f"Using XLM model ({args.input_module}).")
        embedder = XLMEmbedderModule(args)
        d_emb = embedder.get_output_dim()
    else:
        # Default case, used for ELMo, CoVe, word embeddings, etc.
        d_emb, embedder, cove_layer = build_embeddings(args, vocab, tasks, pretrained_embs)

    sent_encoder, d_sent_output = build_sent_encoder(
        args, vocab, d_emb, tasks, embedder, cove_layer
    )
    # d_task_input is the input dimension of the task-specific module
    # set skip_emb = 1 if you want to concatenate the encoder input with encoder output to pass
    # into task specific module.
    d_task_input = d_sent_output + (args.skip_embs * d_emb)

    # Build model and classifiers
    model = MultiTaskModel(args, sent_encoder, vocab)
    build_task_modules(args, tasks, model, d_task_input, d_emb, embedder, vocab)
    model = model.cuda() if args.cuda >= 0 else model
    if torch.cuda.device_count() > 1:
        model = nn.DataParallel(model).cuda()

    log.info("Model specification:")
    log.info(model)
    param_count = 0
    trainable_param_count = 0
    if args.list_params:
        log.info("Model parameters:")
    for name, param in model.named_parameters():
        param_count += np.prod(param.size())
        if param.requires_grad:
            trainable_param_count += np.prod(param.size())
            if args.list_params:
                log.info(
                    "\t%s: Trainable parameter, count %d with %s",
                    name,
                    np.prod(param.size()),
                    str(param.size()),
                )
        elif args.list_params:
            log.info(
                "\t%s: Non-trainable parameter, count %d with %s",
                name,
                np.prod(param.size()),
                str(param.size()),
            )
    log.info("Total number of parameters: {ct:d} ({ct:g})".format(ct=param_count))
    log.info("Number of trainable parameters: {ct:d} ({ct:g})".format(ct=trainable_param_count))
    return model


def build_embeddings(args, vocab, tasks, pretrained_embs=None):
    """ Build embeddings according to options in args """
    d_emb, d_char = 0, args.d_char

    token_embedders = {}
    # Word embeddings
    n_token_vocab = vocab.get_vocab_size("tokens")
    if args.input_module in ["glove", "fastText"] and pretrained_embs is not None:
        word_embs = pretrained_embs
        assert word_embs.size()[0] == n_token_vocab
        d_word = word_embs.size()[1]
        log.info("\tUsing pre-trained word embeddings: %s", str(word_embs.size()))
    elif args.input_module == "scratch":
        log.info("\tTraining word embeddings from scratch.")
        d_word = args.d_word
        word_embs = nn.Embedding(n_token_vocab, d_word).weight
    else:
        assert input_module_uses_pytorch_transformers(args.input_module) or args.input_module in [
            "elmo",
            "elmo-chars-only",
        ], f"'{args.input_module}' is not a valid value for input_module."
        embeddings = None
        word_embs = None

    if word_embs is not None:
        embeddings = Embedding(
            num_embeddings=n_token_vocab,
            embedding_dim=d_word,
            weight=word_embs,
            trainable=(args.embeddings_train == 1),
            padding_index=vocab.get_token_index("@@PADDING@@"),
        )
        token_embedders["words"] = embeddings
        d_emb += d_word

    # Handle cove
    cove_layer = None
    if args.cove:
        assert embeddings is not None
        assert args.input_module == "glove", "CoVe requires GloVe embeddings."
        assert d_word == 300, "CoVe expects 300-dimensional GloVe embeddings."
        try:
            from jiant.modules.cove.cove import MTLSTM as cove_lstm

            # Have CoVe do an internal GloVe lookup, but don't add residual.
            # We'll do this manually in modules.py; see
            # SentenceEncoder.forward().
            cove_layer = cove_lstm(n_vocab=n_token_vocab, vectors=embeddings.weight.data)
            # Control whether CoVe is trainable.
            for param in cove_layer.parameters():
                param.requires_grad = bool(args.cove_fine_tune)
            d_emb += 600  # 300 x 2 for biLSTM activations
            log.info("\tUsing CoVe embeddings!")
        except ImportError as e:
            log.info("Failed to import CoVe!")
            raise e

    # Character embeddings
    if args.char_embs:
        log.info("\tUsing character embeddings!")
        char_embeddings = Embedding(vocab.get_vocab_size("chars"), d_char)
        filter_sizes = tuple([int(i) for i in args.char_filter_sizes.split(",")])
        char_encoder = CnnEncoder(
            d_char,
            num_filters=args.n_char_filters,
            ngram_filter_sizes=filter_sizes,
            output_dim=d_char,
        )
        char_embedder = TokenCharactersEncoder(
            char_embeddings, char_encoder, dropout=args.dropout_embs
        )
        d_emb += d_char
        token_embedders["chars"] = char_embedder
    else:
        log.info("\tNot using character embeddings!")

    # If we want separate ELMo scalar weights (a different ELMo representation for each classifier,
    # then we need count and reliably map each classifier to an index used by
    # allennlp internal ELMo.
    if args.sep_embs_for_skip:
        # Determine a deterministic list of classifier names to use for each
        # task.
        classifiers = sorted(set(map(lambda x: x._classifier_name, tasks)))
        # Reload existing classifier map, if it exists.
        classifier_save_path = args.run_dir + "/classifier_task_map.json"
        if os.path.isfile(classifier_save_path):
            loaded_classifiers = json.load(open(args.run_dir + "/classifier_task_map.json", "r"))
        else:
            # No file exists, so assuming we are just starting to pretrain. If pretrain is to be
            # skipped, then there's a way to bypass this assertion by explicitly allowing for
            # a missing classiifer task map.
            assert_for_log(
                args.do_pretrain or args.allow_missing_task_map,
                "Error: {} should already exist.".format(classifier_save_path),
            )
            if args.allow_missing_task_map:
                log.warning(
                    "Warning: classifier task map not found in model"
                    " directory. Creating a new one from scratch."
                )
            # default is always @pretrain@
            loaded_classifiers = {"@pretrain@": 0}
        # Add the new tasks and update map, keeping the internal ELMo index
        # consistent.
        max_number_classifiers = max(loaded_classifiers.values())
        offset = 1
        for classifier in classifiers:
            if classifier not in loaded_classifiers:
                loaded_classifiers[classifier] = max_number_classifiers + offset
                offset += 1
        log.info("Classifiers:{}".format(loaded_classifiers))
        open(classifier_save_path, "w+").write(json.dumps(loaded_classifiers))
        # Every index in classifiers needs to correspond to a valid ELMo output
        # representation.
        num_reps = 1 + max(loaded_classifiers.values())
    else:
        # All tasks share the same scalars.
        # Not used if input_module = elmo-chars-only (i.e. no elmo)
        loaded_classifiers = {"@pretrain@": 0}
        num_reps = 1
    if args.input_module.startswith("elmo"):
        log.info("Loading ELMo from files:")
        log.info("ELMO_OPT_PATH = %s", ELMO_OPT_PATH)
        if args.input_module == "elmo-chars-only":
            log.info("\tUsing ELMo character CNN only!")
            log.info("ELMO_WEIGHTS_PATH = %s", ELMO_WEIGHTS_PATH)
            elmo_embedder = ElmoCharacterEncoder(
                options_file=ELMO_OPT_PATH, weight_file=ELMO_WEIGHTS_PATH, requires_grad=False
            )
            d_emb += 512
        else:
            log.info("\tUsing full ELMo! (separate scalars/task)")
            if args.elmo_weight_file_path != "none":
                assert os.path.exists(args.elmo_weight_file_path), (
                    'ELMo weight file path "' + args.elmo_weight_file_path + '" does not exist.'
                )
                weight_file = args.elmo_weight_file_path
            else:
                weight_file = ELMO_WEIGHTS_PATH
            log.info("ELMO_WEIGHTS_PATH = %s", weight_file)
            elmo_embedder = ElmoTokenEmbedderWrapper(
                options_file=ELMO_OPT_PATH,
                weight_file=weight_file,
                num_output_representations=num_reps,
                # Dropout is added by the sentence encoder later.
                dropout=0.0,
            )
            d_emb += 1024

        token_embedders["elmo"] = elmo_embedder

    # Wrap ELMo and other embedders, and concatenates the resulting
    # representations alone the last (vector) dimension.
    embedder = ElmoTextFieldEmbedder(
        token_embedders,
        loaded_classifiers,
        elmo_chars_only=args.input_module == "elmo-chars-only",
        sep_embs_for_skip=args.sep_embs_for_skip,
    )

    assert d_emb, "You turned off all the embeddings, ya goof!"
    return d_emb, embedder, cove_layer


def build_task_modules(args, tasks, model, d_sent, d_emb, embedder, vocab):
    """
        This function gets the task-specific parameters and builds
        the task-specific modules.
    """

    # Attach task-specific params.
    for task in set(tasks):
        task_params = get_task_specific_params(args, task.name)
        log.info(
            "\tTask '%s' params: %s",
            task.name,
            json.dumps(task_params.as_dict(quiet=True), indent=2),
        )
        # Store task-specific params in case we want to access later
        setattr(model, "%s_task_params" % task.name, task_params)

    # Actually construct modules.
    for task in set(tasks):
        # If the name of the task is different than the classifier it should use
        # then skip the module creation.
        if task.name != model._get_task_params(task.name).get("use_classifier", task.name):
            log.info("Name of the task is different than the classifier it should use")
            continue
        build_task_specific_modules(task, model, d_sent, d_emb, vocab, embedder, args)


def build_task_specific_modules(task, model, d_sent, d_emb, vocab, embedder, args):
    """ Build task-specific components for a task and add them to model.
        These include decoders, linear layers for linear models.
    """
    task_params = model._get_task_params(task.name)
    if isinstance(task, SingleClassificationTask):
        module = build_single_sentence_module(
            task=task,
            d_inp=d_sent,
            project_before_pooling=model.project_before_pooling,
            params=task_params,
        )
        setattr(model, "%s_mdl" % task.name, module)
    elif isinstance(task, (PairClassificationTask, PairRegressionTask, PairOrdinalRegressionTask)):
        module = build_pair_sentence_module(task, d_sent, model=model, params=task_params)
        setattr(model, "%s_mdl" % task.name, module)
    elif isinstance(task, LanguageModelingParsingTask):
        # The LM Parsing task does not support embeddings that use skip_embs.
        hid2voc = build_lm(task, d_sent, args)
        setattr(model, "%s_hid2voc" % task.name, hid2voc)
        setattr(model, "%s_mdl" % task.name, hid2voc)
    elif isinstance(task, LanguageModelingTask):
        assert not input_module_uses_pytorch_transformers(args.input_module), (
            "our LM Task does not support pytorch_transformers, if you need them, try to update",
            "corresponding parts of the code. You may find get_pretrained_lm_head and",
            "apply_lm_boundary_tokens from pytorch_transformer_interface.module useful,",
            "do check if they are working correctly though.",
        )
        d_sent = args.d_hid + (args.skip_embs * d_emb)
        hid2voc = build_lm(task, d_sent, args)
        setattr(model, "%s_hid2voc" % task.name, hid2voc)
    elif isinstance(task, SpanClassificationTask):
        module = build_span_classifier(task, d_sent, task_params)
        setattr(model, "%s_mdl" % task.name, module)
    elif isinstance(task, TaggingTask):
        hid2tag = build_tagger(task, d_sent, task.num_tags)
        setattr(model, "%s_mdl" % task.name, hid2tag)
    elif isinstance(task, MultipleChoiceTask):
        module = build_multiple_choice_module(
            task, d_sent, project_before_pooling=model.project_before_pooling, params=task_params
        )
        setattr(model, "%s_mdl" % task.name, module)
    elif isinstance(task, EdgeProbingTask):
        module = EdgeClassifierModule(task, d_sent, task_params)
        setattr(model, "%s_mdl" % task.name, module)
    elif isinstance(task, Seq2SeqTask):
        log.info("using {} attention".format(args.s2s["attention"]))
        decoder_params = Params(
            {
                "input_dim": d_sent,
                "target_embedding_dim": 300,
                "decoder_hidden_size": args.s2s["d_hid_dec"],
                "output_proj_input_dim": args.s2s["output_proj_input_dim"],
                "max_decoding_steps": args.max_seq_len,
                "target_namespace": task._label_namespace
                if hasattr(task, "_label_namespace")
                else "targets",
                "attention": args.s2s["attention"],
                "dropout": args.dropout,
                "scheduled_sampling_ratio": 0.0,
            }
        )
        decoder = Seq2SeqDecoder(vocab, **decoder_params)
        setattr(model, "%s_decoder" % task.name, decoder)
    elif isinstance(task, SequenceGenerationTask):
        decoder, hid2voc = build_decoder(task, d_sent, vocab, embedder, args)
        setattr(model, "%s_decoder" % task.name, decoder)
        setattr(model, "%s_hid2voc" % task.name, hid2voc)
    elif isinstance(task, (MultiRCTask, ReCoRDTask)):
        module = build_qa_module(task, d_sent, model.project_before_pooling, task_params)
        setattr(model, "%s_mdl" % task.name, module)
    else:
        raise ValueError("Module not found for %s" % task.name)


def get_task_specific_params(args, task_name):
    """ Search args for parameters specific to task.
    Args:
        args: main-program args, a config.Params object
        task_name: (string)
    Returns:
        AllenNLP Params object of task-specific params.
    """

    def _get_task_attr(attr_name, default=None):
        return config.get_task_attr(args, task_name, attr_name, default)

    # This is confusing because a lot of parameters get renamed.
    # TODO to replace with hierarchical configs and remove all the renaming and
    # boilerplate.
    params = {}
    params["cls_type"] = _get_task_attr("classifier")
    params["d_hid"] = _get_task_attr("classifier_hid_dim")
    params["pool_type"] = _get_task_attr("pool_type")
    params["d_proj"] = _get_task_attr("d_proj")
    params["shared_pair_attn"] = args.shared_pair_attn
    if args.shared_pair_attn:
        params["attn"] = args.pair_attn
        params["d_hid_attn"] = args.d_hid_attn
        params["dropout"] = args.classifier_dropout
    else:
        params["attn"] = _get_task_attr("pair_attn")
        params["d_hid_attn"] = _get_task_attr("d_hid_attn")
        params["dropout"] = _get_task_attr("classifier_dropout")

    # Used for span/edge classification. Other tasks can safely ignore.
    params["cls_loss_fn"] = _get_task_attr("span_classifier_loss_fn")
    params["cls_span_pooling"] = _get_task_attr("classifier_span_pooling")
    params["edgeprobe_cnn_context"] = _get_task_attr("edgeprobe_cnn_context")
    params["edgeprobe_symmetric"] = _get_task_attr("edgeprobe_symmetric")

    # For NLI probing tasks, might want to use a classifier trained on
    # something else (typically 'mnli').
    cls_task_name = _get_task_attr("use_classifier")
    # default to this task
    params["use_classifier"] = cls_task_name or task_name

    return Params(params)


def build_image_sent_module(task, d_inp, params):
    pooler = Pooler(project=True, d_inp=d_inp, d_proj=params["d_proj"])
    return pooler


def build_single_sentence_module(task, d_inp: int, project_before_pooling: bool, params: Params):
    """ Build a single sentence classifier

    args:
        - task (Task): task object, used to get the number of output classes
        - d_inp (int): input dimension to the module, needed for optional linear projection
        - project_before_pooling (bool): apply a projection layer before pooling.
        - params (Params): Params object with task-specific parameters

    returns:
        - SingleClassifier (nn.Module): single-sentence classifier consisting of
            (optional) a linear projection, pooling, and an MLP classifier
    """
    pooler = Pooler(
        project=project_before_pooling,
        d_inp=d_inp,
        d_proj=params["d_proj"],
        pool_type=params["pool_type"],
    )
    d_out = params["d_proj"] if project_before_pooling else d_inp
    classifier = Classifier.from_params(d_out, task.n_classes, params)
    module = SingleClassifier(pooler, classifier)
    return module


def build_pair_sentence_module(task, d_inp, model, params):
    """ Build a pair classifier, shared if necessary """

    def build_pair_attn(d_in, d_hid_attn):
        """ Build the pair model """
        d_inp_model = 2 * d_in
        modeling_layer = s2s_e.by_name("lstm").from_params(
            Params(
                {
                    "input_size": d_inp_model,
                    "hidden_size": d_hid_attn,
                    "num_layers": 1,
                    "bidirectional": True,
                }
            )
        )
        pair_attn = AttnPairEncoder(model.vocab, modeling_layer, dropout=params["dropout"])
        return pair_attn

    # Build the "pooler", which does pools a variable length sequence
    #   possibly with a projection layer beforehand
    if params["attn"] and model.project_before_pooling:
        pooler = Pooler(project=False, d_inp=params["d_hid_attn"], d_proj=params["d_hid_attn"])
        d_out = params["d_hid_attn"] * 2
    else:
        pooler = Pooler(
            project=model.project_before_pooling,
            d_inp=d_inp,
            d_proj=params["d_proj"],
            pool_type=params["pool_type"],
        )
        d_out = params["d_proj"] if model.project_before_pooling else d_inp

    # Build an attention module if necessary
    if params["shared_pair_attn"] and params["attn"]:  # shared attn
        if not hasattr(model, "pair_attn"):
            pair_attn = build_pair_attn(d_inp, params["d_hid_attn"])
            model.pair_attn = pair_attn
        else:
            pair_attn = model.pair_attn
    elif params["attn"]:  # non-shared attn
        pair_attn = build_pair_attn(d_inp, params["d_hid_attn"])
    else:  # no attn
        pair_attn = None

    # Build the classifier
    n_classes = task.n_classes if hasattr(task, "n_classes") else 1
    if model.uses_pair_embedding:
        # BERT/XLNet handle pair tasks by concatenating the inputs and classifying the joined
        # sequence, so we use a single sentence classifier
        if isinstance(task, WiCTask):
            d_out *= 3  # also pass the two contextual word representations
        classifier = Classifier.from_params(d_out, n_classes, params)
        module = SingleClassifier(pooler, classifier)
    else:
        d_out = d_out + d_inp if isinstance(task, WiCTask) else d_out
        classifier = Classifier.from_params(4 * d_out, n_classes, params)
        module = PairClassifier(pooler, classifier, pair_attn)
    return module


def build_lm(task, d_inp, args):
    """ Build LM components (just map hidden states to vocab logits) """
    hid2voc = nn.Linear(d_inp, args.max_word_v_size)
    return hid2voc


def build_span_classifier(task, d_sent, task_params):
    module = SpanClassifierModule(task, d_sent, task_params, num_spans=task.num_spans)
    return module


def build_tagger(task, d_inp, out_dim):
    """ Build tagger components. """
    hid2tag = nn.Linear(d_inp, out_dim)
    return hid2tag


def build_multiple_choice_module(task, d_sent, project_before_pooling, params):
    """ Basic parts for MC task: reduce a vector representation for each model into a scalar. """
    pooler = Pooler(
        project=project_before_pooling,
        d_inp=d_sent,
        d_proj=params["d_proj"],
        pool_type=params["pool_type"],
    )
    d_out = params["d_proj"] if project_before_pooling else d_sent
    choice2scalar = Classifier(d_out, n_classes=1, cls_type=params["cls_type"])
    return SingleClassifier(pooler, choice2scalar)


def build_decoder(task, d_inp, vocab, embedder, args):
    """ Build a task specific decoder """
    rnn = s2s_e.by_name("lstm").from_params(
        Params(
            {
                "input_size": embedder.get_output_dim(),
                "hidden_size": args.s2s["d_hid_dec"],
                "num_layers": args.s2s["n_layers_dec"],
                "bidirectional": False,
            }
        )
    )
    decoder = SentenceEncoder(vocab, embedder, 0, rnn)
    hid2voc = nn.Linear(args.s2s["d_hid_dec"], args.max_word_v_size)
    return decoder, hid2voc


def build_qa_module(task, d_inp, project_before_pooling, params):
    """ Build a simple QA module that
    1) pools representations (either of the joint (context, question, answer) or individually
    2) projects down to two logits
    3) classifier

    This module models each question-answer pair _individually_ """
    pooler = Pooler(
        project=project_before_pooling,
        d_inp=d_inp,
        d_proj=params["d_proj"],
        pool_type=params["pool_type"],
    )
    d_out = params["d_proj"] if project_before_pooling else d_inp
    classifier = Classifier.from_params(d_out, 2, params)
    return SingleClassifier(pooler, classifier)


class MultiTaskModel(nn.Module):
    """
    Giant model with task-specific components and a shared word and sentence encoder.
    This class samples the tasks passed in pretrained_tasks, and adds task specific components
    to the model.
    """

    def __init__(self, args, sent_encoder, vocab):
        """ Args: sentence encoder """
        super(MultiTaskModel, self).__init__()
        self.sent_encoder = sent_encoder
        self._cuda_device = args.cuda
        self.vocab = vocab
        self.utilization = Average() if args.track_batch_utilization else None
        self.elmo = args.input_module == "elmo"
        self.uses_pair_embedding = input_module_uses_pair_embedding(args.input_module)
        self.uses_mirrored_pair = input_module_uses_mirrored_pair(args.input_module)
        self.project_before_pooling = not (
            input_module_uses_pytorch_transformers(args.input_module)
            and args.transfer_paradigm == "finetune"
        )  # Rough heuristic. TODO: Make this directly user-controllable.
        self.sep_embs_for_skip = args.sep_embs_for_skip

    def forward(self, task, batch, predict=False):
        """
        Pass inputs to correct forward pass
        Args:
            - task (tasks.Task): task for which batch is drawn
            - batch (Dict[str:Dict[str:Tensor]]): dictionary of (field, indexing) pairs,
                where indexing is a dict of the index namespace and the actual indices.
            - predict (Bool): passed to task specific forward(). If true, forward()
                should return predictions.
        Returns:
            - out: dictionary containing task outputs and loss if label was in batch
        """
        if self.utilization is not None:
            if "input1" in batch:
                self.utilization(get_batch_utilization(batch["input1"]))
            elif "input" in batch:
                self.utilization(get_batch_utilization(batch["input"]))
        if isinstance(task, SingleClassificationTask):
            out = self._single_sentence_forward(batch, task, predict)
        elif isinstance(task, GLUEDiagnosticTask):
            out = self._nli_diagnostic_forward(batch, task, predict)
        elif isinstance(
            task, (PairClassificationTask, PairRegressionTask, PairOrdinalRegressionTask)
        ):
            out = self._pair_sentence_forward(batch, task, predict)
        elif isinstance(task, LanguageModelingTask):
            if isinstance(self.sent_encoder._phrase_layer, ONLSTMStack) or isinstance(
                self.sent_encoder._phrase_layer, PRPN
            ):
                out = self._lm_only_lr_forward(batch, task)
            else:
                out = self._lm_forward(batch, task, predict)
        elif isinstance(task, TaggingTask):
            out = self._tagger_forward(batch, task, predict)
        elif isinstance(task, MultipleChoiceTask):
            out = self._mc_forward(batch, task, predict)
        elif isinstance(task, EdgeProbingTask):
            # Just get embeddings and invoke task module.
            word_embs_in_context, sent_mask = self.sent_encoder(batch["input1"], task)
            module = getattr(self, "%s_mdl" % task.name)
            out = module.forward(batch, word_embs_in_context, sent_mask, task, predict)
        elif isinstance(task, SequenceGenerationTask):
            out = self._seq_gen_forward(batch, task, predict)
        elif isinstance(task, (MultiRCTask, ReCoRDTask)):
            out = self._multiple_choice_reading_comprehension_forward(batch, task, predict)
        elif isinstance(task, SpanClassificationTask):
            out = self._span_forward(batch, task, predict)
        else:
            raise ValueError("Task-specific components not found!")
        return out

    def _get_task_params(self, task_name):
        """ Get task-specific Params, as set in build_module(). """
        return getattr(self, "%s_task_params" % task_name)

    def _get_classifier(self, task):
        """ Get task-specific classifier, as set in build_module(). """
        # TODO: replace this logic with task._classifier_name?
        task_params = self._get_task_params(task.name)
        use_clf = task_params["use_classifier"]
        if use_clf in [None, "", "none"]:
            use_clf = task.name  # default if not set
        return getattr(self, "%s_mdl" % use_clf)

    def _single_sentence_forward(self, batch, task, predict):
        out = {}

        # embed the sentence
        word_embs_in_context, sent_mask = self.sent_encoder(batch["input1"], task)
        # pass to a task specific classifier
        classifier = self._get_classifier(task)
        logits = classifier(word_embs_in_context, sent_mask)
        out["logits"] = logits
        out["n_exs"] = torch.tensor(get_batch_size(batch))
        out["n_exs"] = move_to_device(out["n_exs"], self._cuda_device)

        if "labels" in batch:  # means we should compute loss
            if batch["labels"].dim() == 0:
                labels = batch["labels"].unsqueeze(0)
            elif batch["labels"].dim() == 1:
                labels = batch["labels"]
            else:
                labels = batch["labels"].squeeze(-1)
            out["loss"] = F.cross_entropy(logits, labels)
            tagmask = batch.get("tagmask", None)
            task.update_metrics(logits, labels, tagmask=tagmask)

        if predict:
            if isinstance(task, RegressionTask):
                if logits.ndimension() > 1:
                    assert (
                        logits.ndimension() == 2 and logits[-1] == 1
                    ), "Invalid regression prediction dimensions!"
                    logits = logits.squeeze(-1)
                out["preds"] = logits
            else:
                _, out["preds"] = logits.max(dim=1)
        return out

    def _nli_diagnostic_forward(self, batch, task, predict):
        out = {}

        # embed the sentence
        classifier = self._get_classifier(task)
        if self.uses_pair_embedding:
            sent, mask = self.sent_encoder(batch["inputs"], task)
            logits = classifier(sent, mask)
        else:
            sent1, mask1 = self.sent_encoder(batch["input1"], task)
            sent2, mask2 = self.sent_encoder(batch["input2"], task)
            logits = classifier(sent1, sent2, mask1, mask2)
        out["logits"] = logits
        out["n_exs"] = torch.tensor(get_batch_size(batch))
        out["n_exs"] = move_to_device(out["n_exs"], self._cuda_device)

        if "labels" in batch:
            if batch["labels"].dim() == 0:
                labels = batch["labels"].unsqueeze(0)
            elif batch["labels"].dim() == 1:
                labels = batch["labels"]
            else:
                labels = batch["labels"].squeeze(-1)
            out["loss"] = F.cross_entropy(logits, labels)
            # task.update_diagnostic_metrics(predicted, labels, batch)
            task.update_diagnostic_metrics(logits, labels, batch)

        if predict:
            _, predicted = logits.max(dim=1)
            out["preds"] = predicted

        return out

    def _span_forward(self, batch, task, predict):
        sent_embs, sent_mask = self.sent_encoder(batch["input1"], task)
        module = getattr(self, "%s_mdl" % task.name)
        out = module.forward(batch, sent_embs, sent_mask, task, predict, self._cuda_device)
        return out

    def _pair_sentence_forward(self, batch, task, predict):
        out = {}

        # embed the sentence
        classifier = self._get_classifier(task)
        if isinstance(task, (MRPCTask, STSBTask, QQPTask)) and self.uses_mirrored_pair:
            # Mirrored pair is a trick used by GPT-like models in similarity tasks
            # TODO: Wic also falls into this type, although GPT paper didn't expeirment with this task
            sent, mask = self.sent_encoder(batch["inputs"], task)
            sent_m, mask_m = self.sent_encoder(batch["inputs_m"], task)
            logits = classifier(sent, mask) + classifier(sent_m, mask_m)
        elif self.uses_pair_embedding:
            sent, mask = self.sent_encoder(batch["inputs"], task)
            # special case for WiC b/c we want to add representations of particular tokens
            if isinstance(task, WiCTask):
                logits = classifier(sent, mask, [batch["idx1"], batch["idx2"]])
            else:
                logits = classifier(sent, mask)
        else:
            sent1, mask1 = self.sent_encoder(batch["input1"], task)
            sent2, mask2 = self.sent_encoder(batch["input2"], task)
            if isinstance(task, WiCTask):
                logits = classifier(sent1, sent2, mask1, mask2, [batch["idx1"]], [batch["idx2"]])
            else:
                logits = classifier(sent1, sent2, mask1, mask2)
        out["logits"] = logits
        out["n_exs"] = torch.tensor(get_batch_size(batch))
        out["n_exs"] = move_to_device(out["n_exs"], self._cuda_device)
        tagmask = batch.get("tagmask", None)
        if "labels" in batch:
            labels = batch["labels"]
            labels = labels.squeeze(-1) if len(labels.size()) > 1 else labels
            if isinstance(task, RegressionTask):
                logits = logits.squeeze(-1) if len(logits.size()) > 1 else logits
                out["loss"] = F.mse_loss(logits, labels)
                logits_np = logits.data.cpu().numpy()
                labels_np = labels.data.cpu().numpy()
                task.update_metrics(logits_np, labels_np, tagmask=tagmask)
            else:
                out["loss"] = F.cross_entropy(logits, labels)
                task.update_metrics(logits, labels, tagmask=tagmask)

        if predict:
            if isinstance(task, RegressionTask):
                if logits.ndimension() > 1:
                    assert (
                        logits.ndimension() == 2 and logits[-1] == 1
                    ), "Invalid regression prediction dimensions!"
                    logits = logits.squeeze(-1)
                out["preds"] = logits
            else:
                _, out["preds"] = logits.max(dim=1)
        return out

    def _seq_gen_forward(self, batch, task, predict):
        """ For sequence generation tasks """
        out = {}
        sent, sent_mask = self.sent_encoder(batch["inputs"], task)
        out["n_exs"] = torch.tensor(get_batch_size(batch))
        out["n_exs"] = move_to_device(out["n_exs"], self._cuda_device)
<<<<<<< HEAD

        decoder = getattr(self, "%s_decoder" % task.name)
        out.update(decoder.forward(sent, sent_mask, batch["targs"]))
        task.scorer1(out["loss"].item())
=======
>>>>>>> 74ee370f

        if "targs" in batch:
            # logits: batch_size * seq_len * tgt_voc_size
            target = batch["targs"]["words"][:, 1:].contiguous()
            target_mask = out["target_mask"]
            logits = out["logits"]
            task.update_metrics(logits, target, target_mask[:, 1:].contiguous())

        if predict:
            pass

        return out

    def _tagger_forward(self, batch: dict, task: TaggingTask, predict: bool) -> dict:
        """
        This function is for sequence tagging (one-to-one mapping between words and tags).
        Args:
                batch: a dict of inputs and target tags
                task: TaggingTask
                predict: (boolean) predict mode (not supported)
        Returns
            out: (dict)
                - 'logits': output layer, dimension: [batchSize * task.max_seq_len, task.num_tags]
                - 'loss': size average CE loss
        """
        out = {}
        # batch[inputs] only has one item
        b_size, seq_len = list(batch["inputs"].values())[0].size()
        seq_len -= 2
        sent_encoder = self.sent_encoder
        out["n_exs"] = torch.tensor(get_batch_size(batch))
        out["n_exs"] = move_to_device(out["n_exs"], self._cuda_device)
        if not isinstance(sent_encoder, BiLMEncoder):
            sent, mask = sent_encoder(batch["inputs"], task)
            sent = sent.masked_fill(1 - mask.byte(), 0)  # avoid NaNs
            sent = sent[:, 1:-1, :]
            hid2tag = self._get_classifier(task)
            logits = hid2tag(sent)
            logits = logits.view(b_size * seq_len, -1)
            out["logits"] = logits
            targs = batch["targs"]["words"][:, :seq_len].contiguous().view(-1)
        if "mask" in batch:
            # prevent backprop for tags generated for tokenization-introduced tokens
            # such as word boundaries
            mask = batch["mask"]
            batch_mask = [mask[i][:seq_len] for i in range(b_size)]
            batch_mask = torch.stack(batch_mask)
            keep_idxs = torch.nonzero(batch_mask.view(-1).data).squeeze()
            logits = logits.index_select(0, keep_idxs)
            targs = targs.index_select(0, keep_idxs)
        pad_idx = self.vocab.get_token_index(self.vocab._padding_token)
        out["loss"] = F.cross_entropy(logits, targs, ignore_index=pad_idx)
        task.scorer1(logits, targs)
        return out

    def _lm_forward(self, batch, task, predict):
        """Forward pass for LM model
        Args:
            batch: indexed input data
            task: (Task obejct)
            predict: (boolean) predict mode (not supported)
        return:
            out: (dict)
                - 'logits': output layer, dimension: [batchSize * timeSteps * 2, outputDim]
                            first half: [:batchSize*timeSteps, outputDim] is output layer from
                                forward layer
                            second half: [batchSize*timeSteps:, outputDim] is output layer from
                                backward layer
                - 'loss': size average CE loss
        """
        out = {}
        sent_encoder = self.sent_encoder
        assert_for_log(
            isinstance(sent_encoder._phrase_layer, BiLMEncoder),
            "Not using LM for language modeling task!",
        )
        assert_for_log(
            "targs" in batch and "words" in batch["targs"], "Batch missing target words!"
        )
        pad_idx = self.vocab.get_token_index(self.vocab._padding_token, "tokens")
        b_size, seq_len = batch["targs"]["words"].size()
        n_pad = batch["targs"]["words"].eq(pad_idx).sum().item()
        out["n_exs"] = (b_size * seq_len - n_pad) * 2
        out["n_exs"] = torch.tensor((b_size * seq_len - n_pad) * 2)
        out["n_exs"] = move_to_device(out["n_exs"], self._cuda_device)

        sent, mask = sent_encoder(batch["input"], task)
        sent = sent.masked_fill(1 - mask.byte(), 0)  # avoid NaNs

        # Split encoder outputs by direction
        split = int(self.sent_encoder._phrase_layer.get_output_dim() / 2)
        fwd, bwd = sent[:, :, :split], sent[:, :, split : split * 2]
        if split * 2 < sent.size(2):  # skip embeddings
            out_embs = sent[:, :, split * 2 :]
            fwd = torch.cat([fwd, out_embs], dim=2)
            bwd = torch.cat([bwd, out_embs], dim=2)

        # Forward and backward logits and targs
        hid2voc = getattr(self, "%s_hid2voc" % task.name)
        logits_fwd = hid2voc(fwd).view(b_size * seq_len, -1)
        logits_bwd = hid2voc(bwd).view(b_size * seq_len, -1)
        logits = torch.cat([logits_fwd, logits_bwd], dim=0)
        out["logits"] = logits
        trg_fwd = batch["targs"]["words"].view(-1)
        trg_bwd = batch["targs_b"]["words"].view(-1)
        targs = torch.cat([trg_fwd, trg_bwd], dim=0)
        assert logits.size(0) == targs.size(0), "Number of logits and targets differ!"
        out["loss"] = F.cross_entropy(logits, targs, ignore_index=pad_idx)
        task.scorer1(out["loss"].item())
        if predict:
            pass
        return out

    def _mc_forward(self, batch, task, predict):
        """ Forward for a multiple choice question answering task """
        out = {}

        logits = []
        module = self._get_classifier(task)
        if self.uses_pair_embedding:
            for choice_idx in range(task.n_choices):
                sent, mask = self.sent_encoder(batch["choice%d" % choice_idx], task)
                logit = module(sent, mask)
                logits.append(logit)
        else:
            ctx, ctx_mask = self.sent_encoder(batch["question"], task)
            for choice_idx in range(task.n_choices):
                sent, mask = self.sent_encoder(batch["choice%d" % choice_idx], task)
                inp = torch.cat([ctx, sent], dim=1)
                inp_mask = torch.cat([ctx_mask, mask], dim=1)
                logit = module(inp, inp_mask)
                logits.append(logit)
<<<<<<< HEAD
=======
            out["n_exs"] = batch["choice0"]["words"].size(0)
        out["n_exs"] = torch.tensor(get_batch_size(batch))
        out["n_exs"] = move_to_device(out["n_exs"], self._cuda_device)
>>>>>>> 74ee370f
        logits = torch.cat(logits, dim=1)
        out["logits"] = logits
        out["n_exs"] = move_to_device(torch.tensor(get_batch_size(batch, keyword="choice0")), self._cuda_device)

        if "label" in batch:
            labels = batch["label"]
            out["loss"] = F.cross_entropy(logits, labels)
            task.update_metrics(logits, labels)

        if predict:
            out["preds"] = logits.argmax(dim=-1)

        return out

    def _lm_only_lr_forward(self, batch, task):
        """Only left to right pass for LM model - non-bidirectional models.
           Used for language modeling training only in one direction.
        Args:
            batch: indexed input data
            task: (Task obejct)
        return:
            out: (dict)
                - 'logits': output layer, dimension: [batchSize * timeSteps, outputDim]
                    is output layer from forward layer
                - 'loss': size average CE loss
        """

        out = {}
        assert_for_log(
            "targs" in batch and "words" in batch["targs"], "Batch missing target words!"
        )
        pad_idx = self.vocab.get_token_index(self.vocab._padding_token, "tokens")
        b_size, seq_len = batch["targs"]["words"].size()
        # pad_idx is the token used to pad till max_seq_len
        n_pad = batch["targs"]["words"].eq(pad_idx).sum().item()
        # No of examples: only left to right, every unit in the sequence length is
        # a training example only once.
        out["n_exs"] = b_size * seq_len - n_pad
        out["n_exs"] = torch.tensor(b_size * seq_len - n_pad)
        out["n_exs"] = move_to_device(out["n_exs"], self._cuda_device)

        sent, mask = self.sent_encoder(batch["input"], task)
        sent = sent.masked_fill(1 - mask.byte(), 0)
        hid2voc = getattr(self, "%s_hid2voc" % task.name)
        logits = hid2voc(sent).view(b_size * seq_len, -1)
        out["logits"] = logits
        trg_fwd = batch["targs"]["words"].view(-1)
        assert logits.size(0) == trg_fwd.size(0), "Number of logits and targets differ!"
        out["loss"] = F.cross_entropy(logits, trg_fwd, ignore_index=pad_idx)
        task.scorer1(out["loss"].item())
        return out

    def _multiple_choice_reading_comprehension_forward(self, batch, task, predict):
        """ Forward call for multiple choice (selecting from a fixed set of answers)
        reading comprehension (have a supporting paragraph).

        Batch has a tensor of shape (n_questions, n_answers, n_tokens)
        """
        out = {}
        classifier = self._get_classifier(task)
        if self.uses_pair_embedding:
            # if using BERT/XLNet, we concatenate the passage, question, and answer
            inp = batch["psg_qst_ans"]
            ex_embs, ex_mask = self.sent_encoder(inp, task)
            logits = classifier(ex_embs, ex_mask)
            out["n_exs"] = get_batch_size(batch, keyword="psg_qst_ans")
        else:
            # else, we embed each independently and concat them
            psg_emb, psg_mask = self.sent_encoder(batch["psg"], task)
            qst_emb, qst_mask = self.sent_encoder(batch["qst"], task)

            if "ans" in batch:  # most QA tasks, e.g. MultiRC have explicit answer fields
                ans_emb, ans_mask = self.sent_encoder(batch["ans"], task)
                inp = torch.cat([psg_emb, qst_emb, ans_emb], dim=1)
                inp_mask = torch.cat([psg_mask, qst_mask, ans_mask], dim=1)
                out["n_exs"] = get_batch_size(batch, keyword="ans")
            else:  # ReCoRD inserts answer into the query
                inp = torch.cat([psg_emb, qst_emb], dim=1)
                inp_mask = torch.cat([psg_mask, qst_mask], dim=1)
                out["n_exs"] = get_batch_size(batch, keyword="qst")

            logits = classifier(inp, inp_mask)
        out["logits"] = logits
        out["n_exs"] = move_to_device(torch.tensor(out["n_exs"]), self._cuda_device)
        if "label" in batch:
            idxs = [(p, q) for p, q in zip(batch["psg_idx"], batch["qst_idx"])]
            labels = batch["label"]
            out["loss"] = F.cross_entropy(logits, labels)
            if isinstance(task, ReCoRDTask):
                # ReCoRD needs the answer string to compute F1
                task.update_metrics(logits, batch["ans_str"], idxs)
            else:
                task.update_metrics(logits, labels, idxs)

        if predict:
            if isinstance(task, ReCoRDTask):
                # for ReCoRD, we want the logits to make
                # predictions across answer choices
                # (which are spread across batches)
                out["preds"] = logits
            else:
                out["preds"] = logits.argmax(dim=-1)

        return out

    def get_elmo_mixing_weights(self, tasks=[]):
        """ Get elmo mixing weights from text_field_embedder. Gives warning when fails.
        args:
           - tasks (List[Task]): list of tasks that we want to get  ELMo scalars for.
        returns:
            - params Dict[str:float]: dictionary maybe layers to scalar params
        """
        params = {}
        if self.elmo:
            if not self.sep_embs_for_skip:
                tasks = [None]
            else:
                tasks = [None] + tasks
            for task in tasks:
                if task:
                    params[task._classifier_name] = get_elmo_mixing_weights(
                        self.sent_encoder._text_field_embedder, task=task
                    )
                else:
                    params["@pretrain@"] = get_elmo_mixing_weights(
                        self.sent_encoder._text_field_embedder, task=None
                    )
        return params


def input_module_uses_pair_embedding(input_module):
    """
    This function tells whether the input module concatenate the two sentences in a pair when
    running on pair tasks, like what GPT / BERT do on MNLI.
    It seems redundant now, but it allows us to load similar models from other sources later on
    """
    from jiant.pytorch_transformers_interface import input_module_uses_pytorch_transformers

    return input_module_uses_pytorch_transformers(input_module)


def input_module_uses_mirrored_pair(input_module):
    """
    This function tells whether the input model uses raw pair and mirrored pair simutaneously when
    running on symmetrical pair tasks, like what GPT do on STS-B 
    """
    return (
        input_module.startswith("openai-gpt")
        or input_module.startswith("gpt2")
        or input_module.startswith("transfo-xl-")
    )<|MERGE_RESOLUTION|>--- conflicted
+++ resolved
@@ -202,8 +202,7 @@
         assert_for_log(
             args.skip_embs,
             "skip_embs is false and sent_enc is none, "
-            "which means that your token representations are zero-dimensional. Consider "
-            "setting skip_embs.",
+            "which means that your token representations are zero-dimensional. Consider setting skip_embs.",
         )
         phrase_layer = NullPhraseLayer(rnn_params["input_size"])
         sent_encoder = SentenceEncoder(
@@ -1010,13 +1009,10 @@
         sent, sent_mask = self.sent_encoder(batch["inputs"], task)
         out["n_exs"] = torch.tensor(get_batch_size(batch))
         out["n_exs"] = move_to_device(out["n_exs"], self._cuda_device)
-<<<<<<< HEAD
 
         decoder = getattr(self, "%s_decoder" % task.name)
         out.update(decoder.forward(sent, sent_mask, batch["targs"]))
         task.scorer1(out["loss"].item())
-=======
->>>>>>> 74ee370f
 
         if "targs" in batch:
             # logits: batch_size * seq_len * tgt_voc_size
@@ -1149,12 +1145,6 @@
                 inp_mask = torch.cat([ctx_mask, mask], dim=1)
                 logit = module(inp, inp_mask)
                 logits.append(logit)
-<<<<<<< HEAD
-=======
-            out["n_exs"] = batch["choice0"]["words"].size(0)
-        out["n_exs"] = torch.tensor(get_batch_size(batch))
-        out["n_exs"] = move_to_device(out["n_exs"], self._cuda_device)
->>>>>>> 74ee370f
         logits = torch.cat(logits, dim=1)
         out["logits"] = logits
         out["n_exs"] = move_to_device(torch.tensor(get_batch_size(batch, keyword="choice0")), self._cuda_device)
