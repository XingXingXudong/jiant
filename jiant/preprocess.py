--- conflicted
+++ resolved
@@ -259,12 +259,7 @@
     word2freq, char2freq = get_words(tasks)
     vocab = get_vocab(word2freq, char2freq, max_v_sizes)
     for task in tasks:  # add custom label namespaces
-<<<<<<< HEAD
         add_task_label_vocab(vocab, task, args.max_targ_word_v_size)
-=======
-        # TODO: surface more docs for add_task_label_vocab:
-        add_task_label_vocab(vocab, task)
->>>>>>> 4666ed55
     if args.force_include_wsj_vocabulary:
         # Add WSJ full vocabulary for PTB F1 parsing tasks.
         add_wsj_vocab(vocab, args.data_dir)
