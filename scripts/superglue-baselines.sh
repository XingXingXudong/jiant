#!/bin/bash
# Functions to run SuperGLUE BERT baselines.
# Usage: ./scripts/superglue-baselines.sh ${TASK} ${GPU_ID} ${SEED}
#   - TASK: one of {"cb", "copa", "multirc", "rte", "wic", "wsc"}
#   - GPU_ID: GPU to use, or -1 for CPU. Defaults to 0.
#   - SEED: random seed. Defaults to 111.

export JIANT_PROJECT_PREFIX="coreference_exp"
export JIANT_PROJECT_PREFIX="coreference_exp"
export JIANT_DATA_DIR="/misc/vlgscratch4/BowmanGroup/yp913/coreference/jiant/data"
export NFS_PROJECT_PREFIX="/nfs/jsalt/exp/nkim" 
export NFS_DATA_DIR="/misc/vlgscratch4/BowmanGroup/yp913/coreference/jiant"
export WORD_EMBS_FILE="/misc/vlgscratch4/BowmanGroup/yp913/jiant/data/glove.840B.300d.txt"
export FASTTEXT_MODEL_FILE=None 
export FASTTEXT_EMBS_FILE=None  
module load anaconda3   
module load cuda 10.0   
source activate jiant_neW


source user_config.sh
seed=${3:-111}
gpuid=${2:-0}


function wsc() {
    # NOTE: We use Adam b/c we were getting weird degenerate runs with BERT Adam
    python main.py --config config/superglue-bert.conf --overrides "random_seed = ${seed}, cuda = ${gpuid}, run_name = wsc, pretrain_tasks = \"winograd-coreference\", target_tasks = \"winograd-coreference\", do_pretrain = 1, do_target_task_training = 0, do_full_eval = 1, batch_size = 4, val_interval = 139, optimizer = adam"
}

<<<<<<< HEAD
wsc
=======
if [ $1 == "commit" ]; then
    commit
elif [ $1 == "copa" ]; then
    copa
elif [ $1 == "multirc" ]; then
    multirc
elif [ $1 == "rte" ]; then
    rte
elif [ $1 == "wic" ]; then
    wic
elif [ $1 == "wsc" ]; then
    wsc
fi
>>>>>>> 9f54df23
<|MERGE_RESOLUTION|>--- conflicted
+++ resolved
@@ -28,9 +28,6 @@
     python main.py --config config/superglue-bert.conf --overrides "random_seed = ${seed}, cuda = ${gpuid}, run_name = wsc, pretrain_tasks = \"winograd-coreference\", target_tasks = \"winograd-coreference\", do_pretrain = 1, do_target_task_training = 0, do_full_eval = 1, batch_size = 4, val_interval = 139, optimizer = adam"
 }
 
-<<<<<<< HEAD
-wsc
-=======
 if [ $1 == "commit" ]; then
     commit
 elif [ $1 == "copa" ]; then
@@ -43,5 +40,4 @@
     wic
 elif [ $1 == "wsc" ]; then
     wsc
-fi
->>>>>>> 9f54df23
+fi