--- conflicted
+++ resolved
@@ -680,6 +680,7 @@
         log.info("\tFinished loading SST data.")
 
 
+
 class RedditTask(RankingTask):
     ''' Task class for Reddit data.  '''
 
@@ -703,26 +704,6 @@
 
     def load_data(self, path):
         ''' Load data '''
-<<<<<<< HEAD
-        print("Loading data")
-        print("LOADING REDDIT DATA FROM A DIFF LOCATION COMPARED TO REST OF THE TEAM. PLEASE CHANGE")
-        path = '//nfs/jsalt/home/raghu/'
-        file_suffix = '_2008_Random.csv'
-        print("file_suffix used is {}".format(file_suffix))
-        tr_data = load_tsv(os.path.join(path, 'train' + file_suffix), max_seq_len,
-                           s1_idx=2, s2_idx=3, targ_idx=None, skip_rows=0)
-        print("FINISHED LOADING TRAIN DATA")
-        dev_data = load_tsv(os.path.join(path, 'dev' + file_suffix), max_seq_len,
-                           s1_idx=2, s2_idx=3, targ_idx=None, skip_rows=0)
-        print("FINISHED LOADING dev DATA")
-        test_data = load_tsv(os.path.join(path, 'dev' + file_suffix), max_seq_len,
-                           s1_idx=2, s2_idx=3, targ_idx=None, skip_rows=0)
-        print("FINISHED LOADING test DATA")
-        self.train_data_text = tr_data
-        self.val_data_text = dev_data
-        self.test_data_text = test_data
-        log.info("\tFinished loading Temporary Reddit data.")
-=======
         with open(path, 'r') as txt_fh:
             for row in txt_fh:
                 row = row.strip().split('\t')
@@ -751,7 +732,6 @@
             #example_counts[split] = len(open(split_path).read().count('\n'))
             example_counts[split] = sum(1 for line in open(split_path))
         self.example_counts = example_counts
->>>>>>> f7d127ba
 
     def process_split(self, split, indexers) -> Iterable[Type[Instance]]:
         ''' Process split text into a list of AllenNLP Instances. '''
@@ -772,6 +752,12 @@
         '''Get metrics specific to the task'''
         acc = self.scorer1.get_metric(reset)
         return {'accuracy': acc}
+
+
+class RedditTask_Softmax(RedditTask):
+    ''' Task class for Reddit with softmax '''
+    def __init__(self, path, max_seq_len, name="reddit_softmax"):     
+        super(RedditTask_Softmax, self).__init__(name, 2)
 
 
 class Reddit_MTTask(SequenceGenerationTask):
