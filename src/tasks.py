'''Define the tasks and code for loading their data.

- As much as possible, following the existing task hierarchy structure.
- When inheriting, be sure to write and call load_data.
- Set all text data as an attribute, task.sentences (List[List[str]])
- Each task's val_metric should be name_metric, where metric is returned by
get_metrics(): e.g. if task.val_metric = task_name + "_accuracy", then
task.get_metrics() should return {"accuracy": accuracy_val, ... }
'''
import copy
import collections
import itertools
import os
import math
import logging as log
import json
import numpy as np
from typing import Iterable, Sequence, List, Dict, Any, Type
import torch

import allennlp.common.util as allennlp_util
from allennlp.training.metrics import CategoricalAccuracy, \
    BooleanAccuracy, F1Measure, Average
from allennlp.data.token_indexers import SingleIdTokenIndexer
from .allennlp_mods.correlation import Correlation, FastMatthews

# Fields for instance processing
from allennlp.data import Instance, Token
from allennlp.data.fields import TextField, LabelField, \
<<<<<<< HEAD
        SpanField, ListField, MetadataField, ArrayField
=======
    SpanField, ListField, MetadataField
>>>>>>> b3a20b98
from .allennlp_mods.numeric_field import NumericField
from .allennlp_mods.multilabel_field import MultiLabelField

from . import serialize
from . import utils
from .utils import load_tsv, process_sentence, truncate, load_diagnostic_tsv
import codecs

UNK_TOK_ALLENNLP = "@@UNKNOWN@@"
UNK_TOK_ATOMIC = "UNKNOWN"  # an unk token that won't get split by tokenizers

REGISTRY = {}  # Do not edit manually!


def register_task(name, rel_path, **kw):
    '''Decorator to register a task.

    Use this instead of adding to NAME2INFO in preprocess.py

    If kw is not None, this will be passed as additional args when the Task is
    constructed in preprocess.py.

    Usage:
    @register_task('mytask', 'my-task/data', **extra_kw)
    class MyTask(SingleClassificationTask):
        ...
    '''
    def _wrap(cls):
        entry = (cls, rel_path, kw) if kw else (cls, rel_path)
        REGISTRY[name] = entry
        return cls
    return _wrap


def _sentence_to_text_field(sent: Sequence[str], indexers: Any):
    ''' Helper function to map a sequence of tokens into a sequence of
    AllenNLP Tokens, then wrap in a TextField with the given indexers '''
    return TextField(list(map(Token, sent)), token_indexers=indexers)


def _atomic_tokenize(sent: str, atomic_tok: str, nonatomic_toks: List[str], max_seq_len: int):
    ''' Replace tokens that will be split by tokenizer with a
    placeholder token. Tokenize, and then substitute the placeholder
    with the *first* nonatomic token in the list. '''
    for nonatomic_tok in nonatomic_toks:
        sent = sent.replace(nonatomic_tok, atomic_tok)
    sent = process_sentence(sent, max_seq_len)
    sent = [nonatomic_toks[0] if t == atomic_tok else t for t in sent]
    return sent


def process_single_pair_task_split(split, indexers, is_pair=True, classification=True):
    '''
    Convert a dataset of sentences into padded sequences of indices. Shared
    across several classes.

    Args:
        - split (list[list[str]]): list of inputs (possibly pair) and outputs
        - pair_input (int)
        - tok2idx (dict)

    Returns:
        - instances (list[Instance]): a list of AllenNLP Instances with fields
    '''
    def _make_instance(input1, input2, labels, idx):
        d = {}
        d["input1"] = _sentence_to_text_field(input1, indexers)
        d['sent1_str'] = MetadataField(" ".join(input1[1:-1]))
        if input2:
            d["input2"] = _sentence_to_text_field(input2, indexers)
            d['sent2_str'] = MetadataField(" ".join(input2[1:-1]))
        if classification:
            d["labels"] = LabelField(labels, label_namespace="labels",
                                     skip_indexing=True)
        else:
            d["labels"] = NumericField(labels)

        d["idx"] = LabelField(idx, label_namespace="idxs",
                              skip_indexing=True)

        return Instance(d)

    split = list(split)
    if not is_pair:  # dummy iterator for input2
        split[1] = itertools.repeat(None)
    if len(split) < 4:  # counting iterator for idx
        assert len(split) == 3
        split.append(itertools.count())

    # Map over columns: input2, (input2), labels, idx
    instances = map(_make_instance, *split)
    #  return list(instances)
    return instances  # lazy iterator


class Task():
    '''Generic class for a task

    Methods and attributes:
        - load_data: load dataset from a path and create splits
        - truncate: truncate data to be at most some length
        - get_metrics:

    Outside the task:
        - process: pad and indexify data given a mapping
        - optimizer
    '''

    def __init__(self, name):
        self.name = name

    def load_data(self, path, max_seq_len):
        ''' Load data from path and create splits. '''
        raise NotImplementedError

    def truncate(self, max_seq_len, sos_tok, eos_tok):
        ''' Shorten sentences to max_seq_len and add sos and eos tokens. '''
        raise NotImplementedError

    def get_sentences(self) -> Iterable[Sequence[str]]:
        ''' Yield sentences, used to compute vocabulary. '''
        yield from self.sentences

    def count_examples(self, splits=['train', 'val', 'test']):
        ''' Count examples in the dataset. '''
        self.example_counts = {}
        for split in splits:
            st = self.get_split_text(split)
            count = self.get_num_examples(st)
            self.example_counts[split] = count

    @property
    def tokenizer_name(self):
        ''' Get the name of the tokenizer used for this task.

        Generally, this is just MosesTokenizer, but other tokenizations may be
        needed in special cases such as when working with BPE-based models
        such as the OpenAI transformer LM.
        '''
        return utils.TOKENIZER.__class__.__name__

    @property
    def n_train_examples(self):
        return self.example_counts['train']

    @property
    def n_val_examples(self):
        return self.example_counts['val']

    def get_split_text(self, split: str):
        ''' Get split text, typically as list of columns.

        Split should be one of 'train', 'val', or 'test'.
        '''
        return getattr(self, '%s_data_text' % split)

    def get_num_examples(self, split_text):
        ''' Return number of examples in the result of get_split_text.

        Subclass can override this if data is not stored in column format.
        '''
        return len(split_text[0])

    def process_split(self, split, indexers) -> Iterable[Type[Instance]]:
        ''' Process split text into a list of AllenNLP Instances. '''
        raise NotImplementedError

    def get_metrics(self, reset: bool=False) -> Dict:
        ''' Get metrics specific to the task. '''
        raise NotImplementedError


class ClassificationTask(Task):
    ''' General classification task '''

    def __init__(self, name):
        super().__init__(name)


class RegressionTask(Task):
    ''' General regression task '''

    def __init__(self, name):
        super().__init__(name)


class SingleClassificationTask(ClassificationTask):
    ''' Generic sentence pair classification '''

    def __init__(self, name, n_classes):
        super().__init__(name)
        self.n_classes = n_classes
        self.scorer1 = CategoricalAccuracy()
        self.scorer2 = None
        self.val_metric = "%s_accuracy" % self.name
        self.val_metric_decreases = False

    def truncate(self, max_seq_len, sos_tok="<SOS>", eos_tok="<EOS>"):
        self.train_data_text = [truncate(self.train_data_text[0], max_seq_len,
                                         sos_tok, eos_tok), self.train_data_text[1]]
        self.val_data_text = [truncate(self.val_data_text[0], max_seq_len,
                                       sos_tok, eos_tok), self.val_data_text[1]]
        self.test_data_text = [truncate(self.test_data_text[0], max_seq_len,
                                        sos_tok, eos_tok), self.test_data_text[1]]

    def get_metrics(self, reset=False):
        '''Get metrics specific to the task'''
        acc = self.scorer1.get_metric(reset)
        return {'accuracy': acc}

    def process_split(self, split, indexers) -> Iterable[Type[Instance]]:
        ''' Process split text into a list of AllenNLP Instances. '''
        return process_single_pair_task_split(split, indexers, is_pair=False)


class PairClassificationTask(ClassificationTask):
    ''' Generic sentence pair classification '''

    def __init__(self, name, n_classes):
        super().__init__(name)
        self.n_classes = n_classes
        self.scorer1 = CategoricalAccuracy()
        self.scorer2 = None
        self.val_metric = "%s_accuracy" % self.name
        self.val_metric_decreases = False

    def get_metrics(self, reset=False):
        '''Get metrics specific to the task'''
        acc = self.scorer1.get_metric(reset)
        return {'accuracy': acc}

    def process_split(self, split, indexers) -> Iterable[Type[Instance]]:
        ''' Process split text into a list of AllenNLP Instances. '''
        return process_single_pair_task_split(split, indexers, is_pair=True)


# SRL CoNLL 2005, formulated as an edge-labeling task.
@register_task('edges-srl-conll2005', rel_path='edges/srl_conll2005',
               label_file="labels.txt", files_by_split={
                   'train': "train.edges.json",
                   'val': "dev.edges.json",
                   'test': "test.wsj.edges.json",
               }, is_symmetric=False)
# SRL CoNLL 2012 (OntoNotes), formulated as an edge-labeling task.
@register_task('edges-srl-conll2012', rel_path='edges/srl_conll2012',
               label_file="labels.txt", files_by_split={
                   'train': "train.edges.json",
                   'val': "dev.edges.json",
                   'test': "test.edges.json",
               }, is_symmetric=False)
# SPR1, as an edge-labeling task (multilabel).
@register_task('edges-spr1', rel_path='edges/spr1',
               label_file="labels.txt", files_by_split={
                   'train': "spr1.train.json",
                   'val': "spr1.dev.json",
                   'test': "spr1.test.json",
               }, is_symmetric=False)
# SPR2, as an edge-labeling task (multilabel).
@register_task('edges-spr2', rel_path='edges/spr2',
               label_file="labels.txt", files_by_split={
                   'train': "train.edges.json",
                   'val': "dev.edges.json",
                   'test': "test.edges.json",
               }, is_symmetric=False)
# Definite pronoun resolution. Two labels.
@register_task('edges-dpr', rel_path='edges/dpr',
               label_file="labels.txt", files_by_split={
                   'train': "train.edges.json",
                   'val': "dev.edges.json",
                   'test': "test.edges.json",
               }, is_symmetric=False)
# Coreference on OntoNotes corpus. Two labels.
@register_task('edges-coref-ontonotes', rel_path='edges/ontonotes-coref',
               label_file="labels.txt", files_by_split={
<<<<<<< HEAD
                    'train': "train.edges.json",
                    'val': "dev.edges.json",
                    'test': "test.edges.json",
               }, is_symmetric=False, label_type="binary")
=======
                   'train': "train.edges.json",
                   'val': "dev.edges.json",
                   'test': "test.edges.json",
               }, is_symmetric=False)
>>>>>>> b3a20b98
# Re-processed version of the above, via AllenNLP data loaders.
@register_task('edges-coref-ontonotes-conll',
               rel_path='edges/ontonotes-coref-conll',
               label_file="labels.txt", files_by_split={
<<<<<<< HEAD
                    'train': "coref_conll_ontonotes_en_train.json",
                    'val': "coref_conll_ontonotes_en_dev.json",
                    'test': "coref_conll_ontonotes_en_test.json",
               }, is_symmetric=False, label_type="binary")
=======
                   'train': "coref_conll_ontonotes_en_train.json",
                   'val': "coref_conll_ontonotes_en_dev.json",
                   'test': "coref_conll_ontonotes_en_test.json",
               }, is_symmetric=False)
>>>>>>> b3a20b98
# Entity type labeling on CoNLL 2003.
@register_task('edges-ner-conll2003', rel_path='edges/ner_conll2003',
               label_file="labels.txt", files_by_split={
                   'train': "CoNLL-2003_train.json",
                   'val': "CoNLL-2003_dev.json",
                   'test': "CoNLL-2003_test.json",
               }, single_sided=True)
# Entity type labeling on OntoNotes.
@register_task('edges-ner-ontonotes',
               rel_path='edges/ontonotes-ner',
               label_file="labels.txt", files_by_split={
                   'train': "ner_ontonotes_en_train.json",
                   'val': "ner_ontonotes_en_dev.json",
                   'test': "ner_ontonotes_en_test.json",
               }, single_sided=True)
# Dependency edge labeling on UD treebank (GUM). Use 'ewt' version instead.
@register_task('edges-dep-labeling', rel_path='edges/dep',
               label_file="labels.txt", files_by_split={
                   'train': "train.json",
                   'val': "dev.json",
                   'test': "test.json",
               }, is_symmetric=False)
# Dependency edge labeling on English Web Treebank (UD).
@register_task('edges-dep-labeling-ewt', rel_path='edges/dep_ewt',
               label_file="labels.txt", files_by_split={
                   'train': "train.edges.json",
                   'val': "dev.edges.json",
                   'test': "test.edges.json",
               }, is_symmetric=False)
# PTB constituency membership / labeling.
@register_task('edges-constituent-ptb', rel_path='edges/ptb-membership',
               label_file="labels.txt", files_by_split={
                   'train': "ptb_train.json",
                   'val': "ptb_dev.json",
                   'test': "ptb_test.json",
               }, single_sided=True)
# Constituency membership / labeling on OntoNotes.
@register_task('edges-constituent-ontonotes',
               rel_path='edges/ontonotes-constituents',
               label_file="labels.txt", files_by_split={
                   'train': "consts_ontonotes_en_train.json",
                   'val': "consts_ontonotes_en_dev.json",
                   'test': "consts_ontonotes_en_test.json",
               }, single_sided=True)
# CCG tagging (tokens only).
@register_task('edges-ccg-tag', rel_path='edges/ccg_tag',
               label_file="labels.txt", files_by_split={
                   'train': "ccg.tag.train.json",
                   'val': "ccg.tag.dev.json",
                   'test': "ccg.tag.test.json",
               }, single_sided=True)
# CCG parsing (constituent labeling).
@register_task('edges-ccg-parse', rel_path='edges/ccg_parse',
               label_file="labels.txt", files_by_split={
                   'train': "ccg.parse.train.json",
                   'val': "ccg.parse.dev.json",
                   'test': "ccg.parse.test.json",
               }, single_sided=True)
class EdgeProbingTask(Task):
    ''' Generic class for fine-grained edge probing.

    Acts as a classifier, but with multiple targets for each input text.

    Targets are of the form (span1, span2, label), where span1 and span2 are
    half-open token intervals [i, j).

    Subclass this for each dataset, or use register_task with appropriate kw
    args.
    '''
    @property
    def _tokenizer_suffix(self):
        ''' Suffix to make sure we use the correct source files. '''
        return ".retokenized." + self.tokenizer_name

    def __init__(self, path: str, max_seq_len: int,
                 name: str,
                 label_file: str=None,
                 files_by_split: Dict[str, str]=None,
                 is_symmetric: bool=False,
                 single_sided: bool=False,
                 label_type: str="multilabel"):
        """Construct an edge probing task.

        path, max_seq_len, and name are passed by the code in preprocess.py;
        remaining arguments should be provided by a subclass constructor or via
        @register_task.

        Args:
            path: data directory
            max_seq_len: maximum sequence length (currently ignored)
            name: task name
            label_file: relative path to labels file
            files_by_split: split name ('train', 'val', 'test') mapped to
                relative filenames (e.g. 'train': 'train.json')
            is_symmetric: if true, span1 and span2 are assumed to be the same
                type and share parameters. Otherwise, we learn a separate
                projection layer and attention weight for each.
            single_sided: if true, only use span1.
            label_type: one of {"multilabel", "binary"}
        """
        super().__init__(name)

        assert label_file is not None
        assert files_by_split is not None
        self._files_by_split = {
            split: os.path.join(path, fname) + self._tokenizer_suffix
            for split, fname in files_by_split.items()
        }
        self._iters_by_split = self.load_data()
        self.max_seq_len = max_seq_len
        self.is_symmetric = is_symmetric
        self.single_sided = single_sided
        assert label_type in {"multilabel", "binary"}
        self.label_type = label_type

        # see add_task_label_namespace in preprocess.py
        self._label_namespace = self.name + "_labels"
        if self.label_type == "binary":
            self.all_labels = tuple()  # empty
            self.n_classes = 1
        else:
            self.all_labels = list(utils.load_lines(
                                       os.path.join(path, label_file)))
            self.n_classes = len(self.all_labels)

        # Scorers
        #  self.acc_scorer = CategoricalAccuracy()  # multiclass accuracy
        self.mcc_scorer = FastMatthews()
        self.acc_scorer = BooleanAccuracy()  # binary accuracy
        self.f1_scorer = F1Measure(positive_label=1)  # binary F1 overall
        self.val_metric = "%s_f1" % self.name  # TODO: switch to MCC?
        self.val_metric_decreases = False

    def _stream_records(self, filename):
        skip_ctr = 0
        total_ctr = 0
        for record in utils.load_json_data(filename):
            total_ctr += 1
            # Skip records with empty targets.
            # TODO(ian): don't do this if generating negatives!
            if not record.get('targets', None):
                skip_ctr += 1
                continue
            yield record
        log.info("Read=%d, Skip=%d, Total=%d from %s",
                 total_ctr - skip_ctr, skip_ctr, total_ctr,
                 filename)

    @staticmethod
    def merge_preds(record: Dict, preds: Dict) -> Dict:
        """ Merge predictions into record, in-place.

        List-valued predictions should align to targets,
        and are attached to the corresponding target entry.

        Non-list predictions are attached to the top-level record.
        """
        record['preds'] = {}
        for target in record['targets']:
            target['preds'] = {}
        for key, val in preds.items():
            if isinstance(val, list):
                assert len(val) == len(record['targets'])
                for i, target in enumerate(record['targets']):
                    target['preds'][key] = val[i]
            else:
                # non-list predictions, attach to top-level preds
                record['preds'][key] = val
        return record

    def load_data(self):
        iters_by_split = collections.OrderedDict()
        for split, filename in self._files_by_split.items():
            #  # Lazy-load using RepeatableIterator.
            #  loader = functools.partial(utils.load_json_data,
            #                             filename=filename)
            #  iter = serialize.RepeatableIterator(loader)
            iter = list(self._stream_records(filename))
            iters_by_split[split] = iter
        return iters_by_split

    def get_split_text(self, split: str):
        ''' Get split text as iterable of records.

        Split should be one of 'train', 'val', or 'test'.
        '''
        return self._iters_by_split[split]

    def get_num_examples(self, split_text):
        ''' Return number of examples in the result of get_split_text.

        Subclass can override this if data is not stored in column format.
        '''
        return len(split_text)

    def _make_span_field(self, s, text_field, offset=1):
        return SpanField(s[0] + offset, s[1] - 1 + offset, text_field)

    def _make_label_field(self, target_label):
        if self.label_type == "multilabel":
            # Always use multilabel targets, so be sure each label is a list.
            label_set = utils.wrap_singleton_string(target_label)
            return MultiLabelField(label_set,
                                   label_namespace=self._label_namespace,
                                   skip_indexing=False)
        elif self.label_type == "binary":
            label = int(target_label)
            assert label in [0,1]
            return ArrayField(np.array([label], dtype=np.bool),
                              padding_value=0)
        else:
            raise ValueError("Unsupported label type %s" % self.label_type)

    def make_instance(self, record, idx, indexers) -> Type[Instance]:
        """Convert a single record to an AllenNLP Instance."""
        tokens = record['text'].split()  # already space-tokenized by Moses
        tokens = [utils.SOS_TOK] + tokens + [utils.EOS_TOK]
        text_field = _sentence_to_text_field(tokens, indexers)

        d = {}
        d["idx"] = MetadataField(idx)

        d['input1'] = text_field

        d['span1s'] = ListField([self._make_span_field(t['span1'], text_field, 1)
                                 for t in record['targets']])
        if not self.single_sided:
            d['span2s'] = ListField([self._make_span_field(t['span2'], text_field, 1)
                                     for t in record['targets']])

<<<<<<< HEAD
        d['labels'] = ListField([self._make_label_field(t['label'])
                                 for t in record['targets']])
=======
        # Always use multilabel targets, so be sure each label is a list.
        labels = [utils.wrap_singleton_string(t['label'])
                  for t in record['targets']]
        d['labels'] = ListField([MultiLabelField(label_set,
                                                 label_namespace=self._label_namespace,
                                                 skip_indexing=False)
                                 for label_set in labels])
>>>>>>> b3a20b98
        return Instance(d)

    def process_split(self, records, indexers) -> Iterable[Type[Instance]]:
        ''' Process split text into a list of AllenNLP Instances. '''
        def _map_fn(r, idx): return self.make_instance(r, idx, indexers)
        return map(_map_fn, records, itertools.count())

    def get_all_labels(self) -> List[str]:
        return self.all_labels

    def get_sentences(self) -> Iterable[Sequence[str]]:
        ''' Yield sentences, used to compute vocabulary. '''
        for split, iter in self._iters_by_split.items():
            # Don't use test set for vocab building.
            if split.startswith("test"):
                continue
            for record in iter:
                yield record["text"].split()

    def get_metrics(self, reset=False):
        '''Get metrics specific to the task'''
        metrics = {}
        metrics['mcc'] = self.mcc_scorer.get_metric(reset)
        metrics['acc'] = self.acc_scorer.get_metric(reset)
        precision, recall, f1 = self.f1_scorer.get_metric(reset)
        metrics['precision'] = precision
        metrics['recall'] = recall
        metrics['f1'] = f1
        return metrics


class PairRegressionTask(RegressionTask):
    ''' Generic sentence pair classification '''

    def __init__(self, name):
        super().__init__(name)
        self.n_classes = 1
        self.scorer1 = Average()  # for average MSE
        self.scorer2 = None
        self.val_metric = "%s_mse" % self.name
        self.val_metric_decreases = True

    def get_metrics(self, reset=False):
        '''Get metrics specific to the task'''
        mse = self.scorer1.get_metric(reset)
        return {'mse': mse}

    def process_split(self, split, indexers) -> Iterable[Type[Instance]]:
        ''' Process split text into a list of AllenNLP Instances. '''
        return process_single_pair_task_split(split, indexers, is_pair=True,
                                              classification=False)


class PairOrdinalRegressionTask(RegressionTask):
    ''' Generic sentence pair ordinal regression.
        Currently just doing regression but added new class
        in case we find a good way to implement ordinal regression with NN'''

    def __init__(self, name):
        super().__init__(name)
        self.n_classes = 1
        self.scorer1 = Average()  # for average MSE
        self.scorer2 = Correlation('spearman')
        self.val_metric = "%s_1-mse" % self.name
        self.val_metric_decreases = False

    def get_metrics(self, reset=False):
        mse = self.scorer1.get_metric(reset)
        spearmanr = self.scorer2.get_metric(reset)
        return {'1-mse': 1 - mse,
                'mse': mse,
                'spearmanr': spearmanr}

    def process_split(self, split, indexers) -> Iterable[Type[Instance]]:
        ''' Process split text into a list of AllenNLP Instances. '''
        return process_single_pair_task_split(split, indexers, is_pair=True,
                                              classification=False)


class SequenceGenerationTask(Task):
    ''' Generic sentence generation task '''

    def __init__(self, name):
        super().__init__(name)
        self.scorer1 = Average()  # for average BLEU or something
        self.scorer2 = None
        self.val_metric = "%s_bleu" % self.name
        self.val_metric_decreases = False
        log.warning("BLEU scoring is turned off (current code in progress)."
                    "Please use outputed prediction files to score offline")

    def get_metrics(self, reset=False):
        '''Get metrics specific to the task'''
        bleu = self.scorer1.get_metric(reset)
        return {'bleu': bleu}


class RankingTask(Task):
    ''' Generic sentence ranking task, given some input '''

    def __init__(self, name):
        super().__init__(name)


class LanguageModelingTask(SequenceGenerationTask):
    """Generic language modeling task
    See base class: SequenceGenerationTask
    Attributes:
        max_seq_len: (int) maximum sequence length
        min_seq_len: (int) minimum sequence length
        target_indexer: (Indexer Obejct) Indexer used for target
        files_by_split: (dict) files for three data split (train, val, test)
    """

    def __init__(self, path, max_seq_len, name):
        """Init class
        Args:
            path: (str) path that the data files are stored
            max_seq_len: (int) maximum length of one sequence
            name: (str) task name
        """
        super().__init__(name)
        self.scorer1 = Average()
        self.scorer2 = None
        self.val_metric = "%s_perplexity" % self.name
        self.val_metric_decreases = True
        self.max_seq_len = max_seq_len
        self.min_seq_len = 0
        self.target_indexer = {"words": SingleIdTokenIndexer(namespace="tokens")}
        self.files_by_split = {'train': os.path.join(path, "train.txt"),
                               'val': os.path.join(path, "valid.txt"),
                               'test': os.path.join(path, "test.txt")}

    def count_examples(self):
        """Computes number of samples
        Assuming every line is one example.
        """
        example_counts = {}
        for split, split_path in self.files_by_split.items():
            example_counts[split] = sum(1 for line in open(split_path))
        self.example_counts = example_counts

    def get_metrics(self, reset=False):
        """Get metrics specific to the task
        Args:
            reset: (boolean) reset any accumulators or internal state
        """
        nll = self.scorer1.get_metric(reset)
        return {'perplexity': math.exp(nll)}

    def load_data(self, path):
        """Loading data file and tokenizing the text
        Args:
            path: (str) data file path
        """
        with open(path) as txt_fh:
            for row in txt_fh:
                toks = row.strip()
                if not toks:
                    continue
                yield process_sentence(toks, self.max_seq_len)

    def process_split(self, split, indexers) -> Iterable[Type[Instance]]:
        """Process a language modeling split by indexing and creating fields.
        Args:
            split: (list) a single list of sentences
            indexers: (Indexer object) indexer to index input words
        """
        def _make_instance(sent):
            ''' Forward targs adds <s> as a target for input </s>
            and bwd targs adds </s> as a target for input <s>
            to avoid issues with needing to strip extra tokens
            in the input for each direction '''
            d = {}
            d["input"] = _sentence_to_text_field(sent, indexers)
            d["targs"] = _sentence_to_text_field(sent[1:] + [sent[0]], self.target_indexer)
            d["targs_b"] = _sentence_to_text_field([sent[-1]] + sent[:-1], self.target_indexer)
            return Instance(d)
        for sent in split:
            yield _make_instance(sent)

    def get_split_text(self, split: str):
        """Get split text as iterable of records.
        Args:
            split: (str) should be one of 'train', 'val', or 'test'.
        """
        return self.load_data(self.files_by_split[split])

    def get_sentences(self) -> Iterable[Sequence[str]]:
        """Yield sentences, used to compute vocabulary.
        """
        for split in self.files_by_split:
            # Don't use test set for vocab building.
            if split.startswith("test"):
                continue
            path = self.files_by_split[split]
            for sent in self.load_data(path):
                yield sent


class WikiTextLMTask(LanguageModelingTask):
    """ Language modeling on a Wikitext dataset
    See base class: LanguageModelingTask
    """

    def __init__(self, path, max_seq_len, name="wiki"):
        super().__init__(path, max_seq_len, name)

    def load_data(self, path):
        ''' Rather than return a whole list of examples, stream them '''
        nonatomics_toks = [UNK_TOK_ALLENNLP, '<unk>']
        with open(path) as txt_fh:
            for row in txt_fh:
                toks = row.strip()
                if not toks:
                    continue
                # WikiText103 preprocesses unknowns as '<unk>'
                # which gets tokenized as '@', '@', 'UNKNOWN', ...
                # We replace to avoid that
                sent = _atomic_tokenize(toks, UNK_TOK_ATOMIC, nonatomics_toks, self.max_seq_len)
                # we also filtering out headers (artifact of the data)
                # which are processed to have multiple = signs
                if sent.count("=") >= 2 or len(toks) < self.min_seq_len + 2:
                    continue
                yield sent


@register_task('wiki103', rel_path='WikiText103/')
class WikiText103LMTask(WikiTextLMTask):
    """Language modeling task on Wikitext 103
    See base class: WikiTextLMTask
    """

    def __init__(self, path, max_seq_len, name="wiki103"):
        super().__init__(path, max_seq_len, name)
        self.files_by_split = {'train': os.path.join(path, "train.sentences.txt"),
                               'val': os.path.join(path, "valid.sentences.txt"),
                               'test': os.path.join(path, "test.sentences.txt")}


@register_task('bwb', rel_path='BWB/')
class BWBLMTask(LanguageModelingTask):
    """Language modeling task on Billion Word Benchmark
    See base class: LanguageModelingTask
    """

    def __init__(self, path, max_seq_len, name="bwb"):
        super().__init__(path, max_seq_len, name)
        self.max_seq_len = max_seq_len


@register_task('sst', rel_path='SST-2/')
class SSTTask(SingleClassificationTask):
    ''' Task class for Stanford Sentiment Treebank.  '''

    def __init__(self, path, max_seq_len, name="sst"):
        ''' '''
        super(SSTTask, self).__init__(name, 2)
        self.load_data(path, max_seq_len)
        self.sentences = self.train_data_text[0] + self.val_data_text[0]

    def load_data(self, path, max_seq_len):
        ''' Load data '''
        tr_data = load_tsv(os.path.join(path, 'train.tsv'), max_seq_len,
                           s1_idx=0, s2_idx=None, targ_idx=1, skip_rows=1)
        val_data = load_tsv(os.path.join(path, 'dev.tsv'), max_seq_len,
                            s1_idx=0, s2_idx=None, targ_idx=1, skip_rows=1)
        te_data = load_tsv(os.path.join(path, 'test.tsv'), max_seq_len,
                           s1_idx=1, s2_idx=None, targ_idx=None, idx_idx=0, skip_rows=1)
        self.train_data_text = tr_data
        self.val_data_text = val_data
        self.test_data_text = te_data
        log.info("\tFinished loading SST data.")


@register_task('reddit', rel_path='Reddit_2008/')
@register_task('reddit_dummy', rel_path='Reddit_2008_TestSample/')
@register_task('reddit_3.4G', rel_path='Reddit_3.4G/')
@register_task('reddit_13G', rel_path='Reddit_13G/')
@register_task('reddit_softmax', rel_path='Reddit_2008/')
class RedditTask(RankingTask):
    ''' Task class for Reddit data.  '''

    def __init__(self, path, max_seq_len, name="reddit"):
        ''' '''
        super().__init__(name)
        self.scorer1 = Average()  # CategoricalAccuracy()
        self.scorer2 = None
        self.val_metric = "%s_accuracy" % self.name
        self.val_metric_decreases = False
        self.files_by_split = {split: os.path.join(path, "%s.csv" % split) for
                               split in ["train", "val", "test"]}
        self.max_seq_len = max_seq_len

    def get_split_text(self, split: str):
        ''' Get split text as iterable of records.

        Split should be one of 'train', 'val', or 'test'.
        '''
        return self.load_data(self.files_by_split[split])

    def load_data(self, path):
        ''' Load data '''
        with open(path, 'r') as txt_fh:
            for row in txt_fh:
                row = row.strip().split('\t')
                if len(row) < 4 or not row[2] or not row[3]:
                    continue
                sent1 = process_sentence(row[2], self.max_seq_len)
                sent2 = process_sentence(row[3], self.max_seq_len)
                targ = 1
                yield (sent1, sent2, targ)

    def get_sentences(self) -> Iterable[Sequence[str]]:
        ''' Yield sentences, used to compute vocabulary. '''
        for split in self.files_by_split:
            # Don't use test set for vocab building.
            if split.startswith("test"):
                continue
            path = self.files_by_split[split]
            for sent1, sent2, _ in self.load_data(path):
                yield sent1
                yield sent2

    def count_examples(self):
        ''' Compute here b/c we're streaming the sentences. '''
        example_counts = {}
        for split, split_path in self.files_by_split.items():
            example_counts[split] = sum(1 for line in open(split_path))
        self.example_counts = example_counts

    def process_split(self, split, indexers) -> Iterable[Type[Instance]]:
        ''' Process split text into a list of AllenNLP Instances. '''
        def _make_instance(input1, input2, labels):
            d = {}
            d["input1"] = _sentence_to_text_field(input1, indexers)
            #d['sent1_str'] = MetadataField(" ".join(input1[1:-1]))
            d["input2"] = _sentence_to_text_field(input2, indexers)
            #d['sent2_str'] = MetadataField(" ".join(input2[1:-1]))
            d["labels"] = LabelField(labels, label_namespace="labels",
                                     skip_indexing=True)
            return Instance(d)

        for sent1, sent2, trg in split:
            yield _make_instance(sent1, sent2, trg)

    def get_metrics(self, reset=False):
        '''Get metrics specific to the task'''
        acc = self.scorer1.get_metric(reset)
        return {'accuracy': acc}


@register_task('reddit_pair_classif', rel_path='Reddit_2008/')
@register_task('reddit_pair_classif_dummy', rel_path='Reddit_2008_TestSample/')
@register_task('reddit_pair_classif_3.4G', rel_path='Reddit_3.4G/')
class RedditPairClassificationTask(PairClassificationTask):
    ''' Task class for Reddit data.  '''

    def __init__(self, path, max_seq_len, name="reddit_PairClassi"):
        ''' '''
        super().__init__(name, 2)
        self.scorer2 = None
        self.val_metric = "%s_accuracy" % self.name
        self.val_metric_decreases = False
        self.files_by_split = {split: os.path.join(path, "%s.csv" % split) for
                               split in ["train", "val", "test"]}
        self.max_seq_len = max_seq_len

    def get_split_text(self, split: str):
        ''' Get split text as iterable of records.

        Split should be one of 'train', 'val', or 'test'.
        '''
        return self.load_data(self.files_by_split[split])

    def load_data(self, path):
        ''' Load data '''
        with open(path, 'r') as txt_fh:
            for row in txt_fh:
                row = row.strip().split('\t')
                if len(row) < 4 or not row[2] or not row[3]:
                    continue
                sent1 = process_sentence(row[2], self.max_seq_len)
                sent2 = process_sentence(row[3], self.max_seq_len)
                targ = 1
                yield (sent1, sent2, targ)

    def get_sentences(self) -> Iterable[Sequence[str]]:
        ''' Yield sentences, used to compute vocabulary. '''
        for split in self.files_by_split:
            # Don't use test set for vocab building.
            if split.startswith("test"):
                continue
            path = self.files_by_split[split]
            for sent1, sent2, _ in self.load_data(path):
                yield sent1
                yield sent2

    def count_examples(self):
        ''' Compute here b/c we're streaming the sentences. '''
        example_counts = {}
        for split, split_path in self.files_by_split.items():
            example_counts[split] = sum(1 for line in open(split_path))
        self.example_counts = example_counts

    def process_split(self, split, indexers) -> Iterable[Type[Instance]]:
        ''' Process split text into a list of AllenNLP Instances. '''
        def _make_instance(input1, input2, labels):
            d = {}
            d["input1"] = _sentence_to_text_field(input1, indexers)
            #d['sent1_str'] = MetadataField(" ".join(input1[1:-1]))
            d["input2"] = _sentence_to_text_field(input2, indexers)
            #d['sent2_str'] = MetadataField(" ".join(input2[1:-1]))
            d["labels"] = LabelField(labels, label_namespace="labels",
                                     skip_indexing=True)
            return Instance(d)

        for sent1, sent2, trg in split:
            yield _make_instance(sent1, sent2, trg)

    def get_metrics(self, reset=False):
        '''Get metrics specific to the task'''
        acc = self.scorer1.get_metric(reset)
        return {'accuracy': acc}


@register_task('mt_pair_classif', rel_path='wmt14_en_de_local/')
@register_task('mt_pair_classif_dummy', rel_path='wmt14_en_de_mini/')
class MTDataPairClassificationTask(RedditPairClassificationTask):
    ''' Task class for MT data pair classification using standard setup.
        RedditPairClassificationTask and MTDataPairClassificationTask are same tasks with different data
    '''

    def __init__(self, path, max_seq_len, name="mt_data_PairClassi"):
        ''' '''
        super().__init__(path, max_seq_len, name)
        self.files_by_split = {split: os.path.join(path, "%s.txt" % split) for
                               split in ["train", "val", "test"]}

    def load_data(self, path):
        ''' Load data '''
        with codecs.open(path, 'r', 'utf-8', errors='ignore') as txt_fh:
            for row in txt_fh:
                row = row.strip().split('\t')
                if len(row) < 2 or not row[0] or not row[1]:
                    continue
                sent1 = process_sentence(row[0], self.max_seq_len)
                sent2 = process_sentence(row[1], self.max_seq_len)
                targ = 1
                yield (sent1, sent2, targ)

    def count_examples(self):
        ''' Compute here b/c we're streaming the sentences. '''
        example_counts = {}
        for split, split_path in self.files_by_split.items():
            example_counts[split] = sum(
                1 for line in codecs.open(
                    split_path, 'r', 'utf-8', errors='ignore'))
        self.example_counts = example_counts


@register_task('cola', rel_path='CoLA/')
class CoLATask(SingleClassificationTask):
    '''Class for Warstdadt acceptability task'''

    def __init__(self, path, max_seq_len, name="acceptability"):
        ''' '''
        super(CoLATask, self).__init__(name, 2)
        self.load_data(path, max_seq_len)
        self.sentences = self.train_data_text[0] + self.val_data_text[0]
        self.val_metric = "%s_mcc" % self.name
        self.val_metric_decreases = False
        #self.scorer1 = Average()
        self.scorer1 = Correlation("matthews")
        self.scorer2 = CategoricalAccuracy()

    def load_data(self, path, max_seq_len):
        '''Load the data'''
        tr_data = load_tsv(os.path.join(path, "train.tsv"), max_seq_len,
                           s1_idx=3, s2_idx=None, targ_idx=1)
        val_data = load_tsv(os.path.join(path, "dev.tsv"), max_seq_len,
                            s1_idx=3, s2_idx=None, targ_idx=1)
        te_data = load_tsv(os.path.join(path, 'test.tsv'), max_seq_len,
                           s1_idx=1, s2_idx=None, targ_idx=None, idx_idx=0, skip_rows=1)
        self.train_data_text = tr_data
        self.val_data_text = val_data
        self.test_data_text = te_data
        log.info("\tFinished loading CoLA.")

    def get_metrics(self, reset=False):
        return {'mcc': self.scorer1.get_metric(reset),
                'accuracy': self.scorer2.get_metric(reset)}


@register_task('qqp', rel_path='QQP/')
class QQPTask(PairClassificationTask):
    ''' Task class for Quora Question Pairs. '''

    def __init__(self, path, max_seq_len, name="qqp"):
        super().__init__(name, 2)
        self.load_data(path, max_seq_len)
        self.sentences = self.train_data_text[0] + self.train_data_text[1] + \
            self.val_data_text[0] + self.val_data_text[1]
        self.scorer2 = F1Measure(1)
        self.val_metric = "%s_acc_f1" % name
        self.val_metric_decreases = False

    def load_data(self, path, max_seq_len):
        '''Process the dataset located at data_file.'''
        tr_data = load_tsv(os.path.join(path, "train.tsv"), max_seq_len,
                           s1_idx=3, s2_idx=4, targ_idx=5, skip_rows=1)
        val_data = load_tsv(os.path.join(path, "dev.tsv"), max_seq_len,
                            s1_idx=3, s2_idx=4, targ_idx=5, skip_rows=1)
        te_data = load_tsv(os.path.join(path, 'test.tsv'), max_seq_len,
                           s1_idx=1, s2_idx=2, targ_idx=None, idx_idx=0, skip_rows=1)
        self.train_data_text = tr_data
        self.val_data_text = val_data
        self.test_data_text = te_data
        log.info("\tFinished loading QQP data.")

    def get_metrics(self, reset=False):
        '''Get metrics specific to the task'''
        acc = self.scorer1.get_metric(reset)
        pcs, rcl, f1 = self.scorer2.get_metric(reset)
        return {'acc_f1': (acc + f1) / 2, 'accuracy': acc, 'f1': f1,
                'precision': pcs, 'recall': rcl}


@register_task('qqp-alt', rel_path='QQP/')
class QQPAltTask(QQPTask):
    ''' Task class for Quora Question Pairs.

    Identical to QQPTask class, but it can be handy to have two when controlling model settings.
    '''

    def __init__(self, path, max_seq_len, name="qqp-alt"):
        '''QQP'''
        super(QQPAltTask, self).__init__(path, max_seq_len, name)


class MultiNLISingleGenreTask(PairClassificationTask):
    ''' Task class for Multi-Genre Natural Language Inference, Fiction genre.'''

    def __init__(self, path, max_seq_len, genre, name):
        '''MNLI'''
        super(MultiNLISingleGenreTask, self).__init__(name, 3)
        self.load_data(path, max_seq_len, genre)
        self.scorer2 = None
        self.sentences = self.train_data_text[0] + self.train_data_text[1] + \
            self.val_data_text[0] + self.val_data_text[1]

    def load_data(self, path, max_seq_len, genre):
        '''Process the dataset located at path. We only use the in-genre matche data.'''
        targ_map = {'neutral': 0, 'entailment': 1, 'contradiction': 2}

        tr_data = load_tsv(
            os.path.join(
                path,
                'train.tsv'),
            max_seq_len,
            s1_idx=8,
            s2_idx=9,
            targ_idx=11,
            targ_map=targ_map,
            idx_idx=0,
            skip_rows=1,
            filter_idx=3,
            filter_value=genre)

        val_matched_data = load_tsv(
            os.path.join(
                path,
                'dev_matched.tsv'),
            max_seq_len,
            s1_idx=8,
            s2_idx=9,
            targ_idx=11,
            targ_map=targ_map,
            idx_idx=0,
            skip_rows=1,
            filter_idx=3,
            filter_value=genre)

        te_matched_data = load_tsv(
            os.path.join(
                path,
                'test_matched.tsv'),
            max_seq_len,
            s1_idx=8,
            s2_idx=9,
            targ_idx=None,
            idx_idx=0,
            skip_rows=1,
            filter_idx=3,
            filter_value=genre)

        self.train_data_text = tr_data
        self.val_data_text = val_matched_data
        self.test_data_text = te_matched_data
        log.info("\tFinished loading MNLI " + genre + " data.")

    def get_metrics(self, reset=False):
        ''' No F1 '''
        return {'accuracy': self.scorer1.get_metric(reset)}


@register_task('mnli-fiction', rel_path='MNLI/')
class MultiNLIFictionTask(MultiNLISingleGenreTask):
    ''' Task class for Multi-Genre Natural Language Inference, Fiction genre.'''

    def __init__(self, path, max_seq_len, name="mnli-fiction"):
        '''MNLI'''
        super(
            MultiNLIFictionTask,
            self).__init__(
            path,
            max_seq_len,
            genre="fiction",
            name=name)


@register_task('mnli-slate', rel_path='MNLI/')
class MultiNLISlateTask(MultiNLISingleGenreTask):
    ''' Task class for Multi-Genre Natural Language Inference, Fiction genre.'''

    def __init__(self, path, max_seq_len, name="mnli-slate"):
        '''MNLI'''
        super(MultiNLISlateTask, self).__init__(path, max_seq_len, genre="slate", name=name)


@register_task('mnli-government', rel_path='MNLI/')
class MultiNLIGovernmentTask(MultiNLISingleGenreTask):
    ''' Task class for Multi-Genre Natural Language Inference, Fiction genre.'''

    def __init__(self, path, max_seq_len, name="mnli-government"):
        '''MNLI'''
        super(
            MultiNLIGovernmentTask,
            self).__init__(
            path,
            max_seq_len,
            genre="government",
            name=name)


@register_task('mnli-telephone', rel_path='MNLI/')
class MultiNLITelephoneTask(MultiNLISingleGenreTask):
    ''' Task class for Multi-Genre Natural Language Inference, Fiction genre.'''

    def __init__(self, path, max_seq_len, name="mnli-telephone"):
        '''MNLI'''
        super(
            MultiNLITelephoneTask,
            self).__init__(
            path,
            max_seq_len,
            genre="telephone",
            name=name)


@register_task('mnli-travel', rel_path='MNLI/')
class MultiNLITravelTask(MultiNLISingleGenreTask):
    ''' Task class for Multi-Genre Natural Language Inference, Fiction genre.'''

    def __init__(self, path, max_seq_len, name="mnli-travel"):
        '''MNLI'''
        super(
            MultiNLITravelTask,
            self).__init__(
            path,
            max_seq_len,
            genre="travel",
            name=name)


@register_task('mrpc', rel_path='MRPC/')
class MRPCTask(PairClassificationTask):
    ''' Task class for Microsoft Research Paraphase Task.  '''

    def __init__(self, path, max_seq_len, name="mrpc"):
        ''' '''
        super(MRPCTask, self).__init__(name, 2)
        self.load_data(path, max_seq_len)
        self.sentences = self.train_data_text[0] + self.train_data_text[1] + \
            self.val_data_text[0] + self.val_data_text[1]
        self.scorer2 = F1Measure(1)
        self.val_metric = "%s_acc_f1" % name
        self.val_metric_decreases = False

    def load_data(self, path, max_seq_len):
        ''' Process the dataset located at path.  '''
        tr_data = load_tsv(os.path.join(path, "train.tsv"), max_seq_len,
                           s1_idx=3, s2_idx=4, targ_idx=0, skip_rows=1)
        val_data = load_tsv(os.path.join(path, "dev.tsv"), max_seq_len,
                            s1_idx=3, s2_idx=4, targ_idx=0, skip_rows=1)
        te_data = load_tsv(os.path.join(path, 'test.tsv'), max_seq_len,
                           s1_idx=3, s2_idx=4, targ_idx=None, idx_idx=0, skip_rows=1)
        self.train_data_text = tr_data
        self.val_data_text = val_data
        self.test_data_text = te_data
        log.info("\tFinished loading MRPC data.")

    def get_metrics(self, reset=False):
        '''Get metrics specific to the task'''
        acc = self.scorer1.get_metric(reset)
        pcs, rcl, f1 = self.scorer2.get_metric(reset)
        return {'acc_f1': (acc + f1) / 2, 'accuracy': acc, 'f1': f1,
                'precision': pcs, 'recall': rcl}


@register_task('sts-b', rel_path='STS-B/')
class STSBTask(PairRegressionTask):
    ''' Task class for Sentence Textual Similarity Benchmark.  '''

    def __init__(self, path, max_seq_len, name="sts_benchmark"):
        ''' '''
        super(STSBTask, self).__init__(name)
        self.load_data(path, max_seq_len)
        self.sentences = self.train_data_text[0] + self.train_data_text[1] + \
            self.val_data_text[0] + self.val_data_text[1]
        #self.scorer1 = Average()
        #self.scorer2 = Average()
        self.scorer1 = Correlation("pearson")
        self.scorer2 = Correlation("spearman")
        self.val_metric = "%s_corr" % self.name
        self.val_metric_decreases = False

    def load_data(self, path, max_seq_len):
        ''' Load data '''
        tr_data = load_tsv(os.path.join(path, 'train.tsv'), max_seq_len, skip_rows=1,
                           s1_idx=7, s2_idx=8, targ_idx=9, targ_fn=lambda x: float(x) / 5)
        val_data = load_tsv(os.path.join(path, 'dev.tsv'), max_seq_len, skip_rows=1,
                            s1_idx=7, s2_idx=8, targ_idx=9, targ_fn=lambda x: float(x) / 5)
        te_data = load_tsv(os.path.join(path, 'test.tsv'), max_seq_len,
                           s1_idx=7, s2_idx=8, targ_idx=None, idx_idx=0, skip_rows=1)
        self.train_data_text = tr_data
        self.val_data_text = val_data
        self.test_data_text = te_data
        log.info("\tFinished loading STS Benchmark data.")

    def get_metrics(self, reset=False):
        pearsonr = self.scorer1.get_metric(reset)
        spearmanr = self.scorer2.get_metric(reset)
        return {'corr': (pearsonr + spearmanr) / 2,
                'pearsonr': pearsonr, 'spearmanr': spearmanr}


@register_task('sts-b-alt', rel_path='STS-B/')
class STSBAltTask(STSBTask):
    ''' Task class for Sentence Textual Similarity Benchmark.

    Identical to STSBTask class, but it can be handy to have two when controlling model settings.
    '''

    def __init__(self, path, max_seq_len, name="sts_benchmark-alt"):
        '''STSB'''
        super(STSBAltTask, self).__init__(path, max_seq_len, name)


@register_task('snli', rel_path='SNLI/')
class SNLITask(PairClassificationTask):
    ''' Task class for Stanford Natural Language Inference '''

    def __init__(self, path, max_seq_len, name="snli"):
        ''' Do stuff '''
        super(SNLITask, self).__init__(name, 3)
        self.load_data(path, max_seq_len)
        self.sentences = self.train_data_text[0] + self.train_data_text[1] + \
            self.val_data_text[0] + self.val_data_text[1]

    def load_data(self, path, max_seq_len):
        ''' Process the dataset located at path.  '''
        targ_map = {'neutral': 0, 'entailment': 1, 'contradiction': 2}
        tr_data = load_tsv(os.path.join(path, "train.tsv"), max_seq_len, targ_map=targ_map,
                           s1_idx=7, s2_idx=8, targ_idx=-1, skip_rows=1)
        val_data = load_tsv(os.path.join(path, "dev.tsv"), max_seq_len, targ_map=targ_map,
                            s1_idx=7, s2_idx=8, targ_idx=-1, skip_rows=1)
        te_data = load_tsv(os.path.join(path, 'test.tsv'), max_seq_len,
                           s1_idx=7, s2_idx=8, targ_idx=None, idx_idx=0, skip_rows=1)
        self.train_data_text = tr_data
        self.val_data_text = val_data
        self.test_data_text = te_data
        log.info("\tFinished loading SNLI data.")


@register_task('mnli', rel_path='MNLI/')
class MultiNLITask(PairClassificationTask):
    ''' Task class for Multi-Genre Natural Language Inference '''

    def __init__(self, path, max_seq_len, name="mnli"):
        '''MNLI'''
        super(MultiNLITask, self).__init__(name, 3)
        self.load_data(path, max_seq_len)
        self.sentences = self.train_data_text[0] + self.train_data_text[1] + \
            self.val_data_text[0] + self.val_data_text[1]

    def load_data(self, path, max_seq_len):
        '''Process the dataset located at path.'''
        targ_map = {'neutral': 0, 'entailment': 1, 'contradiction': 2}
        tr_data = load_tsv(os.path.join(path, 'train.tsv'), max_seq_len,
                           s1_idx=8, s2_idx=9, targ_idx=11, targ_map=targ_map, skip_rows=1)

        # Warning to anyone who edits this: The reference label is column *15*, not 11 as above.
        val_matched_data = load_tsv(os.path.join(path, 'dev_matched.tsv'), max_seq_len,
                                    s1_idx=8, s2_idx=9, targ_idx=15, targ_map=targ_map, skip_rows=1)
        val_mismatched_data = load_tsv(os.path.join(path, 'dev_mismatched.tsv'), max_seq_len,
                                       s1_idx=8, s2_idx=9, targ_idx=15, targ_map=targ_map,
                                       skip_rows=1)
        val_data = [m + mm for m, mm in zip(val_matched_data, val_mismatched_data)]
        val_data = tuple(val_data)

        te_matched_data = load_tsv(os.path.join(path, 'test_matched.tsv'), max_seq_len,
                                   s1_idx=8, s2_idx=9, targ_idx=None, idx_idx=0, skip_rows=1)
        te_mismatched_data = load_tsv(os.path.join(path, 'test_mismatched.tsv'), max_seq_len,
                                      s1_idx=8, s2_idx=9, targ_idx=None, idx_idx=0, skip_rows=1)
        te_diagnostic_data = load_tsv(os.path.join(path, 'diagnostic.tsv'), max_seq_len,
                                      s1_idx=1, s2_idx=2, targ_idx=None, idx_idx=0, skip_rows=1)
        te_data = [m + mm + d for m, mm, d in
                   zip(te_matched_data, te_mismatched_data, te_diagnostic_data)]

        self.train_data_text = tr_data
        self.val_data_text = val_data
        self.test_data_text = te_data
        log.info("\tFinished loading MNLI data.")


@register_task('mnli-diagnostic', rel_path='MNLI/')
class MultiNLIDiagnosticTask(PairClassificationTask):
    ''' Task class for diagnostic on MNLI'''

    def __init__(self, path, max_seq_len, name="mnli-diagnostics"):
        super().__init__(name, 3)  # 3 is number of labels
        self.load_data_and_create_scorers(path, max_seq_len)
        self.sentences = self.train_data_text[0] + self.train_data_text[1] + \
            self.val_data_text[0] + self.val_data_text[1]

    def load_data_and_create_scorers(self, path, max_seq_len):
        '''load MNLI diagnostics data. The tags for every column are loaded as indices.
        They will be converted to bools in preprocess_split function'''

        # Will create separate scorer for every tag. tag_group is the name of the
        # column it will have its own scorer
        def create_score_function(scorer, arg_to_scorer, tags_dict, tag_group):
            setattr(self, 'scorer__%s' % tag_group, scorer(arg_to_scorer))
            for index, tag in tags_dict.items():
                # 0 is missing value
                if index == 0:
                    continue
                setattr(self, "scorer__%s__%s" % (tag_group, tag), scorer(arg_to_scorer))

        targ_map = {'neutral': 0, 'entailment': 1, 'contradiction': 2}
        diag_data_dic = load_diagnostic_tsv(
            os.path.join(
                path,
                'diagnostic-full.tsv'),
            max_seq_len,
            s1_idx=5,
            s2_idx=6,
            targ_idx=7,
            targ_map=targ_map,
            skip_rows=1)

        self.ix_to_lex_sem_dic = diag_data_dic['ix_to_lex_sem_dic']
        self.ix_to_pr_ar_str_dic = diag_data_dic['ix_to_pr_ar_str_dic']
        self.ix_to_logic_dic = diag_data_dic['ix_to_logic_dic']
        self.ix_to_knowledge_dic = diag_data_dic['ix_to_knowledge_dic']

        # Train, val, test splits are same. We only need one split but the code
        # probably expects all splits to be present.
        self.train_data_text = (
            diag_data_dic['sents1'],
            diag_data_dic['sents2'],
            diag_data_dic['targs'],
            diag_data_dic['idxs'],
            diag_data_dic['lex_sem'],
            diag_data_dic['pr_ar_str'],
            diag_data_dic['logic'],
            diag_data_dic['knowledge'])
        self.val_data_text = self.train_data_text
        self.test_data_text = self.train_data_text
        log.info("\tFinished loading MNLI Diagnostics data.")

        create_score_function(Correlation, "matthews", self.ix_to_lex_sem_dic, 'lex_sem')
        create_score_function(Correlation, "matthews", self.ix_to_pr_ar_str_dic, 'pr_ar_str')
        create_score_function(Correlation, "matthews", self.ix_to_logic_dic, 'logic')
        create_score_function(Correlation, "matthews", self.ix_to_knowledge_dic, 'knowledge')
        log.info("\tFinished creating Score functions for Diagnostics data.")

    def update_diagnostic_metrics(self, logits, labels, batch):
        # Updates scorer for every tag in a given column (tag_group) and also the
        # the scorer for the column itself.
        def update_scores_for_tag_group(ix_to_tags_dic, tag_group):
            for ix, tag in ix_to_tags_dic.items():
                # 0 is for missing tag so here we use it to update scorer for the column
                # itself (tag_group).
                if ix == 0:
                    # This will contain 1s on positions where at least one of the tags of this
                    # column is present.
                    mask = batch[tag_group]
                    scorer_str = "scorer__%s" % tag_group
                # This branch will update scorers of individual tags in the column
                else:
                    # batch contains_field for every tag. It's either 0 or 1.
                    mask = batch["%s__%s" % (tag_group, tag)]
                    scorer_str = "scorer__%s__%s" % (tag_group, tag)

                # This will take only values for which the tag is true.
                indices_to_pull = torch.nonzero(mask)
                # No example in the batch is labeled with the tag.
                if indices_to_pull.size()[0] == 0:
                    continue
                sub_labels = labels[indices_to_pull[:, 0]]
                sub_logits = logits[indices_to_pull[:, 0]]
                scorer = getattr(self, scorer_str)
                scorer(sub_logits, sub_labels)
            return

        # Updates scorers for each tag.
        update_scores_for_tag_group(self.ix_to_lex_sem_dic, 'lex_sem')
        update_scores_for_tag_group(self.ix_to_pr_ar_str_dic, 'pr_ar_str')
        update_scores_for_tag_group(self.ix_to_logic_dic, 'logic')
        update_scores_for_tag_group(self.ix_to_knowledge_dic, 'knowledge')

    def process_split(self, split, indexers) -> Iterable[Type[Instance]]:
        ''' Process split text into a list of AllenNLP Instances. '''

        def create_labels_from_tags(fields_dict, ix_to_tag_dict, tag_arr, tag_group):
            # If there is something in this row then tag_group should be set to 1.
            is_tag_group = 1 if len(tag_arr) != 0 else 0
            fields_dict[tag_group] = LabelField(is_tag_group, label_namespace=tag_group,
                                                skip_indexing=True)
            # For every possible tag in the column set 1 if the tag is present for
            # this example, 0 otherwise.
            for ix, tag in ix_to_tag_dict.items():
                if ix == 0:
                    continue
                is_present = 1 if ix in tag_arr else 0
                fields_dict['%s__%s' % (tag_group, tag)] = LabelField(
                    is_present, label_namespace='%s__%s' % (tag_group, tag), skip_indexing=True)
            return

        def _make_instance(input1, input2, label, idx, lex_sem, pr_ar_str, logic, knowledge):
            ''' from multiple types in one column create multiple fields '''
            d = {}
            d["input1"] = _sentence_to_text_field(input1, indexers)
            d["input2"] = _sentence_to_text_field(input2, indexers)
            d["labels"] = LabelField(label, label_namespace="labels",
                                     skip_indexing=True)
            d["idx"] = LabelField(idx, label_namespace="idx",
                                  skip_indexing=True)
            d['sent1_str'] = MetadataField(" ".join(input1[1:-1]))
            d['sent2_str'] = MetadataField(" ".join(input2[1:-1]))

            # adds keys to dict "d" for every possible type in the column
            create_labels_from_tags(d, self.ix_to_lex_sem_dic, lex_sem, 'lex_sem')
            create_labels_from_tags(d, self.ix_to_pr_ar_str_dic, pr_ar_str, 'pr_ar_str')
            create_labels_from_tags(d, self.ix_to_logic_dic, logic, 'logic')
            create_labels_from_tags(d, self.ix_to_knowledge_dic, knowledge, 'knowledge')

            return Instance(d)

        instances = map(_make_instance, *split)
        #  return list(instances)
        return instances  # lazy iterator

    def get_metrics(self, reset=False):
        '''Get metrics specific to the task'''
        collected_metrics = {}
        # We do not compute accuracy for this dataset but the eval function requires this key.
        collected_metrics["accuracy"] = 0

        def collect_metrics(ix_to_tag_dict, tag_group):
            for index, tag in ix_to_tag_dict.items():
                # Index 0 is used for missing data, here it will be used for score of the
                # whole category.
                if index == 0:
                    scorer_str = 'scorer__%s' % tag_group
                    scorer = getattr(self, scorer_str)
                    collected_metrics['%s' % (tag_group)] = scorer.get_metric(reset)
                else:
                    scorer_str = 'scorer__%s__%s' % (tag_group, tag)
                    scorer = getattr(self, scorer_str)
                    collected_metrics['%s__%s' % (tag_group, tag)] = scorer.get_metric(reset)

        collect_metrics(self.ix_to_lex_sem_dic, 'lex_sem')
        collect_metrics(self.ix_to_pr_ar_str_dic, 'pr_ar_str')
        collect_metrics(self.ix_to_logic_dic, 'logic')
        collect_metrics(self.ix_to_knowledge_dic, 'knowledge')
        return collected_metrics


@register_task('nli-prob', rel_path='NLI-Prob/')
class NLITypeProbingTask(PairClassificationTask):
    ''' Task class for Probing Task (NLI-type)'''

    def __init__(self, path, max_seq_len, name="nli-prob", probe_path="probe_dummy.tsv"):
        super(NLITypeProbingTask, self).__init__(name, 3)
        self.load_data(path, max_seq_len, probe_path)
        #  self.use_classifier = 'mnli'  # use .conf params instead
        self.sentences = self.train_data_text[0] + self.train_data_text[1] + \
            self.val_data_text[0] + self.val_data_text[1]

    def load_data(self, path, max_seq_len, probe_path):
        targ_map = {'neutral': 0, 'entailment': 1, 'contradiction': 2}
        tr_data = load_tsv(os.path.join(path, 'train_dummy.tsv'), max_seq_len,
                           s1_idx=1, s2_idx=2, targ_idx=None, targ_map=targ_map, skip_rows=0)
        val_data = load_tsv(os.path.join(path, probe_path), max_seq_len,
                            s1_idx=0, s2_idx=1, targ_idx=2, targ_map=targ_map, skip_rows=0)
        te_data = load_tsv(os.path.join(path, 'test_dummy.tsv'), max_seq_len,
                           s1_idx=1, s2_idx=2, targ_idx=None, targ_map=targ_map, skip_rows=0)

        self.train_data_text = tr_data
        self.val_data_text = val_data
        self.test_data_text = te_data
        log.info("\tFinished loading NLI-type probing data.")


@register_task('nli-prob-negation', rel_path='NLI-Prob/')
class NLITypeProbingTaskNeg(PairClassificationTask):

    def __init__(self, path, max_seq_len, name="nli-prob-negation", probe_path="probe_dummy.tsv"):
        super(NLITypeProbingTaskNeg, self).__init__(name, 3)
        self.load_data(path, max_seq_len, probe_path)
        self.sentences = self.train_data_text[0] + self.train_data_text[1] + \
            self.val_data_text[0] + self.val_data_text[1]

    def load_data(self, path, max_seq_len, probe_path):
        targ_map = {'neutral': 0, 'entailment': 1, 'contradiction': 2}
        tr_data = load_tsv(os.path.join(path, 'train_dummy.tsv'), max_seq_len,
                           s1_idx=1, s2_idx=2, targ_idx=None, skip_rows=0)
        val_data = load_tsv(os.path.join(path, 'lexnegs.tsv'), max_seq_len,
                            s1_idx=8, s2_idx=9, targ_idx=10, targ_map=targ_map, skip_rows=1)
        te_data = load_tsv(os.path.join(path, 'test_dummy.tsv'), max_seq_len,
                           s1_idx=1, s2_idx=2, targ_idx=None, skip_rows=0)

        self.train_data_text = tr_data
        self.val_data_text = val_data
        self.test_data_text = te_data
        log.info("\tFinished loading negation data.")


@register_task('nli-prob-prepswap', rel_path='NLI-Prob/')
class NLITypeProbingTaskPrepswap(PairClassificationTask):

    def __init__(self, path, max_seq_len, name="nli-prob-prepswap", probe_path="probe_dummy.tsv"):
        super(NLITypeProbingTaskPrepswap, self).__init__(name, 3)
        self.load_data(path, max_seq_len, probe_path)
        self.sentences = self.train_data_text[0] + self.train_data_text[1] + \
            self.val_data_text[0] + self.val_data_text[1]

    def load_data(self, path, max_seq_len, probe_path):
        tr_data = load_tsv(os.path.join(path, 'train_dummy.tsv'), max_seq_len,
                           s1_idx=1, s2_idx=2, targ_idx=None, skip_rows=0)
        val_data = load_tsv(os.path.join(path, 'all.prepswap.turk.newlabels.tsv'), max_seq_len,
                            s1_idx=8, s2_idx=9, targ_idx=0, skip_rows=0)
        te_data = load_tsv(os.path.join(path, 'test_dummy.tsv'), max_seq_len,
                           s1_idx=1, s2_idx=2, targ_idx=None, skip_rows=0)

        self.train_data_text = tr_data
        self.val_data_text = val_data
        self.test_data_text = te_data
        log.info("\tFinished loading preposition swap data.")


@register_task('nps', rel_path='nps/')
class NPSTask(PairClassificationTask):

    def __init__(self, path, max_seq_len, name="nps", probe_path="probe_dummy.tsv"):
        super(NPSTask, self).__init__(name, 3)
        self.load_data(path, max_seq_len, probe_path)
        self.sentences = self.train_data_text[0] + self.train_data_text[1] + \
            self.val_data_text[0] + self.val_data_text[1]

    def load_data(self, path, max_seq_len, probe_path):
        targ_map = {'neutral': 0, 'entailment': 1, 'contradiction': 2}
        tr_data = load_tsv(os.path.join(path, 'train_dummy.tsv'), max_seq_len,
                           s1_idx=1, s2_idx=2, targ_idx=None, targ_map=targ_map, skip_rows=0)
        val_data = load_tsv(os.path.join(path, 'dev.tsv'), max_seq_len,
                            s1_idx=0, s2_idx=1, targ_idx=2, targ_map=targ_map, skip_rows=0)
        te_data = load_tsv(os.path.join(path, 'test_dummy.tsv'), max_seq_len,
                           s1_idx=1, s2_idx=2, targ_idx=None, targ_map=targ_map, skip_rows=0)

        self.train_data_text = tr_data
        self.val_data_text = val_data
        self.test_data_text = te_data
        log.info("\tFinished loading NP/S data.")


@register_task('nli-alt', rel_path='NLI-Prob/')
class NLITypeProbingAltTask(NLITypeProbingTask):
    ''' Task class for Alt Probing Task (NLI-type), NLITypeProbingTask with different indices'''

    def __init__(self, path, max_seq_len, name="nli-alt", probe_path="probe_dummy.tsv"):
        super(NLITypeProbingTask, self).__init__(name, 3)
        self.load_data(path, max_seq_len, probe_path)
        self.sentences = self.train_data_text[0] + self.train_data_text[1] + \
            self.val_data_text[0] + self.val_data_text[1]

    def load_data(self, path, max_seq_len, probe_path):
        targ_map = {'0': 0, '1': 1, '2': 2}
        tr_data = load_tsv(os.path.join(path, 'train_dummy.tsv'), max_seq_len,
                           s1_idx=1, s2_idx=2, targ_idx=None, targ_map=targ_map, skip_rows=0)
        val_data = load_tsv(
            os.path.join(
                path,
                probe_path),
            max_seq_len,
            idx_idx=0,
            s1_idx=9,
            s2_idx=10,
            targ_idx=1,
            targ_map=targ_map,
            skip_rows=1)
        te_data = load_tsv(os.path.join(path, 'test_dummy.tsv'), max_seq_len,
                           s1_idx=1, s2_idx=2, targ_idx=None, targ_map=targ_map, skip_rows=0)

        self.train_data_text = tr_data
        self.val_data_text = val_data
        self.test_data_text = te_data
        log.info("\tFinished loading NLI-alt probing data.")


@register_task('mnli-alt', rel_path='MNLI/')
class MultiNLIAltTask(MultiNLITask):
    ''' Task class for Multi-Genre Natural Language Inference.

    Identical to MultiNLI class, but it can be handy to have two when controlling model settings.
    '''

    def __init__(self, path, max_seq_len, name="mnli-alt"):
        '''MNLI'''
        super(MultiNLIAltTask, self).__init__(path, max_seq_len, name)


@register_task('rte', rel_path='RTE/')
class RTETask(PairClassificationTask):
    ''' Task class for Recognizing Textual Entailment 1, 2, 3, 5 '''

    def __init__(self, path, max_seq_len, name="rte"):
        ''' '''
        super(RTETask, self).__init__(name, 2)
        self.load_data(path, max_seq_len)
        self.sentences = self.train_data_text[0] + self.train_data_text[1] + \
            self.val_data_text[0] + self.val_data_text[1]

    def load_data(self, path, max_seq_len):
        ''' Process the datasets located at path. '''
        targ_map = {"not_entailment": 0, "entailment": 1}
        tr_data = load_tsv(os.path.join(path, 'train.tsv'), max_seq_len, targ_map=targ_map,
                           s1_idx=1, s2_idx=2, targ_idx=3, skip_rows=1)
        val_data = load_tsv(os.path.join(path, 'dev.tsv'), max_seq_len, targ_map=targ_map,
                            s1_idx=1, s2_idx=2, targ_idx=3, skip_rows=1)
        te_data = load_tsv(os.path.join(path, 'test.tsv'), max_seq_len,
                           s1_idx=1, s2_idx=2, targ_idx=None, idx_idx=0, skip_rows=1)

        self.train_data_text = tr_data
        self.val_data_text = val_data
        self.test_data_text = te_data
        log.info("\tFinished loading RTE.")


@register_task('qnli', rel_path='QNLI/')
class QNLITask(PairClassificationTask):
    '''Task class for SQuAD NLI'''

    def __init__(self, path, max_seq_len, name="squad"):
        super(QNLITask, self).__init__(name, 2)
        self.load_data(path, max_seq_len)
        self.sentences = self.train_data_text[0] + self.train_data_text[1] + \
            self.val_data_text[0] + self.val_data_text[1]

    def load_data(self, path, max_seq_len):
        '''Load the data'''
        targ_map = {'not_entailment': 0, 'entailment': 1}
        tr_data = load_tsv(os.path.join(path, "train.tsv"), max_seq_len, targ_map=targ_map,
                           s1_idx=1, s2_idx=2, targ_idx=3, skip_rows=1)
        val_data = load_tsv(os.path.join(path, "dev.tsv"), max_seq_len, targ_map=targ_map,
                            s1_idx=1, s2_idx=2, targ_idx=3, skip_rows=1)
        te_data = load_tsv(os.path.join(path, 'test.tsv'), max_seq_len,
                           s1_idx=1, s2_idx=2, targ_idx=None, idx_idx=0, skip_rows=1)
        self.train_data_text = tr_data
        self.val_data_text = val_data
        self.test_data_text = te_data
        log.info("\tFinished loading QNLI.")


@register_task('qnli-alt', rel_path='QNLI/')
class QNLIAltTask(QNLITask):
    ''' Task class for SQuAD NLI
    Identical to SQuAD NLI class, but it can be handy to have two when controlling model settings.
    '''

    def __init__(self, path, max_seq_len, name="squad-alt"):
        '''QNLI'''
        super(QNLIAltTask, self).__init__(path, max_seq_len, name)


@register_task('wnli', rel_path='WNLI/')
class WNLITask(PairClassificationTask):
    '''Class for Winograd NLI task'''

    def __init__(self, path, max_seq_len, name="winograd"):
        ''' '''
        super(WNLITask, self).__init__(name, 2)
        self.load_data(path, max_seq_len)
        self.sentences = self.train_data_text[0] + self.train_data_text[1] + \
            self.val_data_text[0] + self.val_data_text[1]

    def load_data(self, path, max_seq_len):
        '''Load the data'''
        tr_data = load_tsv(os.path.join(path, "train.tsv"), max_seq_len,
                           s1_idx=1, s2_idx=2, targ_idx=3, skip_rows=1)
        val_data = load_tsv(os.path.join(path, "dev.tsv"), max_seq_len,
                            s1_idx=1, s2_idx=2, targ_idx=3, skip_rows=1)
        te_data = load_tsv(os.path.join(path, 'test.tsv'), max_seq_len,
                           s1_idx=1, s2_idx=2, targ_idx=None, idx_idx=0, skip_rows=1)
        self.train_data_text = tr_data
        self.val_data_text = val_data
        self.test_data_text = te_data
        log.info("\tFinished loading Winograd.")


@register_task('joci', rel_path='JOCI/')
class JOCITask(PairOrdinalRegressionTask):
    '''Class for JOCI ordinal regression task'''

    def __init__(self, path, max_seq_len, name="joci"):
        super(JOCITask, self).__init__(name)
        self.load_data(path, max_seq_len)
        self.sentences = self.train_data_text[0] + self.train_data_text[1] + \
            self.val_data_text[0] + self.val_data_text[1]

    def load_data(self, path, max_seq_len):
        tr_data = load_tsv(os.path.join(path, 'train.tsv'), max_seq_len, skip_rows=1,
                           s1_idx=0, s2_idx=1, targ_idx=2)
        val_data = load_tsv(os.path.join(path, 'dev.tsv'), max_seq_len, skip_rows=1,
                            s1_idx=0, s2_idx=1, targ_idx=2)
        te_data = load_tsv(os.path.join(path, 'test.tsv'), max_seq_len, skip_rows=1,
                           s1_idx=0, s2_idx=1, targ_idx=2)
        self.train_data_text = tr_data
        self.val_data_text = val_data
        self.test_data_text = te_data
        log.info("\tFinished loading JOCI data.")


class MTTask(SequenceGenerationTask):
    '''Machine Translation Task'''

    def __init__(self, path, max_seq_len, max_targ_v_size, name):
        ''' '''
        super().__init__(name)
        self.scorer1 = Average()
        self.scorer2 = Average()
        self.scorer3 = Average()
        self.val_metric = "%s_perplexity" % self.name
        self.val_metric_decreases = True
        self.max_seq_len = max_seq_len
        self._label_namespace = self.name + "_tokens"
        self.max_targ_v_size = max_targ_v_size
        self.target_indexer = {"words": SingleIdTokenIndexer(namespace=self._label_namespace)}
        self.files_by_split = {split: os.path.join(path, "%s.txt" % split) for
                               split in ["train", "val", "test"]}

    def get_split_text(self, split: str):
        ''' Get split text as iterable of records.

        Split should be one of 'train', 'val', or 'test'.
        '''
        return self.load_data(self.files_by_split[split])

    def get_all_labels(self) -> List[str]:
        ''' Build vocabulary and return it as a list '''
        word2freq = collections.Counter()
        for split in ["train", "val"]:
            for _, sent in self.load_data(self.files_by_split[split]):
                for word in sent:
                    word2freq[word] += 1
        return [w for w, _ in word2freq.most_common(self.max_targ_v_size)]

    def load_data(self, path):
        ''' Load data '''
        with codecs.open(path, 'r', 'utf-8', errors='ignore') as txt_fh:
            for row in txt_fh:
                row = row.strip().split('\t')
                if len(row) < 2 or not row[0] or not row[1]:
                    continue
                src_sent = process_sentence(row[0], self.max_seq_len)
                # target sentence sos_tok, eos_tok need to match Seq2SeqDecoder class
                tgt_sent = process_sentence(
                    row[1], self.max_seq_len,
                    sos_tok=allennlp_util.START_SYMBOL,
                    eos_tok=allennlp_util.END_SYMBOL,
                )
                yield (src_sent, tgt_sent)

    def get_sentences(self) -> Iterable[Sequence[str]]:
        ''' Yield sentences, used to compute vocabulary. '''
        for split in self.files_by_split:
            # Don't use test set for vocab building.
            if split.startswith("test"):
                continue
            path = self.files_by_split[split]
            yield from self.load_data(path)

    def count_examples(self):
        ''' Compute here b/c we're streaming the sentences. '''
        example_counts = {}
        for split, split_path in self.files_by_split.items():
            example_counts[split] = sum(
                1 for line in codecs.open(
                    split_path, 'r', 'utf-8', errors='ignore'))
        self.example_counts = example_counts

    def process_split(self, split, indexers) -> Iterable[Type[Instance]]:
        ''' Process split text into a list of AllenNLP Instances. '''
        def _make_instance(input, target):
            d = {}
            d["inputs"] = _sentence_to_text_field(input, indexers)
            d["targs"] = _sentence_to_text_field(target, self.target_indexer)  # this line changed
            return Instance(d)

        for sent1, sent2 in split:
            yield _make_instance(sent1, sent2)

    def get_metrics(self, reset=False):
        '''Get metrics specific to the task'''
        avg_nll = self.scorer1.get_metric(reset)
        unk_ratio_macroavg = self.scorer3.get_metric(reset)
        return {
            'perplexity': math.exp(avg_nll),
            'bleu_score': 0,
            'unk_ratio_macroavg': unk_ratio_macroavg}


@register_task('wmt_debug', rel_path='wmt_debug/', max_targ_v_size=5000)
class MTDebug(MTTask):
    def __init__(self, path, max_seq_len, max_targ_v_size, name='wmt_debug'):
        ''' Demo task for MT with 10k training examples.'''
        super().__init__(path=path, max_seq_len=max_seq_len,
                         max_targ_v_size=max_targ_v_size, name=name)
        self.files_by_split = {"train": os.path.join(path, "train.txt"),
                               "val": os.path.join(path, "valid.txt"),
                               "test": os.path.join(path, "test.txt")}


@register_task('wmt17_en_ru', rel_path='wmt17_en_ru/', max_targ_v_size=20000)
class MTTaskEnRu(MTTask):
    def __init__(self, path, max_seq_len, max_targ_v_size, name='mt_en_ru'):
        ''' MT En-Ru'''
        super().__init__(path=path, max_seq_len=max_seq_len,
                         max_targ_v_size=max_targ_v_size, name=name)
        self.files_by_split = {"train": os.path.join(path, "train.txt"),
                               "val": os.path.join(path, "valid.txt"),
                               "test": os.path.join(path, "test.txt")}


@register_task('wmt14_en_de', rel_path='wmt14_en_de/', max_targ_v_size=20000)
class MTTaskEnDe(MTTask):
    def __init__(self, path, max_seq_len, max_targ_v_size, name='mt_en_de'):
        ''' MT En-De'''
        super().__init__(path=path, max_seq_len=max_seq_len,
                         max_targ_v_size=max_targ_v_size, name=name)

        self.files_by_split = {"train": os.path.join(path, "train.txt"),
                               "val": os.path.join(path, "valid.txt"),
                               "test": os.path.join(path, "test.txt")}


@register_task('reddit_s2s', rel_path='Reddit_2008/', max_targ_v_size=0)
@register_task('reddit_s2s_3.4G', rel_path='Reddit_3.4G/', max_targ_v_size=0)
@register_task('reddit_s2s_dummy', rel_path='Reddit_2008_TestSample/', max_targ_v_size=0)
class RedditSeq2SeqTask(MTTask):
    ''' Task for seq2seq using reddit data

    Note: max_targ_v_size doesn't do anything here b/c the
    target is in English'''

    def __init__(self, path, max_seq_len, max_targ_v_size, name='reddit_s2s'):
        super().__init__(path=path, max_seq_len=max_seq_len,
                         max_targ_v_size=max_targ_v_size, name=name)
        self._label_namespace = None
        self.target_indexer = {"words": SingleIdTokenIndexer("tokens")}
        self.files_by_split = {"train": os.path.join(path, "train.csv"),
                               "val": os.path.join(path, "val.csv"),
                               "test": os.path.join(path, "test.csv")}

    def load_data(self, path):
        ''' Load data '''
        with codecs.open(path, 'r', 'utf-8', errors='ignore') as txt_fh:
            for row in txt_fh:
                row = row.strip().split('\t')
                if len(row) < 4 or not row[2] or not row[3]:
                    continue
                src_sent = process_sentence(row[2], self.max_seq_len)
                tgt_sent = process_sentence(row[3], self.max_seq_len,
                                            sos_tok=allennlp_util.START_SYMBOL,
                                            eos_tok=allennlp_util.END_SYMBOL,
                                            )
                yield (src_sent, tgt_sent)


@register_task('wiki103_classif', rel_path='WikiText103/')
class Wiki103Classification(PairClassificationTask):
    '''Pair Classificaiton Task using Wiki103'''

    def __init__(self, path, max_seq_len, name="wiki103_classif"):
        super().__init__(name, 2)
        self.scorer2 = None
        self.val_metric = "%s_accuracy" % self.name
        self.val_metric_decreases = False
        self.files_by_split = {'train': os.path.join(path, "train.sentences.txt"),
                               'val': os.path.join(path, "valid.sentences.txt"),
                               'test': os.path.join(path, "test.sentences.txt")}
        self.max_seq_len = max_seq_len
        self.min_seq_len = 0

    def get_split_text(self, split: str):
        ''' Get split text as iterable of records.
        Split should be one of 'train', 'val', or 'test'.
        '''
        return self.load_data(self.files_by_split[split])

    def load_data(self, path):
        ''' Rather than return a whole list of examples, stream them
        See WikiTextLMTask for an explanation of the preproc'''
        nonatomics_toks = [UNK_TOK_ALLENNLP, '<unk>']
        with open(path) as txt_fh:
            for row in txt_fh:
                toks = row.strip()
                if not toks:
                    continue
                sent = _atomic_tokenize(toks, UNK_TOK_ATOMIC, nonatomics_toks, self.max_seq_len)
                if sent.count("=") >= 2 or len(toks) < self.min_seq_len + 2:
                    continue
                yield sent

    def get_sentences(self) -> Iterable[Sequence[str]]:
        ''' Yield sentences, used to compute vocabulary. '''
        for split in self.files_by_split:
            # Don't use test set for vocab building.
            if split.startswith("test"):
                continue
            path = self.files_by_split[split]
            for sent in self.load_data(path):
                yield sent

    def process_split(self, split, indexers) -> Iterable[Type[Instance]]:
        ''' Process a language modeling split.  Split is a single list of sentences here.  '''
        def _make_instance(input1, input2, labels):
            d = {}
            d["input1"] = _sentence_to_text_field(input1, indexers)
            d["input2"] = _sentence_to_text_field(input2, indexers)
            d["labels"] = LabelField(labels, label_namespace="labels",
                                     skip_indexing=True)
            return Instance(d)
        first = True
        for sent in split:
            if first:
                prev_sent = sent
                first = False
                continue
            yield _make_instance(prev_sent, sent, 1)
            prev_sent = sent

    def count_examples(self):
        ''' Compute here b/c we're streaming the sentences. '''
        example_counts = {}
        for split, split_path in self.files_by_split.items():
            # pair sentence # = sent # - 1
            example_counts[split] = sum(1 for line in open(split_path)) - 1
        self.example_counts = example_counts


@register_task('wiki103_s2s', rel_path='WikiText103/', max_targ_v_size=0)
class Wiki103Seq2SeqTask(MTTask):
    ''' Skipthought objective on Wiki103 '''

    def __init__(self, path, max_seq_len, max_targ_v_size, name='wiki103_mt'):
        ''' Note: max_targ_v_size does nothing here '''
        super().__init__(path, max_seq_len, max_targ_v_size, name)
        # for skip-thoughts setting, all source sentences are sentences that
        # followed by another sentence (which are all but the last one).
        # Similar for self.target_sentences
        self._nonatomic_toks = [UNK_TOK_ALLENNLP, '<unk>']
        self._label_namespace = None
        self.target_indexer = {"words": SingleIdTokenIndexer("tokens")}
        self.files_by_split = {"train": os.path.join(path, "train.sentences.txt"),
                               "val": os.path.join(path, "valid.sentences.txt"),
                               "test": os.path.join(path, "test.sentences.txt")}

    def load_data(self, path):
        ''' Load data '''
        nonatomic_toks = self._nonatomic_toks
        with codecs.open(path, 'r', 'utf-8', errors='ignore') as txt_fh:
            for row in txt_fh:
                toks = row.strip()
                if not toks:
                    continue
                sent = _atomic_tokenize(toks, UNK_TOK_ATOMIC, nonatomic_toks,
                                        self.max_seq_len)
                yield sent, []

    def get_num_examples(self, split_text):
        ''' Return number of examples in the result of get_split_text.

        Subclass can override this if data is not stored in column format.
        '''
        # pair setences# = sent# - 1
        return len(split_text) - 1

    def process_split(self, split, indexers) -> Iterable[Type[Instance]]:
        ''' Process a language modeling split.

        Split is a single list of sentences here.
        '''
        target_indexer = self.target_indexer

        def _make_instance(prev_sent, sent):
            d = {}
            d["inputs"] = _sentence_to_text_field(prev_sent, indexers)
            d["targs"] = _sentence_to_text_field(sent, target_indexer)
            return Instance(d)

        prev_sent = None
        for sent, _ in split:
            if prev_sent is None:
                prev_sent = sent
                continue
            yield _make_instance(prev_sent, sent)
            prev_sent = sent


@register_task('dissentwiki', rel_path='DisSent/wikitext/')
class DisSentTask(PairClassificationTask):
    ''' Task class for DisSent, dataset agnostic.
        Based on Nie, Bennett, and Goodman (2017), but with different datasets.
    '''

    def __init__(self, path, max_seq_len, prefix, name="dissent"):
        ''' There are 8 classes because there are 8 discourse markers in
            the dataset (and, but, because, if, when, before, though, so)
        '''
        super().__init__(name, 8)
        self.max_seq_len = max_seq_len
        self.files_by_split = {"train": os.path.join(path, "%s.train" % prefix),
                               "val": os.path.join(path, "%s.valid" % prefix),
                               "test": os.path.join(path, "%s.test" % prefix)}

    def get_split_text(self, split: str):
        ''' Get split text as iterable of records.

        Split should be one of 'train', 'val', or 'test'.
        '''
        return self.load_data(self.files_by_split[split])

    def load_data(self, path):
        ''' Load data '''
        with open(path, 'r') as txt_fh:
            for row in txt_fh:
                row = row.strip().split('\t')
                if len(row) != 3 or not (row[0] and row[1] and row[2]):
                    continue
                sent1 = process_sentence(row[0], self.max_seq_len)
                sent2 = process_sentence(row[1], self.max_seq_len)
                targ = int(row[2])
                yield (sent1, sent2, targ)

    def get_sentences(self) -> Iterable[Sequence[str]]:
        ''' Yield sentences, used to compute vocabulary. '''
        for split in self.files_by_split:
            ''' Don't use test set for vocab building. '''
            if split.startswith("test"):
                continue
            path = self.files_by_split[split]
            for sent1, sent2, _ in self.load_data(path):
                yield sent1
                yield sent2

    def count_examples(self):
        ''' Compute the counts here b/c we're streaming the sentences. '''
        example_counts = {}
        for split, split_path in self.files_by_split.items():
            example_counts[split] = sum(1 for line in open(split_path))
        self.example_counts = example_counts

    def process_split(self, split, indexers) -> Iterable[Type[Instance]]:
        ''' Process split text into a list of AllenNLP Instances. '''
        def _make_instance(input1, input2, labels):
            d = {}
            d["input1"] = _sentence_to_text_field(input1, indexers)
            d["input2"] = _sentence_to_text_field(input2, indexers)
            d["labels"] = LabelField(labels, label_namespace="labels",
                                     skip_indexing=True)
            return Instance(d)

        for sent1, sent2, trg in split:
            yield _make_instance(sent1, sent2, trg)


class DisSentWikiSingleTask(DisSentTask):
    ''' Task class for DisSent with Wikitext 103 only considering clauses from within a single sentence
        Data sets should be prepared as described in Nie, Bennett, and Goodman (2017) '''

    def __init__(self, path, max_seq_len, name="dissentwiki"):
        super().__init__(path, max_seq_len, "wikitext.dissent.single_sent", name)


@register_task('dissentwikifullbig', rel_path='DisSent/wikitext/')
class DisSentWikiBigFullTask(DisSentTask):
    ''' Task class for DisSent with Wikitext 103 considering clauses from within a single sentence
        or across two sentences.
        Data sets should be prepared as described in Nie, Bennett, and Goodman (2017) '''

    def __init__(self, path, max_seq_len, name="dissentwikifullbig"):
        super().__init__(path, max_seq_len, "wikitext.dissent.big", name)


@register_task('weakgrounded', rel_path='mscoco/weakgrounded/')
class WeakGroundedTask(PairClassificationTask):
    ''' Task class for Weak Grounded Sentences i.e., training on pairs of captions for the same image '''

    def __init__(self, path, max_seq_len, n_classes, name="weakgrounded"):
        ''' Do stuff '''
        super(WeakGroundedTask, self).__init__(name, n_classes)

        ''' Process the dataset located at path.  '''
        ''' positive = captions of the same image, negative = captions of different images '''
        targ_map = {'negative': 0, 'positive': 1}
        targ_map = {'0': 0, '1': 1}

        tr_data = load_tsv(os.path.join(path, "train_aug.tsv"), max_seq_len, targ_map=targ_map,
                           s1_idx=0, s2_idx=1, targ_idx=2, skip_rows=0)
        val_data = load_tsv(os.path.join(path, "val.tsv"), max_seq_len, targ_map=targ_map,
                            s1_idx=0, s2_idx=1, targ_idx=2, skip_rows=0)
        te_data = load_tsv(os.path.join(path, "test.tsv"), max_seq_len, targ_map=targ_map,
                           s1_idx=0, s2_idx=1, targ_idx=2, skip_rows=0)

        self.train_data_text = tr_data
        self.val_data_text = val_data
        self.test_data_text = te_data
        self.sentences = self.train_data_text[0] + self.val_data_text[0]
        self.n_classes = 2
        log.info("\tFinished loading MSCOCO data.")


@register_task('grounded', rel_path='mscoco/grounded/')
class GroundedTask(Task):
    ''' Task class for Grounded Sentences i.e., training on caption->image pair '''
    ''' Defined new metric function from AllenNLP Average '''

    def __init__(self, path, max_seq_len, name="grounded"):
        ''' Do stuff '''
        super(GroundedTask, self).__init__(name)
        self.scorer1 = Average()
        self.scorer2 = None
        self.val_metric = "%s_metric" % self.name
        self.load_data(path, max_seq_len)
        self.sentences = self.train_data_text[0] + \
            self.val_data_text[0]
        self.ids = self.train_data_text[1] + \
            self.val_data_text[1]
        self.path = path
        self.img_encoder = None
        self.val_metric_decreases = False

    def _compute_metric(self, metric_name, tensor1, tensor2):
        '''Metrics for similarity in image space'''

        np1, np2 = tensor1.data.numpy(), tensor2.data.numpy()

        if metric_name is 'abs_diff':
            metric = np.mean(np1 - np2)
        elif metric_name is 'cos_sim':
            metric = cos_sim(np.asarray(np1), np.asarray(np2))[0][0]
        else:
            print('Undefined metric name!')
            metric = 0

        return metric

    def get_metrics(self, reset=False):
        '''Get metrics specific to the task'''
        metric = self.scorer1.get_metric(reset)

        return {'metric': metric}

    def process_split(self, split, indexers) -> Iterable[Type[Instance]]:
        '''
        Convert a dataset of sentences into padded sequences of indices.
        Args:
            - split (list[list[str]]): list of inputs (possibly pair) and outputs
            - pair_input (int)
            - tok2idx (dict)
        Returns:
        '''
        def _make_instance(sent, label, ids):
            input1 = _sentence_to_text_field(sent, indexers)
            label = NumericField(label)
            ids = NumericField(ids)
            return Instance({"input1": input1, "labels": label, "ids": ids})

        # Map over columns: input1, labels, ids
        instances = map(_make_instance, *split)
        #  return list(instances)
        return instances  # lazy iterator

    def load_data(self, path, max_seq_len):
        ''' Map sentences to image ids
            Keep track of caption ids just in case '''

        train, val, test = ([], [], []), ([], [], []), ([], [], [])

        with open(os.path.join(path, "train_idx.txt"), 'r') as f:
            train_ids = [item.strip() for item in f.readlines()]
        with open(os.path.join(path, "val_idx.txt"), 'r') as f:
            val_ids = [item.strip() for item in f.readlines()]
        with open(os.path.join(path, "test_idx.txt"), 'r') as f:
            test_ids = [item.strip() for item in f.readlines()]

        f = open(os.path.join(path, "train.json"), 'r')
        for line in f:
            tr_dict = json.loads(line)
        f = open(os.path.join(path, "val.json"), 'r')
        for line in f:
            val_dict = json.loads(line)
        f = open(os.path.join(path, "test.json"), 'r')
        for line in f:
            te_dict = json.loads(line)
        with open(os.path.join(path, "feat_map.json")) as fd:
            keymap = json.load(fd)

        def load_mscoco(data_dict, data_list, img_idxs):
            for img_idx in img_idxs:
                newimg_id = 'mscoco/grounded/' + img_idx + '.json'
                for caption_id in data_dict[img_idx]['captions']:
                    data_list[0].append(data_dict[img_idx]['captions'][caption_id])
                    data_list[1].append(1)
                    data_list[2].append(int(keymap[newimg_id]))
            return data_list

        train = load_mscoco(tr_dict, train, train_ids)
        val = load_mscoco(val_dict, val, val_ids)
        test = load_mscoco(te_dict, test, test_ids)

        self.tr_data = train
        self.val_data = val
        self.te_data = test
        self.train_data_text = train
        self.val_data_text = val
        self.test_data_text = test

        log.info("\tTrain: %d, Val: %d, Test: %d", len(train[0]), len(val[0]), len(test[0]))
        log.info("\tFinished loading MSCOCO data!")


@register_task('groundedsw', rel_path='mscoco/grounded')
class GroundedSWTask(Task):
    ''' Task class for Grounded Sentences i.e., training on caption->image pair '''
    ''' Defined new metric function from AllenNLP Average '''

    def __init__(self, path, max_seq_len, name="groundedsw"):
        ''' Do stuff '''
        super(GroundedSWTask, self).__init__(name)
        self.scorer1 = Average()
        self.scorer2 = None
        self.val_metric = "%s_metric" % self.name
        self.load_data(path, max_seq_len)
        self.sentences = self.train_data_text[0] + \
            self.val_data_text[0]
        self.ids = self.train_data_text[1] + \
            self.val_data_text[1]
        self.path = path
        self.img_encoder = None
        self.val_metric_decreases = False

    def _compute_metric(self, metric_name, tensor1, tensor2):
        '''Metrics for similarity in image space'''

        np1, np2 = tensor1.data.numpy(), tensor2.data.numpy()

        if metric_name is 'abs_diff':
            metric = np.mean(np1 - np2)
        elif metric_name is 'cos_sim':
            metric = cos_sim(np.asarray(np1), np.asarray(np2))[0][0]
        else:
            log.warning('Undefined metric name!')
            metric = 0

        return metric

    def get_metrics(self, reset=False):
        '''Get metrics specific to the task'''
        metric = self.scorer1.get_metric(reset)

        return {'metric': metric}

    def process_split(self, split, indexers) -> Iterable[Type[Instance]]:
        '''
        Convert a dataset of sentences into padded sequences of indices.
        Args:
            - split (list[list[str]]): list of inputs (possibly pair) and outputs
            - pair_input (int)
            - tok2idx (dict)
        Returns:
        '''
        def _make_instance(sent, label, ids):
            input1 = _sentence_to_text_field(sent, indexers)
            label = NumericField(label)
            ids = NumericField(ids)
            return Instance({"input1": input1, "labels": label, "ids": ids})

        # Map over columns: input1, labels, ids
        instances = map(_make_instance, *split)
        #  return list(instances)
        return instances  # lazy iterator

    def load_data(self, path, max_seq_len):
        ''' Map sentences to image ids
            Keep track of caption ids just in case '''

        train, val, test = ([], [], []), ([], [], []), ([], [], [])

        def get_data(dataset, data):
            f = open(path + dataset + ".tsv", 'r')
            for line in f:
                items = line.strip().split('\t')
                if len(items) < 3 or items[1] == '0':
                    continue
                data[0].append(items[0])
                data[1].append(int(items[1]))
                data[2].append(int(items[2]))
            return data

        train = get_data('shapeworld/train', train)
        val = get_data('shapeworld/val', val)
        test = get_data('shapeworld/test', test)

        self.tr_data = train
        self.val_data = val
        self.te_data = test
        self.train_data_text = train
        self.val_data_text = val
        self.test_data_text = test

        log.info("Train: %d, Val: %d, Test: %d", len(train[0]), len(val[0]), len(test[0]))
        log.info("\nFinished loading SW data!")


class RecastNLITask(PairClassificationTask):
    ''' Task class for NLI Recast Data'''

    def __init__(self, path, max_seq_len, name="recast"):
        super(RecastNLITask, self).__init__(name, 2)
        self.load_data(path, max_seq_len)
        self.sentences = self.train_data_text[0] + self.train_data_text[1] + \
            self.val_data_text[0] + self.val_data_text[1]

    def load_data(self, path, max_seq_len):
        tr_data = load_tsv(os.path.join(path, 'train.tsv'), max_seq_len,
                           s1_idx=1, s2_idx=2, skip_rows=0, targ_idx=3)
        val_data = load_tsv(os.path.join(path, 'dev.tsv'), max_seq_len,
                            s1_idx=0, s2_idx=1, skip_rows=0, targ_idx=3)
        te_data = load_tsv(os.path.join(path, 'test.tsv'), max_seq_len,
                           s1_idx=1, s2_idx=2, skip_rows=0, targ_idx=3)

        self.train_data_text = tr_data
        self.val_data_text = val_data
        self.test_data_text = te_data
        log.info("\tFinished loading recast probing data.")


@register_task('recast-puns', rel_path='DNC/recast_puns_data')
class RecastPunTask(RecastNLITask):

    def __init__(self, path, max_seq_len, name="recast-puns"):
        super(RecastPunTask, self).__init__(path, max_seq_len, name)


@register_task('recast-ner', rel_path='DNC/recast_ner_data')
class RecastNERTask(RecastNLITask):

    def __init__(self, path, max_seq_len, name="recast-ner"):
        super(RecastNERTask, self).__init__(path, max_seq_len, name)


@register_task('recast-verbnet', rel_path='DNC/recast_verbnet_data')
class RecastVerbnetTask(RecastNLITask):

    def __init__(self, path, max_seq_len, name="recast-verbnet"):
        super(RecastVerbnetTask, self).__init__(path, max_seq_len, name)


@register_task('recast-verbcorner', rel_path='DNC/recast_verbcorner_data')
class RecastVerbcornerTask(RecastNLITask):

    def __init__(self, path, max_seq_len, name="recast-verbcorner"):
        super(RecastVerbcornerTask, self).__init__(path, max_seq_len, name)


@register_task('recast-sentiment', rel_path='DNC/recast_sentiment_data')
class RecastSentimentTask(RecastNLITask):

    def __init__(self, path, max_seq_len, name="recast-sentiment"):
        super(RecastSentimentTask, self).__init__(path, max_seq_len, name)


@register_task('recast-factuality', rel_path='DNC/recast_factuality_data')
class RecastFactualityTask(RecastNLITask):

    def __init__(self, path, max_seq_len, name="recast-factuality"):
        super(RecastFactualityTask, self).__init__(path, max_seq_len, name)


@register_task('recast-winogender', rel_path='DNC/manually-recast-winogender')
class RecastWinogenderTask(RecastNLITask):

    def __init__(self, path, max_seq_len, name="recast-winogender"):
        super(RecastWinogenderTask, self).__init__(path, max_seq_len, name)


@register_task('recast-lexicosyntax', rel_path='DNC/lexicosyntactic_recasted')
class RecastLexicosynTask(RecastNLITask):

    def __init__(self, path, max_seq_len, name="recast-lexicosyn"):
        super(RecastLexicosynTask, self).__init__(path, max_seq_len, name)


@register_task('recast-kg', rel_path='DNC/kg-relations')
class RecastKGTask(RecastNLITask):

    def __init__(self, path, max_seq_len, name="recast-kg"):
        super(RecastKGTask, self).__init__(path, max_seq_len, name)


class TaggingTask(Task):
    ''' Generic tagging task, one tag per word '''

    def __init__(self, name, num_tags):
        super().__init__(name)
        self.num_tags = num_tags + 2  # add tags for unknown and padding
        self.scorer1 = CategoricalAccuracy()
        self.val_metric = "%s_accuracy" % self.name
        self.val_metric_decreases = False
        self.all_labels = [str(i) for i in range(self.num_tags)]
        self._label_namespace = self.name + "_tags"
        self.target_indexer = {"words": SingleIdTokenIndexer(namespace=self._label_namespace)}

    def truncate(self, max_seq_len, sos_tok="<SOS>", eos_tok="<EOS>"):
        ''' Truncate the data if any sentences are longer than max_seq_len. '''
        self.train_data_text = [truncate(self.train_data_text[0], max_seq_len,
                                         sos_tok, eos_tok), self.train_data_text[1]]
        self.val_data_text = [truncate(self.val_data_text[0], max_seq_len,
                                       sos_tok, eos_tok), self.val_data_text[1]]
        self.test_data_text = [truncate(self.test_data_text[0], max_seq_len,
                                        sos_tok, eos_tok), self.test_data_text[1]]

    def get_metrics(self, reset=False):
        '''Get metrics specific to the task'''
        acc = self.scorer1.get_metric(reset)
        return {'accuracy': acc}

    def process_split(self, split, indexers) -> Iterable[Type[Instance]]:
        ''' Process a tagging task '''
        inputs = [TextField(list(map(Token, sent)), token_indexers=indexers) for sent in split[0]]
        targs = [TextField(list(map(Token, sent)), token_indexers=self.target_indexer)
                 for sent in split[2]]
        # Might be better as LabelField? I don't know what these things mean
        instances = [Instance({"inputs": x, "targs": t}) for (x, t) in zip(inputs, targs)]
        return instances

    def get_all_labels(self) -> List[str]:
        return self.all_labels


@register_task('ccg', rel_path='CCG/')
class CCGTaggingTask(TaggingTask):
    ''' CCG supertagging as a task.
        Using the supertags from CCGbank. '''

    def __init__(self, path, max_seq_len, name="ccg"):
        ''' There are 1363 supertags in CCGBank. '''
        super().__init__(name, 1363)
        self.load_data(path, max_seq_len)
        self.sentences = self.train_data_text[0] + self.val_data_text[0]

    def load_data(self, path, max_seq_len):
        '''Process the dataset located at each data file.
           The target needs to be split into tokens because
           it is a sequence (one tag per input token). '''
        tr_data = load_tsv(os.path.join(path, "ccg_1363.train"), max_seq_len,
                           s1_idx=0, s2_idx=None, targ_idx=1, targ_fn=lambda t: t.split(' '))
        val_data = load_tsv(os.path.join(path, "ccg_1363.dev"), max_seq_len,
                            s1_idx=0, s2_idx=None, targ_idx=1, targ_fn=lambda t: t.split(' '))
        te_data = load_tsv(os.path.join(path, 'ccg_1363.test'), max_seq_len,
                           s1_idx=0, s2_idx=None, targ_idx=1, targ_fn=lambda t: t.split(' '))
        self.train_data_text = tr_data
        self.val_data_text = val_data
        self.test_data_text = te_data
        log.info("\tFinished loading CCGTagging data.")<|MERGE_RESOLUTION|>--- conflicted
+++ resolved
@@ -27,11 +27,7 @@
 # Fields for instance processing
 from allennlp.data import Instance, Token
 from allennlp.data.fields import TextField, LabelField, \
-<<<<<<< HEAD
-        SpanField, ListField, MetadataField, ArrayField
-=======
-    SpanField, ListField, MetadataField
->>>>>>> b3a20b98
+    SpanField, ListField, MetadataField, ArrayField
 from .allennlp_mods.numeric_field import NumericField
 from .allennlp_mods.multilabel_field import MultiLabelField
 
@@ -306,32 +302,18 @@
 # Coreference on OntoNotes corpus. Two labels.
 @register_task('edges-coref-ontonotes', rel_path='edges/ontonotes-coref',
                label_file="labels.txt", files_by_split={
-<<<<<<< HEAD
                     'train': "train.edges.json",
                     'val': "dev.edges.json",
                     'test': "test.edges.json",
                }, is_symmetric=False, label_type="binary")
-=======
-                   'train': "train.edges.json",
-                   'val': "dev.edges.json",
-                   'test': "test.edges.json",
-               }, is_symmetric=False)
->>>>>>> b3a20b98
 # Re-processed version of the above, via AllenNLP data loaders.
 @register_task('edges-coref-ontonotes-conll',
                rel_path='edges/ontonotes-coref-conll',
                label_file="labels.txt", files_by_split={
-<<<<<<< HEAD
                     'train': "coref_conll_ontonotes_en_train.json",
                     'val': "coref_conll_ontonotes_en_dev.json",
                     'test': "coref_conll_ontonotes_en_test.json",
                }, is_symmetric=False, label_type="binary")
-=======
-                   'train': "coref_conll_ontonotes_en_train.json",
-                   'val': "coref_conll_ontonotes_en_dev.json",
-                   'test': "coref_conll_ontonotes_en_test.json",
-               }, is_symmetric=False)
->>>>>>> b3a20b98
 # Entity type labeling on CoNLL 2003.
 @register_task('edges-ner-conll2003', rel_path='edges/ner_conll2003',
                label_file="labels.txt", files_by_split={
@@ -562,18 +544,8 @@
             d['span2s'] = ListField([self._make_span_field(t['span2'], text_field, 1)
                                      for t in record['targets']])
 
-<<<<<<< HEAD
         d['labels'] = ListField([self._make_label_field(t['label'])
                                  for t in record['targets']])
-=======
-        # Always use multilabel targets, so be sure each label is a list.
-        labels = [utils.wrap_singleton_string(t['label'])
-                  for t in record['targets']]
-        d['labels'] = ListField([MultiLabelField(label_set,
-                                                 label_namespace=self._label_namespace,
-                                                 skip_indexing=False)
-                                 for label_set in labels])
->>>>>>> b3a20b98
         return Instance(d)
 
     def process_split(self, records, indexers) -> Iterable[Type[Instance]]:
