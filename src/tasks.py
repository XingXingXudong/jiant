'''Define the tasks and code for loading their data.

- As much as possible, following the existing task hierarchy structure.
- When inheriting, be sure to write and call load_data.
- Set all text data as an attribute, task.sentences (List[List[str]])
- Each task's val_metric should be name_metric, where metric is returned by get_metrics()
'''
import os
import logging as log
import ipdb as pdb

from allennlp.training.metrics import CategoricalAccuracy, F1Measure, Average

from utils import load_tsv


class Task():
    '''Generic class for a task

    Methods and attributes:
        - load_data: load dataset from a path and create splits
        - yield dataset for training
        - dataset size
        - validate and test

    Outside the task:
        - process: pad and indexify data given a mapping
        - optimizer
    '''

    def __init__(self, name):
        self.name = name

    def load_data(self, path, max_seq_len):
        ''' Load data from path and create splits. '''
        raise NotImplementedError

    def get_metrics(self, reset=False):
        '''Get metrics specific to the task'''
        raise NotImplementedError


class SingleClassificationTask(Task):
    ''' Generic sentence pair classification '''

    def __init__(self, name, n_classes):
        super().__init__(name)
        self.n_classes = n_classes
        self.scorer1 = CategoricalAccuracy()
        self.scorer2 = None
        self.val_metric = "%s_accuracy" % self.name
        self.val_metric_decreases = False

    def get_metrics(self, reset=False):
        '''Get metrics specific to the task'''
        acc = self.scorer1.get_metric(reset)
        return {'accuracy': acc}


class PairClassificationTask(Task):
    ''' Generic sentence pair classification '''

    def __init__(self, name, n_classes):
        super().__init__(name)
        self.n_classes = n_classes
        self.scorer1 = CategoricalAccuracy()
        self.scorer2 = None
        self.val_metric = "%s_accuracy" % self.name
        self.val_metric_decreases = False

    def get_metrics(self, reset=False):
        '''Get metrics specific to the task'''
        acc = self.scorer1.get_metric(reset)
        return {'accuracy': acc}


class PairRegressionTask(Task):
    ''' Generic sentence pair classification '''

    def __init__(self, name):
        super().__init__(name)
        self.scorer1 = Average()  # for average MSE
        self.scorer2 = None
        self.val_metric = "%s_mse" % self.name
        self.val_metric_decreases = True

    def get_metrics(self, reset=False):
        '''Get metrics specific to the task'''
        mse = self.scorer1.get_metric(reset)
        return {'mse': mse}

class PairOrdinalRegressionTask(Task):
    ''' Generic sentence pair ordinal regression '''

    def __init__(self, name):
	super().__init__(name)
	self.scorer1 = Average() # for average MSE
	self.scorer2 = Average() # for average Spearman's rho
	self.val_metric = "%s_mse" % self.name
	self.val_metric_decreases = True

    def get_metrics(self, reset=False):
        mse = self.scorer1.get_metric(reset)
	spearmanr = self.scorer2.get_metric(reset)
        return {'mse': mse,
                'spearmanr': spearmanr}

class SequenceGenerationTask(Task):
    ''' Generic sentence generation task '''

    def __init__(self, name):
        super().__init__(name)
        self.scorer1 = Average()  # for average BLEU or something
        self.scorer2 = None
        self.val_metric = "%s_bleu" % self.name
        self.val_metric_decreases = False

    def get_metrics(self, reset=False):
        '''Get metrics specific to the task'''
        bleu = self.scorer1.get_metric(reset)
        return {'bleu': bleu}


class RankingTask(Task):
    ''' Generic sentence ranking task, given some input '''

    def __init__(self, name, n_choices):
        super().__init__(name)
        self.n_choices = n_choices
        raise NotImplementedError

    def get_metrics(self, reset=False):
        '''Get metrics specific to the task'''
        raise NotImplementedError


class LanguageModelingTask(SequenceGenerationTask):
    ''' Generic language modeling task '''

    def __init__(self, name):
        super().__init__(name)
        self.scorer1 = Average()
        self.scorer2 = None
        self.val_metric = "%s_perplexity" % self.name
        self.val_metric_decreases = True

    def get_metrics(self, reset=False):
        '''Get metrics specific to the task'''
        ppl = self.scorer1.get_metric(reset)
        return {'perplexity': ppl}


class WikiTextLMTask(LanguageModelingTask):
    ''' Language modeling task on Wikitext '''

    def __init__(self, path, max_seq_len, name="wiki"):
        super().__init__(name)
        self.load_data(path, max_seq_len)
        self.sentences = self.train_data_text + self.val_data_text

    def load_data(self, path, max_seq_len):
        tr_data = self.load_txt(os.path.join(path, "train.txt"), max_seq_len)
        val_data = self.load_txt(os.path.join(path, "valid.txt"), max_seq_len)
        te_data = self.load_txt(os.path.join(path, "test.txt"), max_seq_len)
        self.train_data_text = tr_data
        self.val_data_text = val_data
        self.test_data_text = te_data
        log.info("\tFinished loading WikiText")

    def load_txt(self, path, max_seq_len):
        data = []
        with open(path) as txt_fh:
            for row in txt_fh:
                toks = row.strip().split()[:max_seq_len]
                if not toks:
                    continue
                data.append(['<SOS>'] + toks + ['<EOS>'])
        return data


class SSTTask(SingleClassificationTask):
    ''' Task class for Stanford Sentiment Treebank.  '''

    def __init__(self, path, max_seq_len, name="sst"):
        ''' '''
        super(SSTTask, self).__init__(name, 2)
        self.load_data(path, max_seq_len)
        self.sentences = self.train_data_text[0] + self.val_data_text[0]

    def load_data(self, path, max_seq_len):
        ''' Load data '''
        tr_data = load_tsv(os.path.join(path, 'train.tsv'), max_seq_len,
                           s1_idx=0, s2_idx=None, targ_idx=1, skip_rows=1)
        val_data = load_tsv(os.path.join(path, 'dev.tsv'), max_seq_len,
                            s1_idx=0, s2_idx=None, targ_idx=1, skip_rows=1)
        te_data = load_tsv(os.path.join(path, 'test.tsv'), max_seq_len,
                           s1_idx=1, s2_idx=None, targ_idx=None, idx_idx=0, skip_rows=1)
        self.train_data_text = tr_data
        self.val_data_text = val_data
        self.test_data_text = te_data
        log.info("\tFinished loading SST data.")


class CoLATask(SingleClassificationTask):
    '''Class for Warstdadt acceptability task'''

    def __init__(self, path, max_seq_len, name="acceptability"):
        ''' '''
        super(CoLATask, self).__init__(name, 2)
        self.load_data(path, max_seq_len)
        self.sentences = self.train_data_text[0] + self.val_data_text[0]
        self.val_metric = "%s_mcc" % self.name
        self.val_metric_decreases = False
        self.scorer1 = Average()
        self.scorer2 = CategoricalAccuracy()

    def load_data(self, path, max_seq_len):
        '''Load the data'''
        tr_data = load_tsv(os.path.join(path, "train.tsv"), max_seq_len,
                           s1_idx=3, s2_idx=None, targ_idx=1)
        val_data = load_tsv(os.path.join(path, "dev.tsv"), max_seq_len,
                            s1_idx=3, s2_idx=None, targ_idx=1)
        te_data = load_tsv(os.path.join(path, 'test.tsv'), max_seq_len,
                           s1_idx=1, s2_idx=None, targ_idx=None, idx_idx=0, skip_rows=1)
        self.train_data_text = tr_data
        self.val_data_text = val_data
        self.test_data_text = te_data
        log.info("\tFinished loading CoLA.")

    def get_metrics(self, reset=False):
        return {'mcc': self.scorer1.get_metric(reset),
                'accuracy': self.scorer2.get_metric(reset)}


class QQPTask(PairClassificationTask):
    ''' Task class for Quora Question Pairs. '''

    def __init__(self, path, max_seq_len, name="qqp"):
        super().__init__(name, 2)
        self.load_data(path, max_seq_len)
        self.sentences = self.train_data_text[0] + self.train_data_text[1] + \
            self.val_data_text[0] + self.val_data_text[1]
        self.scorer2 = F1Measure(1)
        self.val_metric = "%s_acc_f1" % name
        self.val_metric_decreases = False

    def load_data(self, path, max_seq_len):
        '''Process the dataset located at data_file.'''
        tr_data = load_tsv(os.path.join(path, "train.tsv"), max_seq_len,
                           s1_idx=3, s2_idx=4, targ_idx=5, skip_rows=1)
        val_data = load_tsv(os.path.join(path, "dev.tsv"), max_seq_len,
                            s1_idx=3, s2_idx=4, targ_idx=5, skip_rows=1)
        te_data = load_tsv(os.path.join(path, 'test.tsv'), max_seq_len,
                           s1_idx=1, s2_idx=2, targ_idx=None, idx_idx=0, skip_rows=1)
        self.train_data_text = tr_data
        self.val_data_text = val_data
        self.test_data_text = te_data
        log.info("\tFinished loading QQP data.")

    def get_metrics(self, reset=False):
        '''Get metrics specific to the task'''
        acc = self.scorer1.get_metric(reset)
        pcs, rcl, f1 = self.scorer2.get_metric(reset)
        return {'acc_f1': (acc + f1) / 2, 'accuracy': acc, 'f1': f1,
                'precision': pcs, 'recall': rcl}


class MultiNLISingleGenreTask(PairClassificationTask):
    ''' Task class for Multi-Genre Natural Language Inference, Fiction genre.'''

    def __init__(self, path, max_seq_len, genre, name):
        '''MNLI'''
        super(MultiNLISingleGenreTask, self).__init__(name, 3)
        self.load_data(path, max_seq_len, genre)
        self.scorer2 = None
        self.sentences = self.train_data_text[0] + self.train_data_text[1] + \
            self.val_data_text[0] + self.val_data_text[1]

    def load_data(self, path, max_seq_len, genre):
        '''Process the dataset located at path. We only use the in-genre matche data.'''
        targ_map = {'neutral': 0, 'entailment': 1, 'contradiction': 2}

        tr_data = load_tsv(
            os.path.join(
                path,
                'train.tsv'),
            max_seq_len,
            s1_idx=8,
            s2_idx=9,
            targ_idx=11,
            targ_map=targ_map,
            skip_rows=1,
            filter_idx=3,
            filter_value=genre)

        val_matched_data = load_tsv(
            os.path.join(
                path,
                'dev_matched.tsv'),
            max_seq_len,
            s1_idx=8,
            s2_idx=9,
            targ_idx=11,
            targ_map=targ_map,
            skip_rows=1,
            filter_idx=3,
            filter_value=genre)

        te_matched_data = load_tsv(
            os.path.join(
                path,
                'test_matched.tsv'),
            max_seq_len,
            s1_idx=8,
            s2_idx=9,
            targ_idx=None,
            idx_idx=0,
            skip_rows=1,
            filter_idx=3,
            filter_value=genre)

        self.train_data_text = tr_data
        self.val_data_text = val_matched_data
        self.test_data_text = te_matched_data
        log.info("\tFinished loading MNLI " + genre + " data.")

    def get_metrics(self, reset=False):
        ''' No F1 '''
        return {'accuracy': self.scorer1.get_metric(reset)}


class MultiNLIFictionTask(MultiNLISingleGenreTask):
    ''' Task class for Multi-Genre Natural Language Inference, Fiction genre.'''

    def __init__(self, path, max_seq_len, name="mnli"):
        '''MNLI'''
        super(
            MultiNLIFictionTask,
            self).__init__(
            path,
            max_seq_len,
            genre="fiction",
            name="mnli-fiction")


class MultiNLISlateTask(MultiNLISingleGenreTask):
    ''' Task class for Multi-Genre Natural Language Inference, Fiction genre.'''

    def __init__(self, path, max_seq_len, name="mnli"):
        '''MNLI'''
        super(MultiNLISlateTask, self).__init__(path, max_seq_len, genre="slate", name="mnli-slate")


class MultiNLIGovernmentTask(MultiNLISingleGenreTask):
    ''' Task class for Multi-Genre Natural Language Inference, Fiction genre.'''

    def __init__(self, path, max_seq_len, name="mnli"):
        '''MNLI'''
        super(
            MultiNLIGovernmentTask,
            self).__init__(
            path,
            max_seq_len,
            genre="government",
            name="mnli-government")


class MultiNLITelephoneTask(MultiNLISingleGenreTask):
    ''' Task class for Multi-Genre Natural Language Inference, Fiction genre.'''

    def __init__(self, path, max_seq_len, name="mnli"):
        '''MNLI'''
        super(
            MultiNLITelephoneTask,
            self).__init__(
            path,
            max_seq_len,
            genre="telephone",
            name="mnli-telephone")


class MultiNLITravelTask(MultiNLISingleGenreTask):
    ''' Task class for Multi-Genre Natural Language Inference, Fiction genre.'''

    def __init__(self, path, max_seq_len, name="mnli"):
        '''MNLI'''
        super(
            MultiNLITravelTask,
            self).__init__(
            path,
            max_seq_len,
            genre="travel",
            name="mnli-travel")


class MRPCTask(PairClassificationTask):
    ''' Task class for Microsoft Research Paraphase Task.  '''

    def __init__(self, path, max_seq_len, name="mrpc"):
        ''' '''
        super(MRPCTask, self).__init__(name, 2)
        self.load_data(path, max_seq_len)
        self.sentences = self.train_data_text[0] + self.train_data_text[1] + \
            self.val_data_text[0] + self.val_data_text[1]
        self.scorer2 = F1Measure(1)
        self.val_metric = "%s_acc_f1" % name
        self.val_metric_decreases = False

    def load_data(self, path, max_seq_len):
        ''' Process the dataset located at path.  '''
        tr_data = load_tsv(os.path.join(path, "train.tsv"), max_seq_len,
                           s1_idx=3, s2_idx=4, targ_idx=0, skip_rows=1)
        val_data = load_tsv(os.path.join(path, "dev.tsv"), max_seq_len,
                            s1_idx=3, s2_idx=4, targ_idx=0, skip_rows=1)
        te_data = load_tsv(os.path.join(path, 'test.tsv'), max_seq_len,
                           s1_idx=3, s2_idx=4, targ_idx=None, idx_idx=0, skip_rows=1)
        self.train_data_text = tr_data
        self.val_data_text = val_data
        self.test_data_text = te_data
        log.info("\tFinished loading MRPC data.")

    def get_metrics(self, reset=False):
        '''Get metrics specific to the task'''
        acc = self.scorer1.get_metric(reset)
        pcs, rcl, f1 = self.scorer2.get_metric(reset)
        return {'acc_f1': (acc + f1) / 2, 'accuracy': acc, 'f1': f1,
                'precision': pcs, 'recall': rcl}


class STSBTask(PairRegressionTask):
    ''' Task class for Sentence Textual Similarity Benchmark.  '''

    def __init__(self, path, max_seq_len, name="sts_benchmark"):
        ''' '''
        super(STSBTask, self).__init__(name)
        self.load_data(path, max_seq_len)
        self.sentences = self.train_data_text[0] + self.train_data_text[1] + \
            self.val_data_text[0] + self.val_data_text[1]
        self.scorer1 = Average()
        self.scorer2 = Average()
        self.val_metric = "%s_corr" % self.name
        self.val_metric_decreases = False

    def load_data(self, path, max_seq_len):
        ''' Load data '''
        tr_data = load_tsv(os.path.join(path, 'train.tsv'), max_seq_len, skip_rows=1,
                           s1_idx=7, s2_idx=8, targ_idx=9, targ_fn=lambda x: float(x) / 5)
        val_data = load_tsv(os.path.join(path, 'dev.tsv'), max_seq_len, skip_rows=1,
                            s1_idx=7, s2_idx=8, targ_idx=9, targ_fn=lambda x: float(x) / 5)
        te_data = load_tsv(os.path.join(path, 'test.tsv'), max_seq_len,
                           s1_idx=7, s2_idx=8, targ_idx=None, idx_idx=0, skip_rows=1)
        self.train_data_text = tr_data
        self.val_data_text = val_data
        self.test_data_text = te_data
        log.info("\tFinished loading STS Benchmark data.")

    def get_metrics(self, reset=False):
        pearsonr = self.scorer1.get_metric(reset)
        spearmanr = self.scorer2.get_metric(reset)
        return {'corr': (pearsonr + spearmanr) / 2,
                'pearsonr': pearsonr, 'spearmanr': spearmanr}


class SNLITask(PairClassificationTask):
    ''' Task class for Stanford Natural Language Inference '''

    def __init__(self, path, max_seq_len, name="snli"):
        ''' Do stuff '''
        super(SNLITask, self).__init__(name, 3)
        self.load_data(path, max_seq_len)
        self.sentences = self.train_data_text[0] + self.train_data_text[1] + \
            self.val_data_text[0] + self.val_data_text[1]

    def load_data(self, path, max_seq_len):
        ''' Process the dataset located at path.  '''
        targ_map = {'neutral': 0, 'entailment': 1, 'contradiction': 2}
        tr_data = load_tsv(os.path.join(path, "train.tsv"), max_seq_len, targ_map=targ_map,
                           s1_idx=7, s2_idx=8, targ_idx=-1, skip_rows=1)
        val_data = load_tsv(os.path.join(path, "dev.tsv"), max_seq_len, targ_map=targ_map,
                            s1_idx=7, s2_idx=8, targ_idx=-1, skip_rows=1)
        te_data = load_tsv(os.path.join(path, 'test.tsv'), max_seq_len,
                           s1_idx=7, s2_idx=8, targ_idx=None, idx_idx=0, skip_rows=1)
        self.train_data_text = tr_data
        self.val_data_text = val_data
        self.test_data_text = te_data
        log.info("\tFinished loading SNLI data.")


class MultiNLITask(PairClassificationTask):
    ''' Task class for Multi-Genre Natural Language Inference '''

    def __init__(self, path, max_seq_len, name="mnli"):
        '''MNLI'''
        super(MultiNLITask, self).__init__(name, 3)
        self.load_data(path, max_seq_len)
        self.sentences = self.train_data_text[0] + self.train_data_text[1] + \
            self.val_data_text[0] + self.val_data_text[1]

    def load_data(self, path, max_seq_len):
        '''Process the dataset located at path.'''
        targ_map = {'neutral': 0, 'entailment': 1, 'contradiction': 2}
        tr_data = load_tsv(os.path.join(path, 'train.tsv'), max_seq_len,
                           s1_idx=8, s2_idx=9, targ_idx=11, targ_map=targ_map, skip_rows=1)
        val_matched_data = load_tsv(os.path.join(path, 'dev_matched.tsv'), max_seq_len,
                                    s1_idx=8, s2_idx=9, targ_idx=11, targ_map=targ_map, skip_rows=1)
        val_mismatched_data = load_tsv(os.path.join(path, 'dev_mismatched.tsv'), max_seq_len,
                                       s1_idx=8, s2_idx=9, targ_idx=11, targ_map=targ_map,
                                       skip_rows=1)
        val_data = [m + mm for m, mm in zip(val_matched_data, val_mismatched_data)]
        val_data = tuple(val_data)

        te_matched_data = load_tsv(os.path.join(path, 'test_matched.tsv'), max_seq_len,
                                   s1_idx=8, s2_idx=9, targ_idx=None, idx_idx=0, skip_rows=1)
        te_mismatched_data = load_tsv(os.path.join(path, 'test_mismatched.tsv'), max_seq_len,
                                      s1_idx=8, s2_idx=9, targ_idx=None, idx_idx=0, skip_rows=1)
        te_diagnostic_data = load_tsv(os.path.join(path, 'diagnostic.tsv'), max_seq_len,
                                      s1_idx=1, s2_idx=2, targ_idx=None, idx_idx=0, skip_rows=1)
        te_data = [m + mm + d for m, mm, d in
                   zip(te_matched_data, te_mismatched_data, te_diagnostic_data)]
        te_data[3] = list(range(len(te_data[3])))

        self.train_data_text = tr_data
        self.val_data_text = val_data
        self.test_data_text = te_data
        log.info("\tFinished loading MNLI data.")


class RTETask(PairClassificationTask):
    ''' Task class for Recognizing Textual Entailment 1, 2, 3, 5 '''

    def __init__(self, path, max_seq_len, name="rte"):
        ''' '''
        super(RTETask, self).__init__(name, 2)
        self.load_data(path, max_seq_len)
        self.sentences = self.train_data_text[0] + self.train_data_text[1] + \
            self.val_data_text[0] + self.val_data_text[1]

    def load_data(self, path, max_seq_len):
        ''' Process the datasets located at path. '''
        targ_map = {"not_entailment": 0, "entailment": 1}
        tr_data = load_tsv(os.path.join(path, 'train.tsv'), max_seq_len, targ_map=targ_map,
                           s1_idx=1, s2_idx=2, targ_idx=3, skip_rows=1)
        val_data = load_tsv(os.path.join(path, 'dev.tsv'), max_seq_len, targ_map=targ_map,
                            s1_idx=1, s2_idx=2, targ_idx=3, skip_rows=1)
        te_data = load_tsv(os.path.join(path, 'test.tsv'), max_seq_len,
                           s1_idx=1, s2_idx=2, targ_idx=None, idx_idx=0, skip_rows=1)

        self.train_data_text = tr_data
        self.val_data_text = val_data
        self.test_data_text = te_data
        log.info("\tFinished loading RTE{1,2,3}.")


class QNLITask(PairClassificationTask):
    '''Task class for SQuAD NLI'''

    def __init__(self, path, max_seq_len, name="squad"):
        super(QNLITask, self).__init__(name, 2)
        self.load_data(path, max_seq_len)
        self.sentences = self.train_data_text[0] + self.train_data_text[1] + \
            self.val_data_text[0] + self.val_data_text[1]

    def load_data(self, path, max_seq_len):
        '''Load the data'''
        targ_map = {'not_entailment': 0, 'entailment': 1}
        tr_data = load_tsv(os.path.join(path, "train.tsv"), max_seq_len, targ_map=targ_map,
                           s1_idx=1, s2_idx=2, targ_idx=3, skip_rows=1)
        val_data = load_tsv(os.path.join(path, "dev.tsv"), max_seq_len, targ_map=targ_map,
                            s1_idx=1, s2_idx=2, targ_idx=3, skip_rows=1)
        te_data = load_tsv(os.path.join(path, 'test.tsv'), max_seq_len,
                           s1_idx=1, s2_idx=2, targ_idx=None, idx_idx=0, skip_rows=1)
        self.train_data_text = tr_data
        self.val_data_text = val_data
        self.test_data_text = te_data
        log.info("\tFinished loading QNLI.")


class WNLITask(PairClassificationTask):
    '''Class for Winograd NLI task'''

    def __init__(self, path, max_seq_len, name="winograd"):
        ''' '''
        super(WNLITask, self).__init__(name, 2)
        self.load_data(path, max_seq_len)
        self.sentences = self.train_data_text[0] + self.train_data_text[1] + \
            self.val_data_text[0] + self.val_data_text[1]

    def load_data(self, path, max_seq_len):
        '''Load the data'''
        tr_data = load_tsv(os.path.join(path, "train.tsv"), max_seq_len,
                           s1_idx=1, s2_idx=2, targ_idx=3, skip_rows=1)
        val_data = load_tsv(os.path.join(path, "dev.tsv"), max_seq_len,
                            s1_idx=1, s2_idx=2, targ_idx=3, skip_rows=1)
        te_data = load_tsv(os.path.join(path, 'test.tsv'), max_seq_len,
                           s1_idx=1, s2_idx=2, targ_idx=None, idx_idx=0, skip_rows=1)
        self.train_data_text = tr_data
        self.val_data_text = val_data
        self.test_data_text = te_data
        log.info("\tFinished loading Winograd.")

<<<<<<< HEAD
class JOCITask(PairOrdinalRegressionTask):
    '''Class for JOCI ordinal regression task'''
    
    def __init__(self, path, max_seq_len, name="joci"):
	super(JOCITask, self).__init__(name)
	self.load_data(path, max_seq_len)
        self.sentences = self.train_data_text[0] + self.train_data_text[1] + \
            self.val_data_text[0] + self.val_data_text[1]
 
    def load_data(self, path, max_seq_len):
        tr_data = load_tsv(os.path.join(path, 'train.tsv'), max_seq_len, skip_rows=1,
                           s1_idx=0, s2_idx=1, targ_idx=2)
        val_data = load_tsv(os.path.join(path, 'dev.tsv'), max_seq_len, skip_rows=1,
                            s1_idx=0, s2_idx=1, targ_idx=2)
        te_data = load_tsv(os.path.join(path, 'test.tsv'), max_seq_len, skip_rows=1,
                           s1_idx=0, s2_idx=1, targ_idx=2)
        self.train_data_text = tr_data
        self.val_data_text = val_data
        self.test_data_text = te_data
        log.info("\tFinished loading JOCI data.")
=======

class PDTBTask(PairClassificationTask):
    ''' Task class for discourse relation prediction using PDTB'''

    def __init__(self, path, max_seq_len, name="pdtb"):
        ''' Load data and initialize'''
        super(PDTBTask, self).__init__(name, 99)
        self.load_data(path, max_seq_len)
        self.sentences = self.train_data_text[0] + self.train_data_text[1] + \
            self.val_data_text[0] + self.val_data_text[1]

    def load_data(self, path, max_seq_len):
        ''' Process the dataset located at path.  '''

        tr_data = load_tsv(os.path.join(path, "pdtb_sentence_pairs.train.txt"), max_seq_len,
                           s1_idx=4, s2_idx=5, targ_idx=3)
        val_data = load_tsv(os.path.join(path, "pdtb_sentence_pairs.dev.txt"), max_seq_len,
                            s1_idx=4, s2_idx=5, targ_idx=3)
        te_data = load_tsv(os.path.join(path, "pdtb_sentence_pairs.test.txt"), max_seq_len,
                           s1_idx=4, s2_idx=5, targ_idx=3)
        self.train_data_text = tr_data
        self.val_data_text = val_data
        self.test_data_text = te_data
        log.info("\tFinished loading PDTB data.")
>>>>>>> d51a028e
<|MERGE_RESOLUTION|>--- conflicted
+++ resolved
@@ -598,7 +598,6 @@
         self.test_data_text = te_data
         log.info("\tFinished loading Winograd.")
 
-<<<<<<< HEAD
 class JOCITask(PairOrdinalRegressionTask):
     '''Class for JOCI ordinal regression task'''
     
@@ -619,7 +618,6 @@
         self.val_data_text = val_data
         self.test_data_text = te_data
         log.info("\tFinished loading JOCI data.")
-=======
 
 class PDTBTask(PairClassificationTask):
     ''' Task class for discourse relation prediction using PDTB'''
@@ -643,5 +641,4 @@
         self.train_data_text = tr_data
         self.val_data_text = val_data
         self.test_data_text = te_data
-        log.info("\tFinished loading PDTB data.")
->>>>>>> d51a028e
+        log.info("\tFinished loading PDTB data.")