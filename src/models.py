'''Core model and functions for building it.'''
import os
import sys
import math
import copy
import json
import logging as log

import torch
import torch.nn as nn
import numpy as np
import torch.nn.functional as F
from torch.autograd import Variable
from sklearn.metrics import mean_squared_error

from allennlp.common import Params
from allennlp.modules import Elmo, Seq2SeqEncoder, SimilarityFunction, TimeDistributed
from allennlp.nn import util
from allennlp.modules.text_field_embedders import BasicTextFieldEmbedder
from allennlp.modules.token_embedders import Embedding, TokenCharactersEncoder
from allennlp.modules.similarity_functions import DotProductSimilarity
from allennlp.modules.seq2vec_encoders import CnnEncoder
from allennlp.modules.seq2seq_encoders import Seq2SeqEncoder as s2s_e
from allennlp.modules.seq2seq_encoders import StackedSelfAttentionEncoder, \
                                              PytorchSeq2SeqWrapper
from allennlp.training.metrics import Average

from .allennlp_mods.elmo_text_field_embedder import ElmoTextFieldEmbedder, ElmoTokenEmbedderWrapper
from .utils import get_batch_utilization, get_elmo_mixing_weights
from . import config
from . import edge_probing
from . import beamsearch

from .tasks import STSBTask, CoLATask, SSTTask, \
    PairClassificationTask, SingleClassificationTask, \
    PairRegressionTask, RankingTask, \
    SequenceGenerationTask, LanguageModelingTask, \
    PairOrdinalRegressionTask, JOCITask, WeakGroundedTask, \
    GroundedTask, MTTask, RedditTask, Reddit_Seq2Seq, Wiki103_Seq2Seq

from .tasks import STSBTask, CoLATask, \
    ClassificationTask, PairClassificationTask, SingleClassificationTask, \
    RegressionTask, PairRegressionTask, RankingTask, \
    SequenceGenerationTask, LanguageModelingTask, MTTask, \
    PairOrdinalRegressionTask, JOCITask, \
    WeakGroundedTask, GroundedTask, VAETask, \
    GroundedTask, TaggingTask, POSTaggingTask, CCGTaggingTask, \
    MultiNLIDiagnosticTask
from .tasks import EdgeProbingTask

from .modules import SentenceEncoder, BoWSentEncoder, \
    AttnPairEncoder, MaskedStackedSelfAttentionEncoder, \
    BiLMEncoder, ElmoCharacterEncoder, Classifier, Pooler, \
    SingleClassifier, PairClassifier, CNNEncoder, \
    PassThroughPhraseLayer

from .utils import assert_for_log, get_batch_utilization, get_batch_size
from .preprocess import parse_task_list_arg, get_tasks
from .seq2seq_decoder import Seq2SeqDecoder


# Elmo stuff
# Look in $ELMO_SRC_DIR (e.g. /usr/share/jsalt/elmo) or download from web
ELMO_OPT_NAME = "elmo_2x4096_512_2048cnn_2xhighway_options.json"
ELMO_WEIGHTS_NAME = "elmo_2x4096_512_2048cnn_2xhighway_weights.hdf5"
ELMO_SRC_DIR = (os.getenv("ELMO_SRC_DIR") or
                "https://s3-us-west-2.amazonaws.com/allennlp/models/elmo/2x4096_512_2048cnn_2xhighway/")
ELMO_OPT_PATH = os.path.join(ELMO_SRC_DIR, ELMO_OPT_NAME)
ELMO_WEIGHTS_PATH = os.path.join(ELMO_SRC_DIR, ELMO_WEIGHTS_NAME)


def build_model(args, vocab, pretrained_embs, tasks):
    '''Build model according to args '''

    # Build embeddings.
    d_emb, embedder, cove_emb = build_embeddings(args, vocab, tasks, pretrained_embs)
    d_sent = args.d_hid

    # Build single sentence encoder: the main component of interest
    # Need special handling for language modeling
    tfm_params = Params({'input_dim': d_emb, 'hidden_dim': args.d_hid,
                         'projection_dim': args.d_tproj,
                         'feedforward_hidden_dim': args.d_ff,
                         'num_layers': args.n_layers_enc,
                         'num_attention_heads': args.n_heads})
    rnn_params = Params({'input_size': d_emb, 'bidirectional': True,
                         'hidden_size': args.d_hid, 'num_layers': args.n_layers_enc})

    if sum([isinstance(task, LanguageModelingTask) for task in tasks]) or \
            args.sent_enc == 'bilm':
        assert_for_log(args.sent_enc in ['rnn', 'bilm'], "Only RNNLM supported!")
        if args.elmo:
            assert_for_log(args.elmo_chars_only, "LM with full ELMo not supported")
        bilm = BiLMEncoder(d_emb, args.d_hid, args.d_hid, args.n_layers_enc)
        sent_encoder = SentenceEncoder(vocab, embedder, args.n_layers_highway,
                                       bilm, skip_embs=args.skip_embs,
                                       dropout=args.dropout,
                                       sep_embs_for_skip=args.sep_embs_for_skip,
                                       cove_layer=cove_emb)
        d_sent = 2 * args.d_hid
        log.info("Using BiLM architecture for shared encoder!")
    elif args.sent_enc == 'bow':
        sent_encoder = BoWSentEncoder(vocab, embedder)
        log.info("Using BoW architecture for shared encoder!")
        d_sent = d_emb
    elif args.sent_enc == 'rnn':
        sent_rnn = s2s_e.by_name('lstm').from_params(copy.deepcopy(rnn_params))
        sent_encoder = SentenceEncoder(vocab, embedder, args.n_layers_highway,
                                       sent_rnn, skip_embs=args.skip_embs,
                                       dropout=args.dropout, sep_embs_for_skip=args.sep_embs_for_skip,
                                       cove_layer=cove_emb)
        d_sent = 2 * args.d_hid
        log.info("Using BiLSTM architecture for shared encoder!")
    elif args.sent_enc == 'transformer':
        transformer = StackedSelfAttentionEncoder.from_params(copy.deepcopy(tfm_params))
        sent_encoder = SentenceEncoder(vocab, embedder, args.n_layers_highway,
                                       transformer, dropout=args.dropout,
                                       skip_embs=args.skip_embs, cove_layer=cove_emb,
                                       sep_embs_for_skip=args.sep_embs_for_skip)
        log.info("Using Transformer architecture for shared encoder!")
    elif args.sent_enc == 'pass':
        # Expose word representation layer (GloVe, ELMo, etc.) directly.
        assert_for_log(not args.skip_embs, f"skip_embs not supported with "
                                            "'{args.sent_enc}' encoder")
        #  phrase_layer = lambda embs, mask: embs  # pass-through
        phrase_layer = PassThroughPhraseLayer(rnn_params['input_size'])
        sent_encoder = SentenceEncoder(vocab, embedder, args.n_layers_highway,
                                       phrase_layer, skip_embs=False,
                                       dropout=args.dropout,
                                       sep_embs_for_skip=args.sep_embs_for_skip,
                                       cove_layer=cove_emb)
        d_sent = d_emb
        log.info("No shared encoder (just using word embeddings)!")
    else:
        assert_for_log(False, "No valid sentence encoder specified.")

    d_sent += args.skip_embs * d_emb

    # Build model and classifiers
    model = MultiTaskModel(args, sent_encoder, vocab)

    if args.is_probing_task:
        # TODO: move this logic to preprocess.py;
        # current implementation reloads MNLI data, which is slow.
        train_task_whitelist, eval_task_whitelist = get_task_whitelist(args)
        tasks_to_build, _, _ = get_tasks(train_task_whitelist,
                                         eval_task_whitelist,
                                         args.max_seq_len,
                                         path=args.data_dir,
                                         scratch_path=args.exp_dir)
    else:
        tasks_to_build = tasks

    # Attach task-specific params.
    for task in set(tasks + tasks_to_build):
        task_params = get_task_specific_params(args, task.name)
        log.info("\tTask '%s' params: %s", task.name,
                 json.dumps(task_params.as_dict(), indent=2))
        # Store task-specific params in case we want to access later
        setattr(model, '%s_task_params' % task.name, task_params)

    # Actually construct modules.
    for task in tasks_to_build:
        # If the name of the task is different than the classifier it should use then skip the module creation.
        if task.name != model._get_task_params(task.name).get('use_classifier', task.name):
            continue
        build_module(task, model, d_sent, d_emb, vocab, embedder, args)
    model = model.cuda() if args.cuda >= 0 else model
    log.info(model)
    param_count = 0
    trainable_param_count = 0
    for name, param in model.named_parameters():
        param_count += np.prod(param.size())
        if param.requires_grad:
            trainable_param_count += np.prod(param.size())
    log.info("Total number of parameters: {}".format(param_count))
    log.info("Number of trainable parameters: {}".format(trainable_param_count))
    return model

def get_task_whitelist(args):
  """Filters tasks so that we only build models that we will use, meaning we only
  build models for train tasks and for classifiers of eval tasks"""
  eval_task_names = parse_task_list_arg(args.eval_tasks)
  eval_clf_names = []
  for task_name in eval_task_names:
    override_clf = config.get_task_attr(args, task_name, 'use_classifier')
    if override_clf == 'none'  or override_clf is None:
      eval_clf_names.append(task_name)
    else:
      eval_clf_names.append(override_clf)
  train_task_names = parse_task_list_arg(args.train_tasks)
  log.info("Whitelisting train tasks=%s, eval_clf_tasks=%s"%(str(train_task_names), str(eval_clf_names)))
  return train_task_names, eval_clf_names

def build_embeddings(args, vocab, tasks, pretrained_embs=None):
    ''' Build embeddings according to options in args '''
    d_emb, d_char = 0, args.d_char

    token_embedder = {}
    # Word embeddings
    if args.word_embs != 'none':
        if args.word_embs in ['glove', 'fastText'] and pretrained_embs is not None:
            log.info("\tUsing word embeddings from %s", args.word_embs_file)
            word_embs = pretrained_embs
            d_word = pretrained_embs.size()[-1]
        else:
            log.info("\tLearning word embeddings from scratch!")
            word_embs = None
            d_word = args.d_word

        embeddings = Embedding(vocab.get_vocab_size('tokens'), d_word,
                               weight=word_embs, trainable=False,
                               padding_index=vocab.get_token_index('@@PADDING@@'))
        token_embedder["words"] = embeddings
        d_emb += d_word
    else:
        log.info("\tNot using word embeddings!")

    # Handle cove
    if args.cove:
        sys.path.append(args.path_to_cove)
        try:
            from cove import MTLSTM as cove_lstm
            cove_emb = cove_lstm(n_vocab=vocab.get_vocab_size('tokens'),
                                 vectors=embeddings.weight.data)
            d_emb += 600
            log.info("\tUsing CoVe embeddings!")
        except ImportError:
            log.info("Failed to import CoVE!")
    else:
        cove_emb = None

    # Character embeddings
    if args.char_embs:
        log.info("\tUsing character embeddings!")
        char_embeddings = Embedding(vocab.get_vocab_size('chars'), d_char)
        filter_sizes = tuple([int(i) for i in args.char_filter_sizes.split(',')])
        char_encoder = CnnEncoder(d_char, num_filters=args.n_char_filters,
                                  ngram_filter_sizes=filter_sizes,
                                  output_dim=d_char)
        char_embedder = TokenCharactersEncoder(char_embeddings, char_encoder,
                                               dropout=args.dropout_embs)
        d_emb += d_char
        token_embedder["chars"] = char_embedder
    else:
        log.info("\tNot using character embeddings!")

    # Handle elmo
    if args.sep_embs_for_skip:
        # one representation per task
        reps = tasks
    else:
        # no unique rep for each task
        reps = []
    if args.elmo:
        log.info("Loading ELMo from files:")
        log.info("ELMO_OPT_PATH = %s", ELMO_OPT_PATH)
        log.info("ELMO_WEIGHTS_PATH = %s", ELMO_WEIGHTS_PATH)
        if args.elmo_chars_only:
            log.info("\tUsing ELMo character CNN only!")
            elmo_embedder = ElmoCharacterEncoder(options_file=ELMO_OPT_PATH,
                                                 weight_file=ELMO_WEIGHTS_PATH,
                                                 requires_grad=False)
            d_emb += 512
        else:
            log.info("\tUsing full ELMo! (separate scalars/task)")
            elmo_embedder = ElmoTokenEmbedderWrapper(
                options_file=ELMO_OPT_PATH,
                weight_file=ELMO_WEIGHTS_PATH,
                # Include pretrain task
                num_output_representations=len(reps) + 1,
                dropout=args.dropout)
            d_emb += 1024
        token_embedder["elmo"] = elmo_embedder

    embedder = ElmoTextFieldEmbedder(token_embedder, reps,
                                     elmo_chars_only=args.elmo_chars_only,
                                     sep_embs_for_skip=args.sep_embs_for_skip)

    assert d_emb, "You turned off all the embeddings, ya goof!"
    return d_emb, embedder, cove_emb


def build_module(task, model, d_sent, d_emb, vocab, embedder, args):
    ''' Build task-specific components for a task and add them to model. '''
    task_params = model._get_task_params(task.name)
    if isinstance(task, SingleClassificationTask):
        module = build_single_sentence_module(task, d_sent, task_params)
        setattr(model, '%s_mdl' % task.name, module)
    elif isinstance(task, (PairClassificationTask, PairRegressionTask,
                           PairOrdinalRegressionTask)):
        module = build_pair_sentence_module(task, d_sent, model, vocab,
                                            task_params)
        setattr(model, '%s_mdl' % task.name, module)
    elif isinstance(task, LanguageModelingTask):
        d_sent = args.d_hid + (args.skip_embs * d_emb)
        hid2voc = build_lm(task, d_sent, args)
        setattr(model, '%s_hid2voc' % task.name, hid2voc)
    elif isinstance(task, TaggingTask):
        hid2tag = build_tagger(task, d_sent, task.num_tags)
        setattr(model, '%s_mdl' % task.name, hid2tag)
    elif isinstance(task, EdgeProbingTask):
        module = edge_probing.EdgeClassifierModule(task, d_sent, task_params)
        setattr(model, '%s_mdl' % task.name, module)
    elif isinstance(task, Wiki103_Seq2Seq):
        attention = args.get("mt_attention", "bilinear")
        log.info("using {} attention".format(attention))
        decoder_params = Params({'input_dim': d_sent,
                                 'target_embedding_dim': 300,
                                 'max_decoding_steps': args.max_seq_len,
                                 'target_namespace': 'tokens',
                                 'attention': attention,
                                 'dropout': args.dropout,
                                 'scheduled_sampling_ratio': 0.0})
        decoder = Seq2SeqDecoder.from_params(vocab, decoder_params)
        setattr(model, '%s_decoder' % task.name, decoder)
    elif isinstance(task, (MTTask, Reddit_Seq2Seq)):
        attention = args.get("mt_attention", "bilinear")
        log.info("using {} attention".format(attention))
        decoder_params = Params({'input_dim': d_sent,
                                 'target_embedding_dim': 300,
                                 'max_decoding_steps': 200,
                                 'target_namespace': 'targets',
                                 'attention': attention,
                                 'dropout': args.dropout,
                                 'scheduled_sampling_ratio': 0.0})
        decoder = Seq2SeqDecoder.from_params(vocab, decoder_params)
        setattr(model, '%s_decoder' % task.name, decoder)
    elif isinstance(task, SequenceGenerationTask):
        decoder, hid2voc = build_decoder(task, d_sent, vocab, embedder, args)
        setattr(model, '%s_decoder' % task.name, decoder)
        setattr(model, '%s_hid2voc' % task.name, hid2voc)

    elif isinstance(task, VAETask):
        decoder_params = Params({'input_dim': d_sent,
                                 'target_embedding_dim': 300,
                                 'max_decoding_steps': 200,
                                 'target_namespace': 'tokens',
                                 'attention': 'bilinear',
                                 'dropout': args.dropout,
                                 'scheduled_sampling_ratio': 0.0})
        decoder = Seq2SeqDecoder.from_params(vocab, decoder_params)
        setattr(model, '%s_decoder' % task.name, decoder)

    elif isinstance(task, GroundedTask):
        task.img_encoder = CNNEncoder(model_name='resnet', path=task.path)
    elif isinstance(task, RankingTask):
        pooler, dnn_ResponseModel = build_reddit_module(task, d_sent, task_params)
        setattr(model, '%s_mdl' % task.name, pooler)
        setattr(model, '%s_Response_mdl' % task.name, dnn_ResponseModel)

    else:
        raise ValueError("Module not found for %s" % task.name)

def get_task_specific_params(args, task_name):
    ''' Search args for parameters specific to task.

    Args:
        args: main-program args, a config.Params object
        task_name: (string)

    Returns:
        AllenNLP Params object of task-specific params.
    '''
    _get_task_attr = lambda attr_name: config.get_task_attr(args, task_name,
                                                            attr_name)
    params = {}
    params['cls_type'] = _get_task_attr("classifier")
    params['d_hid'] = _get_task_attr("classifier_hid_dim")
    params['d_proj'] = _get_task_attr("d_proj")
    params['shared_pair_attn'] = args.shared_pair_attn
    if args.shared_pair_attn:
        params['attn'] = args.pair_attn
        params['d_hid_attn'] = args.d_hid_attn
        params['dropout'] = args.classifier_dropout
    else:
        params['attn'] = _get_task_attr("pair_attn")
        params['d_hid_attn'] = _get_task_attr("d_hid_attn")
        params['dropout'] = _get_task_attr("classifier_dropout")

    # Used for edge probing. Other tasks can safely ignore.
    params['cls_loss_fn'] = _get_task_attr("classifier_loss_fn")
    params['cls_span_pooling'] = _get_task_attr("classifier_span_pooling")

    # For NLI probing tasks, might want to use a classifier trained on
    # something else (typically 'mnli').
    cls_task_name = _get_task_attr("use_classifier")
    params['use_classifier'] = cls_task_name or task_name  # default to this task

    return Params(params)


def build_reddit_module(task, d_inp, params):
    ''' Build a single classifier '''
    pooler = Pooler.from_params(d_inp, params['d_proj'])
    dnn_ResponseModel = nn.Sequential(nn.Linear(params['d_proj'], params['d_proj']),
                                        nn.Tanh(), nn.Linear(params['d_proj'], params['d_proj']),
                                        )
    #classifier = Classifier.from_params(params['d_proj'], task.n_classes, params)
    return pooler, dnn_ResponseModel


def build_single_sentence_module(task, d_inp, params):
    ''' Build a single classifier '''
    pooler = Pooler.from_params(d_inp, params['d_proj'])
    classifier = Classifier.from_params(params['d_proj'], task.n_classes, params)
    return SingleClassifier(pooler, classifier)


def build_pair_sentence_module(task, d_inp, model, vocab, params):
    ''' Build a pair classifier, shared if necessary '''

    def build_pair_attn(d_in, use_attn, d_hid_attn):
        ''' Build the pair model '''
        if not use_attn:
            pair_attn = None
        else:
            d_inp_model = 2 * d_in
            modeling_layer = s2s_e.by_name('lstm').from_params(
                Params({'input_size': d_inp_model, 'hidden_size': d_hid_attn,
                        'num_layers': 1, 'bidirectional': True}))
            pair_attn = AttnPairEncoder(vocab, modeling_layer,
                                        dropout=params["dropout"])
        return pair_attn

    if params["attn"]:
        pooler = Pooler.from_params(params["d_hid_attn"], params["d_hid_attn"], project=False)
        d_out = params["d_hid_attn"] * 2
    else:
        pooler = Pooler.from_params(d_inp, params["d_proj"], project=True)
        d_out = params["d_proj"]

    if params["shared_pair_attn"]:
        if not hasattr(model, "pair_attn"):
            pair_attn = build_pair_attn(d_inp, params["attn"], params["d_hid_attn"])
            model.pair_attn = pair_attn
        else:
            pair_attn = model.pair_attn
    else:
        pair_attn = build_pair_attn(d_inp, params["attn"], params["d_hid_attn"])

    n_classes = task.n_classes if hasattr(task, 'n_classes') else 1
    classifier = Classifier.from_params(4 * d_out, n_classes, params)
    module = PairClassifier(pooler, classifier, pair_attn)
    return module


def build_lm(task, d_inp, args):
    ''' Build LM components (just map hidden states to vocab logits) '''
    hid2voc = nn.Linear(d_inp, args.max_word_v_size)
    return hid2voc

def build_tagger(task, d_inp, out_dim):
    ''' Build tagger components. '''
    hid2tag = nn.Linear(d_inp, out_dim)
    return hid2tag

def build_decoder(task, d_inp, vocab, embedder, args):
    ''' Build a task specific decoder '''
    rnn = s2s_e.by_name('lstm').from_params(
        Params({'input_size': embedder.get_output_dim(),
                'hidden_size': args.d_hid_dec,
                'num_layers': args.n_layers_dec, 'bidirectional': False}))
    decoder = SentenceEncoder(vocab, embedder, 0, rnn)
    hid2voc = nn.Linear(args.d_hid_dec, args.max_word_v_size)
    return decoder, hid2voc


class MultiTaskModel(nn.Module):
    '''
    Giant model with task-specific components and a shared word and sentence encoder.
    '''

    def __init__(self, args, sent_encoder, vocab):
        ''' Args: sentence encoder '''
        super(MultiTaskModel, self).__init__()
        self.sent_encoder = sent_encoder
        self.combine_method = args.sent_combine_method
        self.vocab = vocab
        self.utilization = Average() if args.track_batch_utilization else None
        self.elmo = args.elmo and not args.elmo_chars_only
        self.sep_embs_for_skip = args.sep_embs_for_skip


    def forward(self, task, batch, predict=False):
        '''
        Pass inputs to correct forward pass

        Args:
            - task
            - batch

        Returns:
            - out: dictionary containing task outputs and loss if label was in batch
        '''
        if self.utilization is not None:
            if 'input1' in batch:
                self.utilization(get_batch_utilization(batch['input1']))
            elif 'input' in batch:
                self.utilization(get_batch_utilization(batch['input']))
        if isinstance(task, SingleClassificationTask):
            out = self._single_sentence_forward(batch, task, predict)
        elif isinstance(task, MultiNLIDiagnosticTask):
            out = self._pair_sentence_MNLI_diagnostic_forward(batch, task, predict)
        elif isinstance(task, (PairClassificationTask, PairRegressionTask,
                               PairOrdinalRegressionTask)):
            out = self._pair_sentence_forward(batch, task, predict)
        elif isinstance(task, LanguageModelingTask):
            out = self._lm_forward(batch, task, predict)
        elif isinstance(task, VAETask):
            out = self._vae_forward(batch, task, predict)
        elif isinstance(task, TaggingTask):
            out = self._tagger_forward(batch, task, predict)
        elif isinstance(task, EdgeProbingTask):
            # Just get embeddings and invoke task module.
            sent_embs, sent_mask = self.sent_encoder(batch['input1'], task)
            module = getattr(self, "%s_mdl" % task.name)
            out = module.forward(batch, sent_embs, sent_mask,
                                 task, predict)
        elif isinstance(task, SequenceGenerationTask):
            out = self._seq_gen_forward(batch, task, predict)
        elif isinstance(task, GroundedTask):
            out = self._grounded_classification_forward(batch, task, predict)
        elif isinstance(task, RankingTask):
            out = self._ranking_forward(batch, task, predict)
        else:
            raise ValueError("Task-specific components not found!")
        return out

    def _get_task_params(self, task_name):
        """ Get task-specific Params, as set in build_module(). """
        return getattr(self, "%s_task_params" % task_name)

    def _get_classifier(self, task):
        """ Get task-specific classifier, as set in build_module(). """
        task_params = self._get_task_params(task.name)
        use_clf = task_params['use_classifier']
        if use_clf in [None, "", "none"]:
          use_clf = task.name  # default if not set
        return getattr(self, "%s_mdl" % use_clf)

    def _single_sentence_forward(self, batch, task, predict):
        out = {}

        # embed the sentence
        sent_embs, sent_mask = self.sent_encoder(batch['input1'], task)
        # pass to a task specific classifier
        classifier = self._get_classifier(task)
        logits = classifier(sent_embs, sent_mask)
        out['logits'] = logits
        out['n_exs'] = get_batch_size(batch)

        if 'labels' in batch: # means we should compute loss
            if batch['labels'].dim() == 0:
                labels = batch['labels'].unsqueeze(0)
            elif batch['labels'].dim() == 1:
                labels = batch['labels']
            else:
                labels = batch['labels'].squeeze(-1)
            out['loss'] = F.cross_entropy(logits, labels)
            if isinstance(task, CoLATask):
                task.scorer2(logits, labels)
                _, preds = logits.max(dim=1)
                task.scorer1(labels, preds)
            else:
                task.scorer1(logits, labels)
                if task.scorer2 is not None:
                    task.scorer2(logits, labels)

        if predict:
            if isinstance(task, RegressionTask):
                if logits.ndimension() > 1:
                    assert logits.ndimension() == 2 and logits[-1] == 1, \
                            "Invalid regression prediction dimensions!"
                    logits = logits.squeeze(-1)
                out['preds'] = logits
            else:
                _, out['preds'] = logits.max(dim=1)
        return out

    def _pair_sentence_MNLI_diagnostic_forward(self, batch, task, predict):
        out = {}

        # embed the sentence
        sent1, mask1 = self.sent_encoder(batch['input1'], task)
        sent2, mask2 = self.sent_encoder(batch['input2'], task)
        classifier = self._get_classifier(task)
        logits = classifier(sent1, sent2, mask1, mask2)
        out['logits'] = logits
        out['n_exs'] = get_batch_size(batch)

        labels = batch['labels'].squeeze(-1)
        out['loss'] = F.cross_entropy(logits, labels)
        _, predicted = logits.max(dim=1)
        if 'labels' in batch:
            if batch['labels'].dim() == 0:
                labels = batch['labels'].unsqueeze(0)
            elif batch['labels'].dim() == 1:
                labels = batch['labels']
            else:
                labels = batch['labels'].squeeze(-1)
            out['loss'] = F.cross_entropy(logits, labels)
            task.update_diagnostic_metrics(predicted, labels, batch)

        if predict:
            out['preds'] = predicted
        return out


    def _pair_sentence_forward(self, batch, task, predict):
        out = {}

        # embed the sentence
        sent1, mask1 = self.sent_encoder(batch['input1'], task)
        sent2, mask2 = self.sent_encoder(batch['input2'], task)
        classifier = self._get_classifier(task)

<<<<<<< HEAD
        if task.name in ['reddit_pair_classif', 'reddit_pair_classif_mini', 'mt_pair_classif', 'mt_pair_classif_mini']:
            sent1_new = torch.cat([sent1, sent1], 0)
=======
        if task.name in ['wiki103_classif', 'reddit_pair_classif', 'reddit_pair_classif_mini', 'mt_pair_classif', 'mt_pair_classif_mini']:
            # By default, input data has only positive pairs, following logic 
            # creates negative pairs and appends to positive pairs. Negative pairs are creates by rotating sent2
            # Note that we need to rorate corresponding mask also. *_new contain positive and negative pairs
            sent1_new = torch.cat([sent1, sent1], 0) 
>>>>>>> 645e79c1
            mask1_new = torch.cat([mask1, mask1], 0)
            sent2_new = torch.cat([sent2, torch.cat([sent2[2:], sent2[0:2]], 0)], 0)
            mask2_new = torch.cat([mask2, torch.cat([mask2[2:], mask2[0:2]], 0)], 0)
            logits = classifier(sent1_new, sent2_new, mask1_new, mask2_new)        
            out['logits'] = logits 
            out['n_exs'] = len(sent1_new)
            labels = torch.cat([torch.ones(len(sent1)), torch.zeros(len(sent1))])
            labels = torch.tensor(labels, dtype=torch.long).cuda()
            out['loss'] = F.cross_entropy(logits, labels) 
            task.scorer1(logits, labels)
            if task.scorer2 is not None:
                task.scorer2(logits, labels) 
        else:
            logits = classifier(sent1, sent2, mask1, mask2)
            out['logits'] = logits
            out['n_exs'] = get_batch_size(batch)

            if 'labels' in batch:
                labels = batch['labels']
                labels = labels.squeeze(-1) if len(labels.size()) > 1 else labels
                if isinstance(task, JOCITask):
                    logits = logits.squeeze(-1) if len(logits.size()) > 1 else logits
                    out['loss'] = F.mse_loss(logits, labels)
                    logits_np = logits.data.cpu().numpy()
                    labels_np = labels.data.cpu().numpy()
                    task.scorer1(mean_squared_error(logits_np, labels_np))
                    task.scorer2(logits_np, labels_np)
                elif isinstance(task, STSBTask):
                    logits = logits.squeeze(-1) if len(logits.size()) > 1 else logits
                    out['loss'] = F.mse_loss(logits, labels)
                    logits_np = logits.data.cpu().numpy()
                    labels_np = labels.data.cpu().numpy()
                    task.scorer1(logits_np, labels_np)
                    task.scorer2(logits_np, labels_np)
                else:
                    out['loss'] = F.cross_entropy(logits, labels)
                    task.scorer1(logits, labels)
                    if task.scorer2 is not None:
                        task.scorer2(logits, labels)

        if predict:
            if isinstance(task, RegressionTask):
                if logits.ndimension() > 1:
                    assert logits.ndimension() == 2 and logits[-1] == 1, \
                            "Invalid regression prediction dimensions!"
                    logits = logits.squeeze(-1)
                out['preds'] = logits
            else:
                _, out['preds'] = logits.max(dim=1)
        return out


    def _ranking_forward(self, batch, task, predict):
        ''' For caption and image ranking. This implementation is intended for Reddit'''
        out = {}
        # feed forwarding inputs through sentence encoders
        sent1, mask1 = self.sent_encoder(batch['input1'], task)
        sent2, mask2 = self.sent_encoder(batch['input2'], task)
        # pooler for both Input and Response
        sent_pooler = getattr(self, "%s_mdl" % task.name)
        sent_dnn = getattr(self, "%s_Response_mdl" % task.name) # dnn for Response
        sent1_rep = sent_pooler(sent1, mask1)
        sent2_rep_pool = sent_pooler(sent2, mask2)
        sent2_rep = sent_dnn(sent2_rep_pool)

        #  if 1:
        #sent1_rep = sent1_rep/sent1_rep.norm(dim=1)[:, None]
        #sent2_rep = sent2_rep/sent2_rep.norm(dim=1)[:, None]
        cos_simi = torch.mm(sent1_rep, sent2_rep.transpose(0,1))
        if task.name == 'reddit_softmax':
            cos_simi_backward = cos_simi.transpose(0,1)
            labels = torch.arange(len(cos_simi), dtype=torch.long).cuda()
    
            total_loss = torch.nn.CrossEntropyLoss()(cos_simi, labels) # one-way loss
            total_loss_rev = torch.nn.CrossEntropyLoss()(cos_simi_backward, labels) #reverse 
            out['loss'] = total_loss + total_loss_rev
    
            pred = torch.nn.Softmax(dim=1)(cos_simi)
            pred = torch.argmax(pred, dim=1)
        else:
            labels = torch.eye(len(cos_simi))

            # balancing pairs: #positive_pairs = batch_size, #negative_pairs = batch_size-1
            cos_simi_pos = torch.diag(cos_simi)
            cos_simi_neg = torch.diag(cos_simi, diagonal=1)
            cos_simi = torch.cat([cos_simi_pos, cos_simi_neg], dim=0)
            labels_pos = torch.diag(labels)
            labels_neg = torch.diag(labels, diagonal=1)
            labels = torch.cat([labels_pos, labels_neg], dim=0)
            labels = labels.cuda()
            #total_loss = torch.nn.BCEWithLogitsLoss(weight=weights)(cos_simi, labels)
            total_loss = torch.nn.BCEWithLogitsLoss()(cos_simi, labels)
            out['loss'] = total_loss
    
            pred = F.sigmoid(cos_simi).round()

        total_correct = torch.sum(pred == labels)
        batch_acc = total_correct.item()/len(labels)
        out["n_exs"] = len(labels)
        task.scorer1(batch_acc)
        return out


    def _vae_forward(self, batch, task, predict):
        ''' For translation, denoising, maybe language modeling? '''
        out = {}
        sent, sent_mask = self.sent_encoder(batch['inputs'], task)
        out['n_exs'] = get_batch_size(batch)

        if isinstance(task, VAETask):
            decoder = getattr(self, "%s_decoder" % task.name)
            out = decoder.forward(sent, sent_mask, batch['targs'])
            task.scorer1(math.exp(out['loss'].item()))
            return out
        if 'targs' in batch:
            pass

        if predict:
            pass

        return out

    def _seq_gen_forward(self, batch, task, predict):
        ''' For variational autoencoder '''
        out = {}
        sent, sent_mask = self.sent_encoder(batch['inputs'], task)
        out['n_exs'] = get_batch_size(batch)

        if isinstance(task, (MTTask, Reddit_Seq2Seq)):
            decoder = getattr(self, "%s_decoder" % task.name)
            out.update(decoder.forward(sent, sent_mask, batch['targs']))
            task.scorer1(math.exp(out['loss'].item()))

            if not self.training and not isinstance(task, Wiki103_Seq2Seq):
                # bleu scoring
                bleu_score, unk_ratio_macroavg = beamsearch.generate_and_compute_bleu(decoder, sent, sent_mask, batch['targs']['words'], preds_file_path=task.preds_file_path, task=task)
                task.scorer2(bleu_score)
                task.scorer3(unk_ratio_macroavg)

            return out

        if 'targs' in batch:
            pass

        if predict:
            pass

        return out

    def _tagger_forward(self, batch, task, predict):
        ''' For language modeling? '''
        out = {}
        b_size, seq_len, _ = batch['inputs']['elmo'].size()
        seq_len -= 2
        sent_encoder = self.sent_encoder

        out['n_exs'] = get_batch_size(batch)
        if not isinstance(sent_encoder, BiLMEncoder):
            sent, mask = sent_encoder(batch['inputs'], task)
            sent = sent.masked_fill(1 - mask.byte(), 0)  # avoid NaNs
            sent = sent[:,1:-1,:]
            hid2tag = self._get_classifier(task)
            logits = hid2tag(sent)
            logits = logits.view(b_size * seq_len, -1)
            out['logits'] = logits
            targs = batch['targs']['words'][:,:seq_len].contiguous().view(-1)


        pad_idx = self.vocab.get_token_index(self.vocab._padding_token)
        out['loss'] = F.cross_entropy(logits, targs, ignore_index=pad_idx)
        task.scorer1(out['loss'].item())
        return out

    def _lm_forward(self, batch, task, predict):
        ''' For language modeling? '''
        out = {}
        b_size, seq_len = batch['targs']['words'].size()
        sent_encoder = self.sent_encoder
        out['n_exs'] = b_size #get_batch_size(batch['input'])
        assert_for_log(isinstance(sent_encoder._phrase_layer, BiLMEncoder),
                       "Not using LM for language modeling task!")
        sent, mask = sent_encoder(batch['input'], task)
        sent = sent.masked_fill(1 - mask.byte(), 0)  # avoid NaNs
        split = int(self.sent_encoder._phrase_layer.get_output_dim() / 2)
        fwd, bwd = sent[:, :, :split], sent[:, :, split:split*2]
        if split * 2 < sent.size(2):
           out_embs = sent[:, :, split*2:]
           fwd = torch.cat([fwd, out_embs], dim=2)
           bwd = torch.cat([bwd, out_embs], dim=2)
        hid2voc = getattr(self, "%s_hid2voc" % task.name)
        logits_fwd = hid2voc(fwd).view(b_size * seq_len, -1)
        logits_bwd = hid2voc(bwd).view(b_size * seq_len, -1)
        logits = torch.cat([logits_fwd, logits_bwd], dim=0)
        out['logits'] = logits
        trg_fwd = batch['targs']['words'].view(-1)
        trg_bwd = batch['targs_b']['words'].view(-1)
        targs = torch.cat([trg_fwd, trg_bwd], dim=0)

        assert logits.size(0) == targs.size(0), "N predictions and n targets differ!"

        pad_idx = self.vocab.get_token_index(self.vocab._padding_token)
        #out['fwd_loss'] = F.cross_entropy(logits_fwd, trg_fwd, ignore_index=pad_idx)
        #out['bwd_loss'] = F.cross_entropy(logits_bwd, trg_bwd, ignore_index=pad_idx)
        #print ("fwd {}bwd {}".format(out['fwd_loss'], out['bwd_loss']))
        #out['loss'] = (out['fwd_loss'] + out['bwd_loss']) / 2
        out['loss'] = F.cross_entropy(logits, targs, ignore_index=pad_idx)
        task.scorer1(out['loss'].item())
        if predict:
            pass

        return out

    def _grounded_classification_forward(self, batch, task, predict):
        out = {}
        # embed the sentence, embed the image, map and classify
        sent_emb, sent_mask = self.sent_encoder(batch['input1'], task)
        batch_size = get_batch_size_from_field(batch['input1'])
        out['n_exs'] = batch_size

        ids = batch['ids'].cpu().squeeze(-1).data.numpy().tolist()
        labels = batch['labels'].cpu().squeeze(-1)
        labels = [int(item) for item in labels.data.numpy()]

        cos = task.metric_fn
        flags = Variable(torch.ones(batch_size))

        img_idx, preds, img_seq,sent_seq = 0, [], [], []
        for sent in sent_emb.split(1):
            seq_len = sent.size()[1]
            sent = task.pooler(sent.view(seq_len, -1))
            sent = torch.div(torch.sum(sent, dim=0), seq_len).cuda().reshape((1, -1))
            img_feat = torch.tensor(task.img_encoder.forward(int(ids[img_idx])), dtype=torch.float32).cuda()
            img_seq.append(img_feat); sent_seq.append(sent); img_idx += 1
            sim = cos(sent, img_feat).cuda()
            preds.append(sim.cpu().data.numpy()[0])

        img_emb = torch.stack(img_seq, dim=0); sent_emb = torch.stack(sent_seq, dim=0)
        metric = np.mean(preds)
        task.scorer1.__call__(metric)
        out['logits'] = torch.tensor(preds, dtype=torch.float32).reshape(1, -1)

        cos = task.loss_fn; flags = Variable(torch.ones(batch_size))
        out['loss'] = cos(
            torch.tensor(
                sent_emb.reshape(batch_size, -1), dtype=torch.float), torch.tensor(
                img_emb, dtype=torch.float).reshape(batch_size, -1), flags)

        if predict:
            out['preds'] = preds

        return out

    def get_elmo_mixing_weights(self, tasks=[]):
        ''' Get elmo mixing weights from text_field_embedder,
        since elmo should be in the same place every time.

        args:
            - text_field_embedder
            - mix_id: if we learned multiple mixing weights, which one we want
                to extract, usually 0

        returns:
            - params Dict[str:float]: dictionary maybe layers to scalar params
        '''
        params = {}
        if self.elmo:
            if not self.sep_embs_for_skip:
                tasks = [None]
            else:
                tasks = [None] + tasks
            for task in tasks:
                if task:
                    params[task.name] = get_elmo_mixing_weights(self.sent_encoder._text_field_embedder, task=task)
                else:
                    params["@pretrain@"] = get_elmo_mixing_weights(self.sent_encoder._text_field_embedder, task=None)
        return params<|MERGE_RESOLUTION|>--- conflicted
+++ resolved
@@ -615,16 +615,11 @@
         sent2, mask2 = self.sent_encoder(batch['input2'], task)
         classifier = self._get_classifier(task)
 
-<<<<<<< HEAD
-        if task.name in ['reddit_pair_classif', 'reddit_pair_classif_mini', 'mt_pair_classif', 'mt_pair_classif_mini']:
-            sent1_new = torch.cat([sent1, sent1], 0)
-=======
         if task.name in ['wiki103_classif', 'reddit_pair_classif', 'reddit_pair_classif_mini', 'mt_pair_classif', 'mt_pair_classif_mini']:
             # By default, input data has only positive pairs, following logic 
             # creates negative pairs and appends to positive pairs. Negative pairs are creates by rotating sent2
             # Note that we need to rorate corresponding mask also. *_new contain positive and negative pairs
             sent1_new = torch.cat([sent1, sent1], 0) 
->>>>>>> 645e79c1
             mask1_new = torch.cat([mask1, mask1], 0)
             sent2_new = torch.cat([sent2, torch.cat([sent2[2:], sent2[0:2]], 0)], 0)
             mask2_new = torch.cat([mask2, torch.cat([mask2[2:], mask2[0:2]], 0)], 0)
