'''Core model and functions for building it.'''
import os
import sys
import math
import copy
import json
import logging as log

import torch
import torch.nn as nn
import numpy as np
import torch.nn.functional as F
from torch.autograd import Variable
from sklearn.metrics import mean_squared_error

from allennlp.common import Params
from allennlp.modules import Elmo, Seq2SeqEncoder, SimilarityFunction, TimeDistributed
from allennlp.nn import util
from allennlp.modules.token_embedders import Embedding, TokenCharactersEncoder
from allennlp.modules.seq2vec_encoders import CnnEncoder
from allennlp.modules.seq2seq_encoders import Seq2SeqEncoder as s2s_e
from allennlp.modules.seq2seq_encoders import StackedSelfAttentionEncoder
from allennlp.training.metrics import Average

from .allennlp_mods.elmo_text_field_embedder import ElmoTextFieldEmbedder, ElmoTokenEmbedderWrapper
from .utils.utils import assert_for_log, get_batch_utilization, \
    get_batch_size, get_elmo_mixing_weights, maybe_make_dir
from .utils import config

from .preprocess import parse_task_list_arg, get_tasks

from .tasks.tasks import CCGTaggingTask, ClassificationTask, CoLATask, CoLAAnalysisTask, \
    GroundedSWTask, GroundedTask, MultiNLIDiagnosticTask, PairClassificationTask, \
    PairOrdinalRegressionTask, PairRegressionTask, RankingTask, \
    RegressionTask, SequenceGenerationTask, SingleClassificationTask, SSTTask, STSBTask, \
    TaggingTask, WeakGroundedTask, JOCITask
from .tasks.lm import LanguageModelingTask
from .tasks.mt import MTTask, RedditSeq2SeqTask, Wiki103Seq2SeqTask
from .tasks.edge_probing import EdgeProbingTask

from .modules.modules import SentenceEncoder, BoWSentEncoder, \
    AttnPairEncoder, MaskedStackedSelfAttentionEncoder, \
    BiLMEncoder, ElmoCharacterEncoder, Classifier, Pooler, \
    SingleClassifier, PairClassifier, CNNEncoder, \
    NullPhraseLayer
from .modules.edge_probing import EdgeClassifierModule
from .modules.seq2seq_decoder import Seq2SeqDecoder


# Elmo stuff
# Look in $ELMO_SRC_DIR (e.g. /usr/share/jsalt/elmo) or download from web
ELMO_OPT_NAME = "elmo_2x4096_512_2048cnn_2xhighway_options.json"
ELMO_WEIGHTS_NAME = "elmo_2x4096_512_2048cnn_2xhighway_weights.hdf5"
ELMO_SRC_DIR = (os.getenv("ELMO_SRC_DIR") or
                "https://s3-us-west-2.amazonaws.com/allennlp/models/elmo/2x4096_512_2048cnn_2xhighway/")
ELMO_OPT_PATH = os.path.join(ELMO_SRC_DIR, ELMO_OPT_NAME)
ELMO_WEIGHTS_PATH = os.path.join(ELMO_SRC_DIR, ELMO_WEIGHTS_NAME)


def build_sent_encoder(args, vocab, d_emb, tasks, embedder, cove_layer):
    # Build single sentence encoder: the main component of interest
    # Need special handling for language modeling
    # Note: sent_enc is expected to apply dropout to its input _and_ output if
    # needed.
    tfm_params = Params({'input_dim': d_emb, 'hidden_dim': args.d_hid,
                         'projection_dim': args.d_tproj,
                         'feedforward_hidden_dim': args.d_ff,
                         'num_layers': args.n_layers_enc,
                         'num_attention_heads': args.n_heads})
    rnn_params = Params({'input_size': d_emb, 'bidirectional': True,
                         'hidden_size': args.d_hid, 'num_layers': args.n_layers_enc})
    # Make sentence encoder
    if any(isinstance(task, LanguageModelingTask) for task in tasks) or \
            args.sent_enc == 'bilm':
        assert_for_log(
            args.sent_enc in [
                'rnn',
                'bilm'],
            "Only RNNLM supported!")
        if args.elmo:
            assert_for_log(
                args.elmo_chars_only,
                "LM with full ELMo not supported")
        bilm = BiLMEncoder(d_emb, args.d_hid, args.d_hid, args.n_layers_enc)
        sent_encoder = SentenceEncoder(vocab, embedder, args.n_layers_highway,
                                       bilm, skip_embs=args.skip_embs,
                                       dropout=args.dropout,
                                       sep_embs_for_skip=args.sep_embs_for_skip,
                                       cove_layer=cove_layer)
        d_sent = 2 * args.d_hid
        log.info("Using BiLM architecture for shared encoder!")
    elif args.sent_enc == 'bow':
        sent_encoder = BoWSentEncoder(vocab, embedder)
        log.info("Using BoW architecture for shared encoder!")
        assert_for_log(
            not args.skip_embs,
            "Skip connection not currently supported with `bow` encoder.")
        d_sent = d_emb
    elif args.sent_enc == 'rnn':
        sent_rnn = s2s_e.by_name('lstm').from_params(copy.deepcopy(rnn_params))
        sent_encoder = SentenceEncoder(
            vocab,
            embedder,
            args.n_layers_highway,
            sent_rnn,
            skip_embs=args.skip_embs,
            dropout=args.dropout,
            sep_embs_for_skip=args.sep_embs_for_skip,
            cove_layer=cove_layer)
        d_sent = 2 * args.d_hid
        log.info("Using BiLSTM architecture for shared encoder!")
    elif args.sent_enc == 'transformer':
        transformer = StackedSelfAttentionEncoder.from_params(
            copy.deepcopy(tfm_params))
        sent_encoder = SentenceEncoder(vocab, embedder, args.n_layers_highway,
                                       transformer, dropout=args.dropout,
                                       skip_embs=args.skip_embs,
                                       cove_layer=cove_layer,
                                       sep_embs_for_skip=args.sep_embs_for_skip)
        log.info("Using Transformer architecture for shared encoder!")
    elif args.sent_enc == 'null':
        # Expose word representation layer (GloVe, ELMo, etc.) directly.
        assert_for_log(args.skip_embs, f"skip_embs must be set for "
                       "'{args.sent_enc}' encoder")
        phrase_layer = NullPhraseLayer(rnn_params['input_size'])
        sent_encoder = SentenceEncoder(vocab, embedder, args.n_layers_highway,
                                       phrase_layer, skip_embs=args.skip_embs,
                                       dropout=args.dropout,
                                       sep_embs_for_skip=args.sep_embs_for_skip,
                                       cove_layer=cove_layer)
        d_sent = 0  # skip connection added below
        log.info("No shared encoder (just using word embeddings)!")
    else:
        assert_for_log(False, "No valid sentence encoder specified.")
    return sent_encoder, d_sent


def build_model(args, vocab, pretrained_embs, tasks):
    '''
    Build model according to args
    Returns: model which has attributes set in it with the attrbutes.
    '''

    # Build embeddings.
    if args.openai_transformer:
        # Note: incompatible with other embedders, but logic in preprocess.py
        # should prevent these from being enabled anyway.
        from .openai_transformer_lm.utils import OpenAIEmbedderModule
        log.info("Using OpenAI transformer model; skipping other embedders.")
        cove_layer = None
        # Here, this uses openAIEmbedder.
        embedder = OpenAIEmbedderModule(args)
        d_emb = embedder.get_output_dim()
    elif args.bert_model_name:
        # Note: incompatible with other embedders, but logic in preprocess.py
        # should prevent these from being enabled anyway.
        from .bert.utils import BertEmbedderModule
        log.info(
            f"Using BERT model ({args.bert_model_name}); skipping other embedders.")
        cove_layer = None
        # Set PYTORCH_PRETRAINED_BERT_CACHE environment variable to an existing
        # cache; see
        # https://github.com/huggingface/pytorch-pretrained-BERT/blob/master/pytorch_pretrained_bert/file_utils.py
        bert_cache_dir = os.getenv("PYTORCH_PRETRAINED_BERT_CACHE",
                                   os.path.join(args.exp_dir, "bert_cache"))
        maybe_make_dir(bert_cache_dir)
        embedder = BertEmbedderModule(args, cache_dir=bert_cache_dir)
        d_emb = embedder.get_output_dim()
    else:
        # Default case, used for ELMo, CoVe, word embeddings, etc.
        d_emb, embedder, cove_layer = build_embeddings(args, vocab,
                                                       tasks, pretrained_embs)
    d_sent_input = args.d_hid

    sent_encoder = build_sent_encoder(
        args, vocab, d_emb, tasks, embedder, cove_layer)

    sent_encoder, d_sent_output = build_sent_encoder(
        args, vocab, d_emb, tasks, embedder, cove_layer)
    # d_task_input is the input dimension of the task-specific module
    # set skip_emb = 1 if you want to concatenate the encoder input with encoder output to pass
    # into task specific module.
    d_task_input = d_sent_output + (args.skip_embs * d_emb)

    # Build model and classifiers
    model = MultiTaskModel(args, sent_encoder, vocab)
    build_task_modules(
        args,
        tasks,
        model,
        d_task_input,
        d_emb,
        embedder,
        vocab)
    model = model.cuda() if args.cuda >= 0 else model
    log.info(model)
    param_count = 0
    trainable_param_count = 0
    for name, param in model.named_parameters():
        param_count += np.prod(param.size())
        if param.requires_grad:
            trainable_param_count += np.prod(param.size())
            log.info(">> Trainable param %s: %s = %d", name,
                     str(param.size()), np.prod(param.size()))
    log.info(
        "Total number of parameters: {ct:d} ({ct:g})".format(
            ct=param_count))
    log.info("Number of trainable parameters: {ct:d} ({ct:g})".format(
        ct=trainable_param_count))
    return model


def get_task_whitelist(args):
    """Filters tasks so that we only build models that we will use, meaning we only
    build models for train tasks and for classifiers of eval tasks"""
    eval_task_names = parse_task_list_arg(args.target_tasks)
    eval_clf_names = []
    for task_name in eval_task_names:
        override_clf = config.get_task_attr(args, task_name, 'use_classifier')
        if override_clf == 'none' or override_clf is None:
            eval_clf_names.append(task_name)
        else:
            eval_clf_names.append(override_clf)
    train_task_names = parse_task_list_arg(args.pretrain_tasks)
    log.info("Whitelisting train tasks=%s, eval_clf_tasks=%s",
             str(train_task_names), str(eval_clf_names))
    return train_task_names, eval_clf_names


def build_embeddings(args, vocab, tasks, pretrained_embs=None):
    ''' Build embeddings according to options in args '''
    d_emb, d_char = 0, args.d_char

    token_embedders = {}
    # Word embeddings
    n_token_vocab = vocab.get_vocab_size('tokens')
    if args.word_embs != 'none':
        if args.word_embs in ['glove',
                              'fastText'] and pretrained_embs is not None:
            word_embs = pretrained_embs
            assert word_embs.size()[0] == n_token_vocab
            d_word = word_embs.size()[1]
            log.info("\tUsing pre-trained word embeddings: %s",
                     str(word_embs.size()))
        elif args.word_embs == "scratch":
            log.info("\tTraining word embeddings from scratch.")
            d_word = args.d_word
            word_embs = nn.Embedding(n_token_vocab, d_word).weight
        else:
            raise Exception(
                'Not a valid type of word emb. Set to none for elmo.')

        embeddings = Embedding(num_embeddings=n_token_vocab, embedding_dim=d_word,
                               weight=word_embs, trainable=(
                                   args.embeddings_train == 1),
                               padding_index=vocab.get_token_index('@@PADDING@@'))
        token_embedders["words"] = embeddings
        d_emb += d_word
    else:
        embeddings = None
        log.info("\tNot using word embeddings!")

    # Handle cove
    cove_layer = None
    if args.cove:
        assert embeddings is not None
        assert args.word_embs == "glove", "CoVe requires GloVe embeddings."
        assert d_word == 300, "CoVe expects 300-dimensional GloVe embeddings."
        try:
            from .modules.cove.cove import MTLSTM as cove_lstm
            # Have CoVe do an internal GloVe lookup, but don't add residual.
            # We'll do this manually in modules.py; see
            # SentenceEncoder.forward().
            cove_layer = cove_lstm(n_vocab=n_token_vocab,
                                   vectors=embeddings.weight.data)
            # Control whether CoVe is trainable.
            for param in cove_layer.parameters():
                param.requires_grad = bool(args.cove_fine_tune)
            d_emb += 600  # 300 x 2 for biLSTM activations
            log.info("\tUsing CoVe embeddings!")
        except ImportError as e:
            log.info("Failed to import CoVe!")
            raise e

    # Character embeddings
    if args.char_embs:
        log.info("\tUsing character embeddings!")
        char_embeddings = Embedding(vocab.get_vocab_size('chars'), d_char)
        filter_sizes = tuple([int(i)
                              for i in args.char_filter_sizes.split(',')])
        char_encoder = CnnEncoder(d_char, num_filters=args.n_char_filters,
                                  ngram_filter_sizes=filter_sizes,
                                  output_dim=d_char)
        char_embedder = TokenCharactersEncoder(char_embeddings, char_encoder,
                                               dropout=args.dropout_embs)
        d_emb += d_char
        token_embedders["chars"] = char_embedder
    else:
        log.info("\tNot using character embeddings!")

    # If we want separate ELMo scalar weights (a different ELMo representation for each classifier,
    # then we need count and reliably map each classifier to an index used by
    # allennlp internal ELMo.
    if args.sep_embs_for_skip:
        # Determine a deterministic list of classifier names to use for each
        # task.
        classifiers = sorted(set(map(lambda x: x._classifier_name, tasks)))
        # Reload existing classifier map, if it exists.
        classifier_save_path = args.run_dir + "/classifier_task_map.json"
        if os.path.isfile(classifier_save_path):
            loaded_classifiers = json.load(
                open(args.run_dir + "/classifier_task_map.json", 'r'))
        else:
            # No file exists, so assuming we are just starting to pretrain. If pretrain is to be
            # skipped, then there's a way to bypass this assertion by explicitly allowing for a missing
            # classiifer task map.
            assert_for_log(args.do_pretrain or args.allow_missing_task_map,
                           "Error: {} should already exist.".format(classifier_save_path))
            if args.allow_missing_task_map:
                log.warning("Warning: classifier task map not found in model"
                            " directory. Creating a new one from scratch.")
            # default is always @pretrain@
            loaded_classifiers = {"@pretrain@": 0}
        # Add the new tasks and update map, keeping the internal ELMo index
        # consistent.
        max_number_classifiers = max(loaded_classifiers.values())
        offset = 1
        for classifier in classifiers:
            if classifier not in loaded_classifiers:
                loaded_classifiers[classifier] = max_number_classifiers + offset
                offset += 1
        log.info("Classifiers:{}".format(loaded_classifiers))
        open(classifier_save_path, 'w+').write(json.dumps(loaded_classifiers))
        # Every index in classifiers needs to correspond to a valid ELMo output
        # representation.
        num_reps = 1 + max(loaded_classifiers.values())
    else:
        # All tasks share the same scalars.
        # Not used if self.elmo_chars_only = 1 (i.e. no elmo)
        loaded_classifiers = {"@pretrain@": 0}
        num_reps = 1
    if args.elmo:
        log.info("Loading ELMo from files:")
        log.info("ELMO_OPT_PATH = %s", ELMO_OPT_PATH)
        if args.elmo_chars_only:
            log.info("\tUsing ELMo character CNN only!")
            log.info("ELMO_WEIGHTS_PATH = %s", ELMO_WEIGHTS_PATH)
            elmo_embedder = ElmoCharacterEncoder(options_file=ELMO_OPT_PATH,
                                                 weight_file=ELMO_WEIGHTS_PATH,
                                                 requires_grad=False)
            d_emb += 512
        else:
            log.info("\tUsing full ELMo! (separate scalars/task)")
            if args.elmo_weight_file_path != 'none':
                assert os.path.exists(args.elmo_weight_file_path), "ELMo weight file path \"" + \
                    args.elmo_weight_file_path + "\" does not exist."
                weight_file = args.elmo_weight_file_path
            else:
                weight_file = ELMO_WEIGHTS_PATH
            log.info("ELMO_WEIGHTS_PATH = %s", weight_file)
            elmo_embedder = ElmoTokenEmbedderWrapper(
                options_file=ELMO_OPT_PATH,
                weight_file=weight_file,
                num_output_representations=num_reps,
                # Dropout is added by the sentence encoder later.
                dropout=0.)
            d_emb += 1024

        token_embedders["elmo"] = elmo_embedder

    # Wrap ELMo and other embedders, and concatenates the resulting
    # representations alone the last (vector) dimension.
    embedder = ElmoTextFieldEmbedder(token_embedders, loaded_classifiers,
                                     elmo_chars_only=args.elmo_chars_only,
                                     sep_embs_for_skip=args.sep_embs_for_skip)

    assert d_emb, "You turned off all the embeddings, ya goof!"
    return d_emb, embedder, cove_layer


def build_task_modules(args, tasks, model, d_sent, d_emb, embedder, vocab):
    """
        This function gets the task-specific parameters and builds
        the task-specific modules.
    """
    if args.is_probing_task:
        # TODO: move this logic to preprocess.py;
        # current implementation reloads MNLI data, which is slow.
        train_task_whitelist, eval_task_whitelist = get_task_whitelist(args)
        tasks_to_build, _, _ = get_tasks(train_task_whitelist,
                                         eval_task_whitelist,
                                         args.max_seq_len,
                                         path=args.data_dir,
                                         scratch_path=args.exp_dir)
    else:
        tasks_to_build = tasks

    # Attach task-specific params.
    for task in set(tasks + tasks_to_build):
        task_params = get_task_specific_params(args, task.name)
        log.info("\tTask '%s' params: %s", task.name,
                 json.dumps(task_params.as_dict(), indent=2))
        # Store task-specific params in case we want to access later
        setattr(model, '%s_task_params' % task.name, task_params)

    # Actually construct modules.
    for task in tasks_to_build:
        # If the name of the task is different than the classifier it should use
        # then skip the module creation.
        if task.name != model._get_task_params(
                task.name).get('use_classifier', task.name):
            log.info(
                "Name of the task is different than the classifier it should use")
            continue
        build_task_specific_modules(
            task, model, d_sent, d_emb, vocab, embedder, args)


def build_task_specific_modules(
        task, model, d_sent, d_emb, vocab, embedder, args):
    ''' Build task-specific components for a task and add them to model.
        These include decoders, linear layers for linear models.
     '''
    task_params = model._get_task_params(task.name)
    if isinstance(task, SingleClassificationTask):
        module = build_single_sentence_module(task, d_sent, use_bert=model.use_bert,
                                              params=task_params)
        setattr(model, '%s_mdl' % task.name, module)
    elif isinstance(task, (PairClassificationTask, PairRegressionTask, PairOrdinalRegressionTask)):
        module = build_pair_sentence_module(task, d_sent, model=model, params=task_params)
        setattr(model, '%s_mdl' % task.name, module)
    elif isinstance(task, LanguageModelingTask):
        d_sent = args.d_hid + (args.skip_embs * d_emb)
        hid2voc = build_lm(task, d_sent, args)
        setattr(model, '%s_hid2voc' % task.name, hid2voc)
    elif isinstance(task, TaggingTask):
        hid2tag = build_tagger(task, d_sent, task.num_tags)
        setattr(model, '%s_mdl' % task.name, hid2tag)
    elif isinstance(task, EdgeProbingTask):
        module = EdgeClassifierModule(task, d_sent, task_params)
        setattr(model, '%s_mdl' % task.name, module)
    elif isinstance(task, (RedditSeq2SeqTask, Wiki103Seq2SeqTask)):
        log.info("using {} attention".format(args.s2s['attention']))
        decoder_params = Params({'input_dim': d_sent,
                                 'target_embedding_dim': 300,
                                 'decoder_hidden_size': args.s2s['d_hid_dec'],
                                 'output_proj_input_dim': args.s2s['output_proj_input_dim'],
                                 'max_decoding_steps': args.max_seq_len,
                                 'target_namespace': 'tokens',
                                 'attention': args.s2s['attention'],
                                 'dropout': args.dropout,
                                 'scheduled_sampling_ratio': 0.0})
        decoder = Seq2SeqDecoder(vocab, **decoder_params)
        setattr(model, '%s_decoder' % task.name, decoder)
    elif isinstance(task, MTTask):
        log.info("using {} attention".format(args.s2s['attention']))
        decoder_params = Params({'input_dim': d_sent,
                                 'target_embedding_dim': 300,
                                 'decoder_hidden_size': args.s2s['d_hid_dec'],
                                 'output_proj_input_dim': args.s2s['output_proj_input_dim'],
                                 'max_decoding_steps': args.max_seq_len,
                                 'target_namespace': task._label_namespace if hasattr(task,
                                                                                      '_label_namespace') else 'targets',
                                 'attention': args.s2s['attention'],
                                 'dropout': args.dropout,
                                 'scheduled_sampling_ratio': 0.0})
        decoder = Seq2SeqDecoder(vocab, **decoder_params)
        setattr(model, '%s_decoder' % task.name, decoder)

    elif isinstance(task, SequenceGenerationTask):
        decoder, hid2voc = build_decoder(task, d_sent, vocab, embedder, args)
        setattr(model, '%s_decoder' % task.name, decoder)
        setattr(model, '%s_hid2voc' % task.name, hid2voc)

    elif isinstance(task, (GroundedTask, GroundedSWTask)):
        task.img_encoder = CNNEncoder(model_name='resnet', path=task.path)
        pooler = build_image_sent_module(task, d_sent, task_params)
        setattr(model, '%s_mdl' % task.name, pooler)
    elif isinstance(task, RankingTask):
        pooler, dnn_ResponseModel = build_reddit_module(
            task, d_sent, task_params)
        setattr(model, '%s_mdl' % task.name, pooler)
        setattr(model, '%s_Response_mdl' % task.name, dnn_ResponseModel)
    else:
        raise ValueError("Module not found for %s" % task.name)


def get_task_specific_params(args, task_name):
    ''' Search args for parameters specific to task.
    Args:
        args: main-program args, a config.Params object
        task_name: (string)
    Returns:
        AllenNLP Params object of task-specific params.
    '''
    def _get_task_attr(attr_name): return config.get_task_attr(args, task_name,
                                                               attr_name)
    params = {}
    params['cls_type'] = _get_task_attr("classifier")
    params['d_hid'] = _get_task_attr("classifier_hid_dim")
    params['d_proj'] = _get_task_attr("d_proj")
    params['shared_pair_attn'] = args.shared_pair_attn
    if args.shared_pair_attn:
        params['attn'] = args.pair_attn
        params['d_hid_attn'] = args.d_hid_attn
        params['dropout'] = args.classifier_dropout
    else:
        params['attn'] = _get_task_attr("pair_attn")
        params['d_hid_attn'] = _get_task_attr("d_hid_attn")
        params['dropout'] = _get_task_attr("classifier_dropout")

    # Used for edge probing. Other tasks can safely ignore.
    params['cls_loss_fn'] = _get_task_attr("classifier_loss_fn")
    params['cls_span_pooling'] = _get_task_attr("classifier_span_pooling")
    params['edgeprobe_cnn_context'] = _get_task_attr("edgeprobe_cnn_context")

    # For NLI probing tasks, might want to use a classifier trained on
    # something else (typically 'mnli').
    cls_task_name = _get_task_attr("use_classifier")
    # default to this task
    params['use_classifier'] = cls_task_name or task_name

    return Params(params)


def build_reddit_module(task, d_inp, params):
    ''' Build a single classifier '''
    pooler = Pooler(project=True, d_inp=d_inp, d_proj=params['d_proj'])
    dnn_ResponseModel = nn.Sequential(nn.Linear(params['d_proj'], params['d_proj']),
                                      nn.Tanh(), nn.Linear(params['d_proj'], params['d_proj']))
    return pooler, dnn_ResponseModel


def build_image_sent_module(task, d_inp, params):
    pooler = Pooler(project=True, d_inp=d_inp, d_proj=params['d_proj'])
    return pooler


<<<<<<< HEAD
def build_single_sentence_module(task, d_inp, use_bert, params):
    ''' Build a single sentence classifier

    args:
        - task (Task): task object, used to get the number of output classes
        - d_inp (int): input dimension to the module, needed for optional linear projection
        - use_bert (bool): if using BERT, extract the first vector from the inputted
            sequence, rather than max pooling. We do this for BERT specifically to follow
            the convention set in the paper (Devlin et al., 2019).
        - params (Params): Params object with task-specific parameters

    returns:
        - SingleClassifier (nn.Module): single-sentence classifier consisting of
            (optional) a linear projection, pooling, and an MLP classifier
    '''
    pool_type = "first" if use_bert else "max"
    pooler = Pooler(project=not use_bert, d_inp=d_inp, d_proj=params['d_proj'], pool_type=pool_type)
    d_out = d_inp if use_bert else params["d_proj"]
    classifier = Classifier.from_params(d_out, task.n_classes, params)
=======
def build_single_sentence_module(task, d_inp, params):
    ''' Build a single classifier '''
    pool_type = "max"
    pooler = Pooler(
        project=True,
        d_inp=d_inp,
        d_proj=params['d_proj'],
        pool_type=pool_type)
    classifier = Classifier.from_params(
        params['d_proj'], task.n_classes, params)
>>>>>>> dbf77695
    return SingleClassifier(pooler, classifier)


def build_pair_sentence_module(task, d_inp, model, params):
    ''' Build a pair classifier, shared if necessary '''

    def build_pair_attn(d_in, d_hid_attn):
        ''' Build the pair model '''
        d_inp_model = 2 * d_in
        modeling_layer = s2s_e.by_name('lstm').from_params(
            Params({'input_size': d_inp_model, 'hidden_size': d_hid_attn,
                    'num_layers': 1, 'bidirectional': True}))
        pair_attn = AttnPairEncoder(model.vocab, modeling_layer, dropout=params["dropout"])
        return pair_attn

    # Build the "pooler", which does pools a variable length sequence
    #   possibly with a projection layer beforehand
    if params["attn"] and not model.use_bert:
        pooler = Pooler(project=False, d_inp=params["d_hid_attn"], d_proj=params["d_hid_attn"])
        d_out = params["d_hid_attn"] * 2
    else:
        pool_type = "first" if model.use_bert else "max"
        pooler = Pooler(project=not model.use_bert, d_inp=d_inp, d_proj=params["d_proj"], pool_type=pool_type)
        d_out = d_inp if model.use_bert else params["d_proj"]

<<<<<<< HEAD

    # Build an attention module if necessary
    if params["shared_pair_attn"] and not model.use_bert: # shared attn
=======
    if params["shared_pair_attn"] and params["attn"]:  # shared attn
>>>>>>> dbf77695
        if not hasattr(model, "pair_attn"):
            pair_attn = build_pair_attn(d_inp, params["d_hid_attn"])
            model.pair_attn = pair_attn
        else:
            pair_attn = model.pair_attn
<<<<<<< HEAD
    elif params["attn"] and not model.use_bert: # non-shared attn
=======
    elif params["attn"]:  # non-shared attn
>>>>>>> dbf77695
        pair_attn = build_pair_attn(d_inp, params["d_hid_attn"])
    else:  # no attn
        pair_attn = None

    # Build the classifier
    n_classes = task.n_classes if hasattr(task, 'n_classes') else 1
    if model.use_bert:
        # BERT handles pair tasks by concatenating the inputs and classifying the joined
        # sequence, so we use a single sentence classifier
        classifier = Classifier.from_params(d_out, n_classes, params)
        module = SingleClassifier(pooler, classifier)
    else:
        classifier = Classifier.from_params(4 * d_out, n_classes, params)
        module = PairClassifier(pooler, classifier, pair_attn)
    return module


def build_lm(task, d_inp, args):
    ''' Build LM components (just map hidden states to vocab logits) '''
    hid2voc = nn.Linear(d_inp, args.max_word_v_size)
    return hid2voc


def build_tagger(task, d_inp, out_dim):
    ''' Build tagger components. '''
    hid2tag = nn.Linear(d_inp, out_dim)
    return hid2tag


def build_decoder(task, d_inp, vocab, embedder, args):
    ''' Build a task specific decoder '''
    rnn = s2s_e.by_name('lstm').from_params(
        Params({'input_size': embedder.get_output_dim(),
                'hidden_size': args.s2s['d_hid_dec'],
                'num_layers': args.s2s['n_layers_dec'], 'bidirectional': False}))
    decoder = SentenceEncoder(vocab, embedder, 0, rnn)
    hid2voc = nn.Linear(args.s2s['d_hid_dec'], args.max_word_v_size)
    return decoder, hid2voc


class MultiTaskModel(nn.Module):
    '''
    Giant model with task-specific components and a shared word and sentence encoder.
    This class samples the tasks passed in pretrained_tasks, and adds task specific components
    to the model.
    '''

    def __init__(self, args, sent_encoder, vocab):
        ''' Args: sentence encoder '''
        super(MultiTaskModel, self).__init__()
        self.sent_encoder = sent_encoder
        self.vocab = vocab
        self.utilization = Average() if args.track_batch_utilization else None
        self.elmo = args.elmo and not args.elmo_chars_only
        self.use_bert = bool(args.bert_model_name)
        self.sep_embs_for_skip = args.sep_embs_for_skip

    def forward(self, task, batch, predict=False):
        '''
        Pass inputs to correct forward pass
        Args:
            - task (tasks.Task): task for which batch is drawn
            - batch (Dict[str:Dict[str:Tensor]]): dictionary of (field, indexing) pairs,
                where indexing is a dict of the index namespace and the actual indices.
            - predict (Bool): passed to task specific forward(). If true, forward()
                should return predictions.
        Returns:
            - out: dictionary containing task outputs and loss if label was in batch
        '''
        if self.utilization is not None:
            if 'input1' in batch:
                self.utilization(get_batch_utilization(batch['input1']))
            elif 'input' in batch:
                self.utilization(get_batch_utilization(batch['input']))
        if isinstance(task, SingleClassificationTask):
            out = self._single_sentence_forward(batch, task, predict)
        elif isinstance(task, MultiNLIDiagnosticTask):
            out = self._pair_sentence_MNLI_diagnostic_forward(
                batch, task, predict)
        elif isinstance(task, (PairClassificationTask, PairRegressionTask,
                               PairOrdinalRegressionTask)):
            if task.name in [
                'wiki103_classif',
                'reddit_pair_classif',
                'reddit_pair_classif_mini',
                'reddit_pair_classif_3.4G',
                'mt_pair_classif',
                    'mt_pair_classif_mini']:
                out = self._positive_pair_sentence_forward(
                    batch, task, predict)
            else:
                out = self._pair_sentence_forward(batch, task, predict)
        elif isinstance(task, LanguageModelingTask):
            out = self._lm_forward(batch, task, predict)
        elif isinstance(task, TaggingTask):
            out = self._tagger_forward(batch, task, predict)
        elif isinstance(task, EdgeProbingTask):
            # Just get embeddings and invoke task module.
            sent_embs, sent_mask = self.sent_encoder(batch['input1'], task)
            module = getattr(self, "%s_mdl" % task.name)
            out = module.forward(batch, sent_embs, sent_mask,
                                 task, predict)
        elif isinstance(task, SequenceGenerationTask):
            out = self._seq_gen_forward(batch, task, predict)
        elif isinstance(task, (GroundedTask, GroundedSWTask)):
            out = self._grounded_ranking_bce_forward(batch, task, predict)
        elif isinstance(task, RankingTask):
            out = self._ranking_forward(batch, task, predict)
        else:
            raise ValueError("Task-specific components not found!")
        return out

    def _get_task_params(self, task_name):
        """ Get task-specific Params, as set in build_module(). """
        return getattr(self, "%s_task_params" % task_name)

    def _get_classifier(self, task):
        """ Get task-specific classifier, as set in build_module(). """
        # TODO: replace this logic with task._classifier_name?
        task_params = self._get_task_params(task.name)
        use_clf = task_params['use_classifier']
        if use_clf in [None, "", "none"]:
            use_clf = task.name  # default if not set
        return getattr(self, "%s_mdl" % use_clf)

    def _single_sentence_forward(self, batch, task, predict):
        out = {}

        # embed the sentence
        sent_embs, sent_mask = self.sent_encoder(batch['input1'], task)
        # pass to a task specific classifier
        classifier = self._get_classifier(task)
        logits = classifier(sent_embs, sent_mask)
        out['logits'] = logits
        out['n_exs'] = get_batch_size(batch)

        if 'labels' in batch:  # means we should compute loss
            if batch['labels'].dim() == 0:
                labels = batch['labels'].unsqueeze(0)
            elif batch['labels'].dim() == 1:
                labels = batch['labels']
            else:
                labels = batch['labels'].squeeze(-1)
            out['loss'] = F.cross_entropy(logits, labels)
            if isinstance(task, CoLATask):
                task.scorer2(logits, labels)
                _, preds = logits.max(dim=1)
                task.scorer1(labels, preds)
            elif isinstance(task, CoLAAnalysisTask):
                task.update_metrics(logits, labels, tagmask=batch['tagmask'])
            else:
                task.scorer1(logits, labels)
                if task.scorer2 is not None:
                    task.scorer2(logits, labels)

        if predict:
            if isinstance(task, RegressionTask):
                if logits.ndimension() > 1:
                    assert logits.ndimension() == 2 and logits[-1] == 1, \
                        "Invalid regression prediction dimensions!"
                    logits = logits.squeeze(-1)
                out['preds'] = logits
            else:
                _, out['preds'] = logits.max(dim=1)
        return out

    def _pair_sentence_MNLI_diagnostic_forward(self, batch, task, predict):
        out = {}

        # embed the sentence
        classifier = self._get_classifier(task)
        if self.use_bert:
            sent, mask = self.sent_encoder(batch['inputs'], task)
            logits = classifier(sent, mask)
        else:
            sent1, mask1 = self.sent_encoder(batch['input1'], task)
            sent2, mask2 = self.sent_encoder(batch['input2'], task)
            logits = classifier(sent1, sent2, mask1, mask2)
        out['logits'] = logits
        out['n_exs'] = get_batch_size(batch)

        labels = batch['labels'].squeeze(-1)
        out['loss'] = F.cross_entropy(logits, labels)
        _, predicted = logits.max(dim=1)
        if 'labels' in batch:
            if batch['labels'].dim() == 0:
                labels = batch['labels'].unsqueeze(0)
            elif batch['labels'].dim() == 1:
                labels = batch['labels']
            else:
                labels = batch['labels'].squeeze(-1)
            out['loss'] = F.cross_entropy(logits, labels)
            task.update_diagnostic_metrics(predicted, labels, batch)

        if predict:
            out['preds'] = predicted
        return out

    def _positive_pair_sentence_forward(self, batch, task, predict):
        ''' forward function written specially for cases where we have only +ve pairs in input data
            -ve pairs are created by rotating either sent1 or sent2.
            Ex: [1,2,3,4] after rotation by 2 positions [3,4,1,2]
            Assumption is each example in sent1 has only one corresponding example in sent2 which is +ve
            So rotating sent1/sent2 and pairing with sent2/sent1 is one way to obtain -ve pairs
        '''
        out = {}

        assert_for_log(not self.use_bert, "BERT is currently not supported for negative sampling!")
        # issue with using BERT here is that input1 and input2 are padded already
        # so concatenating to get negative samples is fairly annoying

        # embed the sentence
        sent1, mask1 = self.sent_encoder(batch['input1'], task)
        sent2, mask2 = self.sent_encoder(batch['input2'], task)
        classifier = self._get_classifier(task)

        # Negative pairs are created by rotating sent2
        # Note that we need to rotate corresponding mask also. *_new contain
        # positive and negative pairs
        sent1_new = torch.cat([sent1, sent1], 0)
        mask1_new = torch.cat([mask1, mask1], 0)
        sent2_new = torch.cat(
            [sent2, torch.cat([sent2[2:], sent2[0:2]], 0)], 0)
        mask2_new = torch.cat(
            [mask2, torch.cat([mask2[2:], mask2[0:2]], 0)], 0)
        logits = classifier(sent1_new, sent2_new, mask1_new, mask2_new)
        out['logits'] = logits
        out['n_exs'] = len(sent1_new)
        labels = torch.cat([torch.ones(len(sent1)), torch.zeros(len(sent1))])
        labels = torch.tensor(labels, dtype=torch.long).cuda()
        out['loss'] = F.cross_entropy(logits, labels)
        task.scorer1(logits, labels)
        if task.scorer2 is not None:
            task.scorer2(logits, labels)

        if predict:
            if isinstance(task, RegressionTask):
                if logits.ndimension() > 1:
                    assert logits.ndimension() == 2 and logits[-1] == 1, \
                        "Invalid regression prediction dimensions!"
                    logits = logits.squeeze(-1)
                out['preds'] = logits
            else:
                _, out['preds'] = logits.max(dim=1)
        return out

    def _pair_sentence_forward(self, batch, task, predict):
        out = {}

        # embed the sentence
        classifier = self._get_classifier(task)
        if self.use_bert:
            sent, mask = self.sent_encoder(batch['inputs'], task)
            logits = classifier(sent, mask)
        else:
            sent1, mask1 = self.sent_encoder(batch['input1'], task)
            sent2, mask2 = self.sent_encoder(batch['input2'], task)
            logits = classifier(sent1, sent2, mask1, mask2)
        out['logits'] = logits
        out['n_exs'] = get_batch_size(batch)

        if 'labels' in batch:
            labels = batch['labels']
            labels = labels.squeeze(-1) if len(labels.size()) > 1 else labels
            if isinstance(task, JOCITask):
                logits = logits.squeeze(-1) if len(logits.size()
                                                   ) > 1 else logits
                out['loss'] = F.mse_loss(logits, labels)
                logits_np = logits.data.cpu().numpy()
                labels_np = labels.data.cpu().numpy()
                task.scorer1(mean_squared_error(logits_np, labels_np))
                task.scorer2(logits_np, labels_np)
            elif isinstance(task, STSBTask):
                logits = logits.squeeze(-1) if len(logits.size()
                                                   ) > 1 else logits
                out['loss'] = F.mse_loss(logits, labels)
                logits_np = logits.data.cpu().numpy()
                labels_np = labels.data.cpu().numpy()
                task.scorer1(logits_np, labels_np)
                task.scorer2(logits_np, labels_np)
            else:
                out['loss'] = F.cross_entropy(logits, labels)
                task.scorer1(logits, labels)
                if task.scorer2 is not None:
                    task.scorer2(logits, labels)

        if predict:
            if isinstance(task, RegressionTask):
                if logits.ndimension() > 1:
                    assert logits.ndimension() == 2 and logits[-1] == 1, \
                        "Invalid regression prediction dimensions!"
                    logits = logits.squeeze(-1)
                out['preds'] = logits
            else:
                _, out['preds'] = logits.max(dim=1)
        return out

    def _ranking_forward(self, batch, task, predict):
        ''' For caption and image ranking. This implementation is intended for Reddit
            This implementation assumes only positive pairs exist in input data.
            Negative pairs are created within batch.
        '''
        out = {}
        # feed forwarding inputs through sentence encoders
        sent1, mask1 = self.sent_encoder(batch['input1'], task)
        sent2, mask2 = self.sent_encoder(batch['input2'], task)
        # pooler for both Input and Response
        sent_pooler = getattr(self, "%s_mdl" % task.name)
        sent_dnn = getattr(
            self, "%s_Response_mdl" %
            task.name)  # dnn for Response
        sent1_rep = sent_pooler(sent1, mask1)
        sent2_rep_pool = sent_pooler(sent2, mask2)
        sent2_rep = sent_dnn(sent2_rep_pool)

        cos_simi = torch.mm(sent1_rep, sent2_rep.transpose(0, 1))
        if task.name == 'reddit_softmax':
            cos_simi_backward = cos_simi.transpose(0, 1)
            labels = torch.arange(len(cos_simi), dtype=torch.long).cuda()

            total_loss = torch.nn.CrossEntropyLoss()(cos_simi, labels)  # one-way loss
            total_loss_rev = torch.nn.CrossEntropyLoss()(
                cos_simi_backward, labels)  # reverse
            out['loss'] = total_loss + total_loss_rev

            pred = torch.nn.Softmax(dim=1)(cos_simi)
            pred = torch.argmax(pred, dim=1)
        else:
            labels = torch.eye(len(cos_simi))

            # balancing pairs: #positive_pairs = batch_size, #negative_pairs =
            # batch_size-1
            cos_simi_pos = torch.diag(cos_simi)
            cos_simi_neg = torch.diag(cos_simi, diagonal=1)
            cos_simi = torch.cat([cos_simi_pos, cos_simi_neg], dim=0)
            labels_pos = torch.diag(labels)
            labels_neg = torch.diag(labels, diagonal=1)
            labels = torch.cat([labels_pos, labels_neg], dim=0)
            labels = labels.cuda()
            total_loss = torch.nn.BCEWithLogitsLoss()(cos_simi, labels)
            out['loss'] = total_loss

            pred = torch.sigmoid(cos_simi).round()

        total_correct = torch.sum(pred == labels)
        batch_acc = total_correct.item() / len(labels)
        out["n_exs"] = len(labels)
        task.scorer1(batch_acc)
        return out

    def _seq_gen_forward(self, batch, task, predict):
        ''' For variational autoencoder '''
        out = {}
        sent, sent_mask = self.sent_encoder(batch['inputs'], task)
        out['n_exs'] = get_batch_size(batch)

        if isinstance(task, (MTTask, RedditSeq2SeqTask)):
            decoder = getattr(self, "%s_decoder" % task.name)
            out.update(decoder.forward(sent, sent_mask, batch['targs']))
            task.scorer1(out['loss'].item())

        if 'targs' in batch:
            pass

        if predict:
            pass

        return out

    def _tagger_forward(self, batch, task, predict):
        ''' For sequence tagging '''
        out = {}
        b_size, seq_len, _ = batch['inputs']['elmo'].size()
        seq_len -= 2
        sent_encoder = self.sent_encoder
        out['n_exs'] = get_batch_size(batch)
        if not isinstance(sent_encoder, BiLMEncoder):
            sent, mask = sent_encoder(batch['inputs'], task)
            sent = sent.masked_fill(1 - mask.byte(), 0)  # avoid NaNs
            sent = sent[:, 1:-1, :]
            hid2tag = self._get_classifier(task)
            logits = hid2tag(sent)
            logits = logits.view(b_size * seq_len, -1)
            out['logits'] = logits
            targs = batch['targs']['words'][:, :seq_len].contiguous().view(-1)

        pad_idx = self.vocab.get_token_index(self.vocab._padding_token)
        out['loss'] = F.cross_entropy(logits, targs, ignore_index=pad_idx)
        task.scorer1(logits, targs)
        return out

    def _lm_forward(self, batch, task, predict):
        """Forward pass for LM model
        Args:
            batch: indexed input data
            task: (Task obejct)
            predict: (boolean) predict mode (not supported)
        return:
            out: (dict)
                - 'logits': output layer, dimension: [batchSize * timeSteps * 2, outputDim]
                            first half: [:batchSize*timeSteps, outputDim] is output layer from forward layer
                            second half: [batchSize*timeSteps:, outputDim] is output layer from backward layer
                - 'loss': size average CE loss
        """
        out = {}
        sent_encoder = self.sent_encoder
        assert_for_log(isinstance(sent_encoder._phrase_layer, BiLMEncoder),
                       "Not using LM for language modeling task!")
        assert_for_log('targs' in batch and 'words' in batch['targs'],
                       "Batch missing target words!")
        pad_idx = self.vocab.get_token_index(
            self.vocab._padding_token, 'tokens')
        b_size, seq_len = batch['targs']['words'].size()
        n_pad = batch['targs']['words'].eq(pad_idx).sum().item()
        out['n_exs'] = (b_size * seq_len - n_pad) * 2

        sent, mask = sent_encoder(batch['input'], task)
        sent = sent.masked_fill(1 - mask.byte(), 0)  # avoid NaNs

        # Split encoder outputs by direction
        split = int(self.sent_encoder._phrase_layer.get_output_dim() / 2)
        fwd, bwd = sent[:, :, :split], sent[:, :, split:split * 2]
        if split * 2 < sent.size(2):  # skip embeddings
            out_embs = sent[:, :, split * 2:]
            fwd = torch.cat([fwd, out_embs], dim=2)
            bwd = torch.cat([bwd, out_embs], dim=2)

        # Forward and backward logits and targs
        hid2voc = getattr(self, "%s_hid2voc" % task.name)
        logits_fwd = hid2voc(fwd).view(b_size * seq_len, -1)
        logits_bwd = hid2voc(bwd).view(b_size * seq_len, -1)
        logits = torch.cat([logits_fwd, logits_bwd], dim=0)
        out['logits'] = logits
        trg_fwd = batch['targs']['words'].view(-1)
        trg_bwd = batch['targs_b']['words'].view(-1)
        targs = torch.cat([trg_fwd, trg_bwd], dim=0)
        assert logits.size(0) == targs.size(
            0), "Number of logits and targets differ!"
        out['loss'] = F.cross_entropy(logits, targs, ignore_index=pad_idx)
        task.scorer1(out['loss'].item())
        if predict:
            pass
        return out

    def _grounded_forward(self, batch, task, predict):
        out, img_seq = {}, []
        sent_emb, sent_mask = self.sent_encoder(batch['input1'], task)
        batch_size = get_batch_size(batch)
        out['n_exs'] = batch_size
        sent_pooler = self._get_classifier(task)

        sent_rep = sent_pooler(sent_emb, sent_mask)

        ids = batch['ids'].cpu().squeeze(-1).data.numpy().tolist()

        for img_idx in ids:
            img_rep = task.img_encoder.forward(int(img_idx))[0]
            img_seq.append(torch.tensor(img_rep, dtype=torch.float32).cuda())

        loss = torch.autograd.Variable(torch.Tensor(1), requires_grad=True) + 0
        softmax = nn.Softmax(dim=0)
        cos = nn.CosineSimilarity(dim=1, eps=1e-6)
        acc = []

        loss_fn = nn.L1Loss()
        # contrastive against n samples (n = {2, 3}), temperature
        samples, temp = batch_size - 1, 0.001
        for sent_idx in range(batch_size):
            sent = sent_rep[sent_idx].reshape(1, -1).cuda()
            img = img_seq[sent_idx].reshape(1, -1).cuda()
            labels = [1] + [0] * (samples - 1)
            labels = torch.tensor(labels, dtype=torch.float32)
            mat = [cos(sent, img).cpu().data.numpy()[0]]
            for _ in range(len(mat), samples):
                r = sent_idx
                while (r == sent_idx):
                    r = np.random.randint(batch_size, size=(1, 1))[0][0]
                img = img_seq[r].reshape(1, -1).cuda()
                mat.append(cos(sent, img).cpu().data.numpy()[0])

            mat = torch.tensor(mat, dtype=torch.float32)
            dist = softmax(Variable(torch.tensor(mat, dtype=torch.float32)))

            max_idx = np.argmax(dist.data.numpy())
            loss.add(loss_fn(mat, labels))

            preds = [0] * samples
            preds[max_idx] = 1
            acc.append(1 if max_idx == 0 else 0)

        out['loss'] = loss
        task.scorer1(np.mean(acc))
        return out

    def _grounded_ranking_bce_forward(self, batch, task, predict):
        ''' Binary Cross Entropy Loss
            Create sentence, image representation.
        '''

        out, neg = {}, []
        sent_emb, sent_mask = self.sent_encoder(batch['input1'], task)
        batch_size = get_batch_size(batch)
        out['n_exs'] = batch_size
        sent_pooler = self._get_classifier(task)
        sent_rep = sent_pooler(sent_emb, sent_mask)
        loss_fn = nn.L1Loss()
        ids = batch['ids'].cpu().squeeze(-1).data.numpy().tolist()
        img_seq = []

        for img_idx in ids:
            img_rep = task.img_encoder.forward(int(img_idx))[0]
            img_seq.append(torch.tensor(img_rep, dtype=torch.float32).cuda())

        img_emb = torch.stack(img_seq, dim=0)
        sent1_rep = sent_rep
        sent2_rep = img_emb

        sent1_rep = F.normalize(sent1_rep, 2, 1)
        sent2_rep = F.normalize(sent2_rep, 2, 1)
        mat_mul = torch.mm(sent1_rep, torch.transpose(sent2_rep, 0, 1))
        labels = torch.eye(len(mat_mul))

        scale = 1 / (len(mat_mul) - 1) if len(mat_mul) > 1 else 1
        weights = scale * torch.ones(mat_mul.shape) - \
            (scale - 1) * torch.eye(len(mat_mul))
        weights = weights.view(-1).cuda()

        mat_mul = mat_mul.view(-1)
        labels = labels.view(-1).cuda()
        pred = torch.sigmoid(mat_mul).round()

        out['loss'] = loss_fn(mat_mul, labels)
        total_correct = torch.sum(pred == labels)
        batch_acc = total_correct.item() / len(labels)
        task.scorer1.__call__(batch_acc)

        return out

    def get_elmo_mixing_weights(self, tasks=[]):
        ''' Get elmo mixing weights from text_field_embedder. Gives warning when fails.
        args:
           - tasks (List[Task]): list of tasks that we want to get  ELMo scalars for.
        returns:
            - params Dict[str:float]: dictionary maybe layers to scalar params
        '''
        params = {}
        if self.elmo:
            if not self.sep_embs_for_skip:
                tasks = [None]
            else:
                tasks = [None] + tasks
            for task in tasks:
                if task:
                    params[task._classifier_name] = get_elmo_mixing_weights(
                        self.sent_encoder._text_field_embedder, task=task)
                else:
                    params["@pretrain@"] = get_elmo_mixing_weights(
                        self.sent_encoder._text_field_embedder, task=None)
        return params<|MERGE_RESOLUTION|>--- conflicted
+++ resolved
@@ -536,7 +536,6 @@
     return pooler
 
 
-<<<<<<< HEAD
 def build_single_sentence_module(task, d_inp, use_bert, params):
     ''' Build a single sentence classifier
 
@@ -556,19 +555,6 @@
     pooler = Pooler(project=not use_bert, d_inp=d_inp, d_proj=params['d_proj'], pool_type=pool_type)
     d_out = d_inp if use_bert else params["d_proj"]
     classifier = Classifier.from_params(d_out, task.n_classes, params)
-=======
-def build_single_sentence_module(task, d_inp, params):
-    ''' Build a single classifier '''
-    pool_type = "max"
-    pooler = Pooler(
-        project=True,
-        d_inp=d_inp,
-        d_proj=params['d_proj'],
-        pool_type=pool_type)
-    classifier = Classifier.from_params(
-        params['d_proj'], task.n_classes, params)
->>>>>>> dbf77695
-    return SingleClassifier(pooler, classifier)
 
 
 def build_pair_sentence_module(task, d_inp, model, params):
@@ -593,23 +579,15 @@
         pooler = Pooler(project=not model.use_bert, d_inp=d_inp, d_proj=params["d_proj"], pool_type=pool_type)
         d_out = d_inp if model.use_bert else params["d_proj"]
 
-<<<<<<< HEAD
 
     # Build an attention module if necessary
-    if params["shared_pair_attn"] and not model.use_bert: # shared attn
-=======
-    if params["shared_pair_attn"] and params["attn"]:  # shared attn
->>>>>>> dbf77695
+    if params["shared_pair_attn"] and params["attn"] and not model.use_bert: # shared attn
         if not hasattr(model, "pair_attn"):
             pair_attn = build_pair_attn(d_inp, params["d_hid_attn"])
             model.pair_attn = pair_attn
         else:
             pair_attn = model.pair_attn
-<<<<<<< HEAD
     elif params["attn"] and not model.use_bert: # non-shared attn
-=======
-    elif params["attn"]:  # non-shared attn
->>>>>>> dbf77695
         pair_attn = build_pair_attn(d_inp, params["d_hid_attn"])
     else:  # no attn
         pair_attn = None
