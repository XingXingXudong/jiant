'''Core model and functions for building it.'''
import os
import sys
import math
import copy
import json
import logging as log

import torch
import torch.nn as nn
import numpy as np
import torch.nn.functional as F
from torch.autograd import Variable
from sklearn.metrics import mean_squared_error

from allennlp.common import Params
from allennlp.modules import Seq2SeqEncoder, SimilarityFunction, TimeDistributed
from allennlp.nn import util
from allennlp.modules.text_field_embedders import BasicTextFieldEmbedder
from allennlp.modules.token_embedders import Embedding, TokenCharactersEncoder, \
    ElmoTokenEmbedder
from allennlp.modules.similarity_functions import DotProductSimilarity
from allennlp.modules.seq2vec_encoders import CnnEncoder
from allennlp.modules.seq2seq_encoders import Seq2SeqEncoder as s2s_e
from allennlp.modules.seq2seq_encoders import StackedSelfAttentionEncoder
from allennlp.training.metrics import Average

from .utils import get_batch_utilization, get_elmo_mixing_weights
from . import config

from .tasks import STSBTask, CoLATask, SSTTask, \
    PairClassificationTask, SingleClassificationTask, \
    PairRegressionTask, RankingTask, \
    SequenceGenerationTask, LanguageModelingTask, \
    PairOrdinalRegressionTask, JOCITask, WeakGroundedTask, \
    GroundedTask, MTTask, RedditTask

from .tasks import STSBTask, CoLATask, \
    ClassificationTask, PairClassificationTask, SingleClassificationTask, \
    RegressionTask, PairRegressionTask, RankingTask, \
    SequenceGenerationTask, LanguageModelingTask, MTTask, \
    PairOrdinalRegressionTask, JOCITask, \
    WeakGroundedTask, GroundedTask, VAETask, \
    GroundedTask, TaggingTask, POSTaggingTask, CCGTaggingTask
from .modules import SentenceEncoder, BoWSentEncoder, \
    AttnPairEncoder, MaskedStackedSelfAttentionEncoder, \
    BiLMEncoder, ElmoCharacterEncoder, Classifier, Pooler, \
    SingleClassifier, PairClassifier, CNNEncoder

from .utils import assert_for_log, get_batch_utilization, get_batch_size
from .seq2seq_decoder import Seq2SeqDecoder


# Elmo stuff
# Look in $ELMO_SRC_DIR (e.g. /usr/share/jsalt/elmo) or download from web
ELMO_OPT_NAME = "elmo_2x4096_512_2048cnn_2xhighway_options.json"
ELMO_WEIGHTS_NAME = "elmo_2x4096_512_2048cnn_2xhighway_weights.hdf5"
ELMO_SRC_DIR = (os.getenv("ELMO_SRC_DIR") or
                "https://s3-us-west-2.amazonaws.com/allennlp/models/elmo/2x4096_512_2048cnn_2xhighway/")
ELMO_OPT_PATH = os.path.join(ELMO_SRC_DIR, ELMO_OPT_NAME)
ELMO_WEIGHTS_PATH = os.path.join(ELMO_SRC_DIR, ELMO_WEIGHTS_NAME)


def build_model(args, vocab, pretrained_embs, tasks):
    '''Build model according to args '''

    # Build embeddings.
    d_emb, embedder, cove_emb = build_embeddings(args, vocab, pretrained_embs)
    d_sent = args.d_hid

    # Build single sentence encoder: the main component of interest
    # Need special handling for language modeling
    tfm_params = Params({'input_dim': d_emb, 'hidden_dim': args.d_hid,
                         'projection_dim': args.d_tproj,
                         'feedforward_hidden_dim': args.d_ff,
                         'num_layers': args.n_layers_enc,
                         'num_attention_heads': args.n_heads})
    rnn_params = Params({'input_size': d_emb, 'bidirectional': args.bidirectional,
                         'hidden_size': args.d_hid, 'num_layers': args.n_layers_enc})

    if sum([isinstance(task, LanguageModelingTask) for task in tasks]):
        if args.bidirectional:
            rnn_params['bidirectional'] = False
            if args.sent_enc == 'rnn':
                fwd = s2s_e.by_name('lstm').from_params(copy.deepcopy(rnn_params))
                bwd = s2s_e.by_name('lstm').from_params(copy.deepcopy(rnn_params))
            elif args.sent_enc == 'transformer':
                fwd = MaskedStackedSelfAttentionEncoder.from_params(copy.deepcopy(tfm_params))
                bwd = MaskedStackedSelfAttentionEncoder.from_params(copy.deepcopy(tfm_params))
            sent_encoder = BiLMEncoder(vocab, embedder, args.n_layers_highway,
                                       fwd, bwd, dropout=args.dropout,
                                       skip_embs=args.skip_embs, cove_layer=cove_emb)
        else:  # not bidirectional
            if args.sent_enc == 'rnn':
                fwd = s2s_e.by_name('lstm').from_params(copy.deepcopy(rnn_params))
            elif args.sent_enc == 'transformer':
                fwd = MaskedStackedSelfAttentionEncoder.from_params(copy.deepcopy(tfm_params))
            sent_encoder = SentenceEncoder(vocab, embedder, args.n_layers_highway,
                                           fwd, skip_embs=args.skip_embs,
                                           dropout=args.dropout, cove_layer=cove_emb)
    elif args.sent_enc == 'bow':
        sent_encoder = BoWSentEncoder(vocab, embedder)
        d_sent = d_emb
    elif args.sent_enc == 'rnn':
        sent_rnn = s2s_e.by_name('lstm').from_params(copy.deepcopy(rnn_params))
        sent_encoder = SentenceEncoder(vocab, embedder, args.n_layers_highway,
                                       sent_rnn, skip_embs=args.skip_embs,
                                       dropout=args.dropout, cove_layer=cove_emb)
        d_sent = (1 + args.bidirectional) * args.d_hid
    elif args.sent_enc == 'transformer':
        transformer = StackedSelfAttentionEncoder.from_params(copy.deepcopy(tfm_params))
        sent_encoder = SentenceEncoder(vocab, embedder, args.n_layers_highway,
                                       transformer, dropout=args.dropout,
                                       skip_embs=args.skip_embs, cove_layer=cove_emb)
    else:
        assert_for_log(False, "No valid sentence encoder specified.")

    d_sent += args.skip_embs * d_emb

    # Build model and classifiers
    model = MultiTaskModel(args, sent_encoder, vocab)
<<<<<<< HEAD
    for task in tasks:
        build_module(task, model, d_sent, vocab, embedder, args)

    if args.cuda >= 0:
        model = model.cuda()
=======
    build_modules(tasks, model, d_sent, vocab, embedder, args)
    model = model.cuda() if args.cuda >= 0 else model
>>>>>>> 5819c924
    log.info(model)
    param_count = 0
    trainable_param_count = 0
    for name, param in model.named_parameters():
        param_count += np.prod(param.size())
        if param.requires_grad:
            trainable_param_count += np.prod(param.size())
    log.info("Total number of parameters: {}".format(param_count))
    log.info("Number of trainable parameters: {}".format(trainable_param_count))
    return model


def build_embeddings(args, vocab, pretrained_embs=None):
    ''' Build embeddings according to options in args '''
    d_emb, d_char = 0, args.d_char

    token_embedder = {}
    # Word embeddings
    if args.word_embs != 'none':
        if args.word_embs in ['glove', 'fastText'] and pretrained_embs is not None:
            log.info("\tUsing word embeddings from %s", args.word_embs_file)
            word_embs = pretrained_embs
            d_word = pretrained_embs.size()[-1]
        else:
            log.info("\tLearning word embeddings from scratch!")
            word_embs = None
            d_word = args.d_word

        embeddings = Embedding(vocab.get_vocab_size('tokens'), d_word,
                               weight=word_embs, trainable=False,
                               padding_index=vocab.get_token_index('@@PADDING@@'))
        token_embedder["words"] = embeddings
        d_emb += d_word
    else:
        log.info("\tNot using word embeddings!")

    # Handle cove
    if args.cove:
        sys.path.append(args.path_to_cove)
        try:
            from cove import MTLSTM as cove_lstm
            cove_emb = cove_lstm(n_vocab=vocab.get_vocab_size('tokens'),
                                 vectors=embeddings.weight.data)
            d_emb += 600
            log.info("\tUsing CoVe embeddings!")
        except ImportError:
            log.info("Failed to import CoVE!")
    else:
        cove_emb = None

    # Character embeddings
    if args.char_embs:
        log.info("\tUsing character embeddings!")
        char_embeddings = Embedding(vocab.get_vocab_size('chars'), d_char)
        filter_sizes = tuple([int(i) for i in args.char_filter_sizes.split(',')])
        char_encoder = CnnEncoder(d_char, num_filters=args.n_char_filters,
                                  ngram_filter_sizes=filter_sizes,
                                  output_dim=d_char)
        char_embedder = TokenCharactersEncoder(char_embeddings, char_encoder,
                                               dropout=args.dropout_embs)
        d_emb += d_char
        token_embedder["chars"] = char_embedder
    else:
        log.info("\tNot using character embeddings!")

    # Handle elmo
    if args.elmo:
        log.info("Loading ELMo from files:")
        log.info("ELMO_OPT_PATH = %s", ELMO_OPT_PATH)
        log.info("ELMO_WEIGHTS_PATH = %s", ELMO_WEIGHTS_PATH)
        if args.elmo_chars_only:
            log.info("\tUsing ELMo character CNN only!")
            #elmo_embedder = elmo_embedder._elmo._elmo_lstm._token_embedder
            elmo_embedder = ElmoCharacterEncoder(options_file=ELMO_OPT_PATH,
                                                 weight_file=ELMO_WEIGHTS_PATH,
                                                 requires_grad=False)
            d_emb += 512
        else:
            log.info("\tUsing full ELMo!")
            elmo_embedder = ElmoTokenEmbedder(options_file=ELMO_OPT_PATH,
                                              weight_file=ELMO_WEIGHTS_PATH,
                                              dropout=args.dropout)
            d_emb += 1024

        token_embedder["elmo"] = elmo_embedder

    embedder = BasicTextFieldEmbedder(token_embedder)
    assert d_emb, "You turned off all the embeddings, ya goof!"
    return d_emb, embedder, cove_emb


<<<<<<< HEAD
def build_module(task, model, d_sent, vocab, embedder, args):
    ''' Build task-specific components for a task and add them to model. '''
    task_params = get_task_specific_params(args, task.name)
    log.info("\tTask '%s' params: %s", task.name,
             json.dumps(task_params.as_dict(), indent=2))
    # Store task-specific params in case we want to access later
    setattr(model, '%s_task_params' % task.name, task_params)

    if isinstance(task, SingleClassificationTask):
        module = build_single_sentence_module(task, d_sent, task_params)
        setattr(model, '%s_mdl' % task.name, module)
    elif isinstance(task, (PairClassificationTask, PairRegressionTask,
                           PairOrdinalRegressionTask)):
        module = build_pair_sentence_module(task, d_sent, model, vocab,
                                            task_params)
        setattr(model, '%s_mdl' % task.name, module)
    elif isinstance(task, LanguageModelingTask):
        hid2voc = build_lm(task, d_sent, args)
        setattr(model, '%s_hid2voc' % task.name, hid2voc)
    elif isinstance(task, TaggingTask):
        hid2tag = build_tagger(task, d_sent, task.num_tags)
        setattr(model, '%s_mdl' % task.name, hid2tag)
    elif isinstance(task, MTTask):
        decoder_params = Params({'input_dim': d_sent,
                                 'target_embedding_dim': 300,
                                 'max_decoding_steps': 200,
                                 'target_namespace': 'tokens',
                                 'attention': 'bilinear',
                                 'dropout': args.dropout,
                                 'scheduled_sampling_ratio': 0.0})
        decoder = Seq2SeqDecoder.from_params(vocab, decoder_params)
        setattr(model, '%s_decoder' % task.name, decoder)
    elif isinstance(task, SequenceGenerationTask):
        decoder, hid2voc = build_decoder(task, d_sent, vocab, embedder, args)
        setattr(model, '%s_decoder' % task.name, decoder)
        setattr(model, '%s_hid2voc' % task.name, hid2voc)

    elif isinstance(task, VAETask):
        decoder = Seq2SeqDecoder.from_params(vocab,
                                             Params({'input_dim': d_sent,
                                                     'target_embedding_dim': 300,
                                                     'max_decoding_steps': 200,
                                                     'target_namespace': 'tokens',
                                                     'attention': 'bilinear',
                                                     'dropout': args.dropout,
                                                     'scheduled_sampling_ratio': 0.0}))
        setattr(model, '%s_decoder' % task.name, decoder)

    elif isinstance(task, GroundedTask):
        task.img_encoder = CNNEncoder(model_name='resnet', path=task.path)
    elif isinstance(task, RankingTask):
        pooler, dnn_ResponseModel = build_reddit_module(task, d_sent, task_params)
        setattr(model, '%s_mdl' % task.name, pooler)
        setattr(model, '%s_Response_mdl' % task.name, dnn_ResponseModel)

        #print("NEED TO ADD DNN to RESPONSE INPUT -- TO DO: IMPLEMENT QUICKLY")
    else:
        raise ValueError("Module not found for %s" % task.name)


def get_task_specific_params(args, task_name):
    ''' Get task-specific parameters from the main args.
=======

def build_modules(tasks, model, d_sent, vocab, embedder, args):
    ''' Build task-specific components for each task and add them to model '''
    task_names = [task.name for task in tasks]
    for task in tasks:
        task_name = task.name
        task_params = get_task_specific_params(args, task_name)

        if isinstance(task, SingleClassificationTask):
            module = build_single_sentence_module(task, d_sent, task_params)
            setattr(model, '%s_mdl' % task_name, module)
        elif isinstance(task, (PairClassificationTask, PairRegressionTask,
                               PairOrdinalRegressionTask)):
            module = build_pair_sentence_module(task, d_sent, model, vocab,
                                                task_params)
            setattr(model, '%s_mdl' % task_name, module)
        elif isinstance(task, LanguageModelingTask):
            hid2voc = build_lm(task, d_sent, args)
            setattr(model, '%s_hid2voc' % task_name, hid2voc)
        elif isinstance(task, TaggingTask):
            hid2tag = build_tagger(task, d_sent, task.num_tags)
            setattr(model, '%s_mdl' % task_name, hid2tag)
        elif isinstance(task, MTTask):
            decoder = Seq2SeqDecoder.from_params(vocab,
                                                 Params({'input_dim': d_sent,
                                                         'target_embedding_dim': 300,
                                                         'max_decoding_steps': 200,
                                                         'target_namespace': 'tokens',
                                                         'attention': 'bilinear',
                                                         'dropout': args.dropout,
                                                         'scheduled_sampling_ratio': 0.0}))
            setattr(model, '%s_decoder' % task_name, decoder)
        elif isinstance(task, SequenceGenerationTask):
            decoder, hid2voc = build_decoder(task, d_sent, vocab, embedder, args)
            setattr(model, '%s_decoder' % task_name, decoder)
            setattr(model, '%s_hid2voc' % task_name, hid2voc)

        elif isinstance(task, VAETask):
            decoder = Seq2SeqDecoder.from_params(vocab,
                                                 Params({'input_dim': d_sent,
                                                         'target_embedding_dim': 300,
                                                         'max_decoding_steps': 200,
                                                         'target_namespace': 'tokens',
                                                         'attention': 'bilinear',
                                                         'dropout': args.dropout,
                                                         'scheduled_sampling_ratio': 0.0}))
            setattr(model, '%s_decoder' % task_name, decoder)

        elif isinstance(task, GroundedTask):
            task.img_encoder = CNNEncoder(model_name='resnet', path=task.path)
        elif isinstance(task, RankingTask):
            pooler, dnn_ResponseModel = build_reddit_module(task, d_sent, task_params)
            setattr(model, '%s_mdl' % task_name, pooler)
            setattr(model, '%s_Response_mdl' % task_name, dnn_ResponseModel)

            #print("NEED TO ADD DNN to RESPONSE INPUT -- TO DO: IMPLEMENT QUICKLY")
        else:
            raise ValueError("Module not found for %s" % task_name)

    # check if we're using a different model's classifier
    # and if so, if that task is in tasks continue
    for task in tasks:
        if hasattr(args, '%s_use_classifier' % task.name):
            task_to_use = getattr(args, '%s_use_classifier' % task.name)
            if task_to_use in task_names:
                old_task_mdl = getattr(model, '%s_mdl' % task.name)
                del old_task_mdl
                setattr(model, '%s_mdl' % task.name, \
                        getattr(model, '%s_mdl' % task_to_use))
            else:
                setattr(model, '%s_mdl' % task_to_use,
                        getattr(model, '%s_mdl' % task.name))
            log.info("USING %s module for task %s", task_to_use, task.name)
        else:
            task_name = task.name


    return



def get_task_specific_params(args, task):
    ''' Search args for parameters specific to task '''
    params = {}
>>>>>>> 5819c924

    Args:
        args: main-program args, a config.Params object
        task_name: (string)

    Returns:
        AllenNLP Params object of task-specific params.
    '''
    _get_task_attr = lambda attr_name: config.get_task_attr(args, task_name,
                                                            attr_name)
    params = {}
    params['cls_type'] = _get_task_attr("classifier")
    params['d_hid'] = _get_task_attr("classifier_hid_dim")
    params['d_proj'] = _get_task_attr("d_proj")
    params['shared_pair_attn'] = args.shared_pair_attn
    if args.shared_pair_attn:
        params['attn'] = args.pair_attn
        params['d_hid_attn'] = args.d_hid_attn
        params['dropout'] = args.classifier_dropout
    else:
<<<<<<< HEAD
        params['attn'] = _get_task_attr("pair_attn")
        params['d_hid_attn'] = _get_task_attr("d_hid_attn")
        params['dropout'] = _get_task_attr("classifier_dropout")
=======
        params['attn'] = get_task_attr("pair_attn")
        params['d_hid_attn'] = get_task_attr("d_hid_attn")
        params['dropout'] = get_task_attr("classifier_dropout")
    if hasattr(args, '%s_use_classifier' % task):
        params['name'] = getattr(args, '%s_use_classifier' % task)
    else:
        params['name'] = task
>>>>>>> 5819c924

    return Params(params)


def build_reddit_module(task, d_inp, params):
    ''' Build a single classifier '''
    pooler = Pooler.from_params(d_inp, params['d_proj'])
    dnn_ResponseModel = nn.Sequential(nn.Linear(params['d_proj'], params['d_proj']),
                                        nn.Tanh(), nn.Linear(params['d_proj'], params['d_proj']),
                                        )
    #classifier = Classifier.from_params(params['d_proj'], task.n_classes, params)
    return pooler, dnn_ResponseModel


def build_single_sentence_module(task, d_inp, params):
    ''' Build a single classifier '''
    pooler = Pooler.from_params(d_inp, params['d_proj'])
    classifier = Classifier.from_params(params['d_proj'], task.n_classes, params)
    return SingleClassifier(pooler, classifier)


def build_pair_sentence_module(task, d_inp, model, vocab, params):
    ''' Build a pair classifier, shared if necessary '''

    def build_pair_attn(d_in, use_attn, d_hid_attn):
        ''' Build the pair model '''
        if not use_attn:
            pair_attn = None
        else:
            d_inp_model = 2 * d_in
            modeling_layer = s2s_e.by_name('lstm').from_params(
                Params({'input_size': d_inp_model, 'hidden_size': d_hid_attn,
                        'num_layers': 1, 'bidirectional': True}))
            pair_attn = AttnPairEncoder(vocab, modeling_layer,
                                        dropout=params["dropout"])
        return pair_attn

    if params["attn"]:
        pooler = Pooler.from_params(params["d_hid_attn"], params["d_hid_attn"], project=False)
        d_out = params["d_hid_attn"] * 2
    else:
        pooler = Pooler.from_params(d_inp, params["d_proj"], project=True)
        d_out = params["d_proj"]

    if params["shared_pair_attn"]:
        if not hasattr(model, "pair_attn"):
            pair_attn = build_pair_attn(d_inp, params["attn"], params["d_hid_attn"])
            model.pair_attn = pair_attn
        else:
            pair_attn = model.pair_attn
    else:
        pair_attn = build_pair_attn(d_inp, params["attn"], params["d_hid_attn"])

    n_classes = task.n_classes if hasattr(task, 'n_classes') else 1
    classifier = Classifier.from_params(4 * d_out, n_classes, params)
    module = PairClassifier(pooler, classifier, pair_attn)
    return module


def build_lm(task, d_inp, args):
    ''' Build LM components (just map hidden states to vocab logits) '''
    hid2voc = nn.Linear(d_inp, args.max_word_v_size)
    return hid2voc

def build_tagger(task, d_inp, out_dim):
    ''' Build tagger components. '''
    hid2tag = nn.Linear(d_inp, out_dim)
    return hid2tag

def build_decoder(task, d_inp, vocab, embedder, args):
    ''' Build a task specific decoder '''
    rnn = s2s_e.by_name('lstm').from_params(
        Params({'input_size': embedder.get_output_dim(),
                'hidden_size': args.d_hid_dec,
                'num_layers': args.n_layers_dec, 'bidirectional': False}))
    decoder = SentenceEncoder(vocab, embedder, 0, rnn)
    hid2voc = nn.Linear(args.d_hid_dec, args.max_word_v_size)
    return decoder, hid2voc


class MultiTaskModel(nn.Module):
    '''
    Giant model with task-specific components and a shared word and sentence encoder.
    '''

    def __init__(self, args, sent_encoder, vocab):
        ''' Args: sentence encoder '''
        super(MultiTaskModel, self).__init__()
        self.sent_encoder = sent_encoder
        self.combine_method = args.sent_combine_method
        self.vocab = vocab
        self.utilization = Average() if args.track_batch_utilization else None
        self.elmo = args.elmo and not args.elmo_chars_only

    def forward(self, task, batch, predict=False):
        '''
        Pass inputs to correct forward pass

        Args:
            - task
            - batch

        Returns:
            - out: dictionary containing task outputs and loss if label was in batch
        '''
        if 'input1' in batch and self.utilization is not None:
            self.utilization(get_batch_utilization(batch['input1']))
        if isinstance(task, SingleClassificationTask):
            out = self._single_sentence_forward(batch, task, predict)
        elif isinstance(task, (PairClassificationTask, PairRegressionTask,
                               PairOrdinalRegressionTask)):
            out = self._pair_sentence_forward(batch, task, predict)
        elif isinstance(task, LanguageModelingTask):
            out = self._lm_forward(batch, task, predict)
        elif isinstance(task, VAETask):
            out = self._vae_forward(batch, task, predict)
        elif isinstance(task, TaggingTask):
            out = self._tagger_forward(batch, task, predict)
        elif isinstance(task, SequenceGenerationTask):
            out = self._seq_gen_forward(batch, task, predict)
        elif isinstance(task, GroundedTask):
            out = self._grounded_classification_forward(batch, task, predict)
        elif isinstance(task, RankingTask):
            out = self._ranking_forward(batch, task, predict)
        else:
            raise ValueError("Task-specific components not found!")
        return out

    def _get_classifier(self, task):
        key = task.name
        module = getattr(self, "%s_mdl" % key)
        return module

    def _single_sentence_forward(self, batch, task, predict):
        out = {}

        # embed the sentence
        sent_embs, sent_mask = self.sent_encoder(batch['input1'])
        # pass to a task specific classifier
        classifier = self._get_classifier(task)
        logits = classifier(sent_embs, sent_mask)
        out['logits'] = logits
        out['n_exs'] = get_batch_size(batch)

        if 'labels' in batch: # means we should compute loss
            labels = batch['labels'].squeeze(-1)
            out['loss'] = F.cross_entropy(logits, labels)
            if isinstance(task, CoLATask):
                task.scorer2(logits, labels)
                labels_np = labels.data.cpu().numpy()
                _, preds = logits.max(dim=1)
                task.scorer1(labels_np, preds.data.cpu().numpy())
            else:
                task.scorer1(logits, labels)
                if task.scorer2 is not None:
                    task.scorer2(logits, labels)

        if predict:
            if isinstance(task, RegressionTask):
                if logits.ndimension() > 1:
                    assert logits.ndimension() == 2 and logits[-1] == 1, \
                            "Invalid regression prediction dimensions!"
                    logits = logits.squeeze(-1)
                out['preds'] = logits
            else:
                _, out['preds'] = logits.max(dim=1)
        return out


    def _pair_sentence_forward(self, batch, task, predict):
        out = {}

        # embed the sentence
        sent1, mask1 = self.sent_encoder(batch['input1'])
        sent2, mask2 = self.sent_encoder(batch['input2'])
        classifier = self._get_classifier(task)
        logits = classifier(sent1, sent2, mask1, mask2)
        out['logits'] = logits
        out['n_exs'] = get_batch_size(batch)

        if 'labels' in batch:
            labels = batch['labels']
            labels = labels.squeeze(-1) if len(labels.size()) > 1 else labels
            if isinstance(task, JOCITask):
                logits = logits.squeeze(-1) if len(logits.size()) > 1 else logits
                out['loss'] = F.mse_loss(logits, labels)
                logits_np = logits.data.cpu().numpy()
                labels_np = labels.data.cpu().numpy()
                task.scorer1(mean_squared_error(logits_np, labels_np))
                task.scorer2(logits_np, labels_np)
            elif isinstance(task, STSBTask):
                logits = logits.squeeze(-1) if len(logits.size()) > 1 else logits
                out['loss'] = F.mse_loss(logits, labels)
                logits_np = logits.data.cpu().numpy()
                labels_np = labels.data.cpu().numpy()
                task.scorer1(logits_np, labels_np)
                task.scorer2(logits_np, labels_np)
            else:
                out['loss'] = F.cross_entropy(logits, labels)
                task.scorer1(logits, labels)
                if task.scorer2 is not None:
                    task.scorer2(logits, labels)

        if predict:
            if isinstance(task, RegressionTask):
                if logits.ndimension() > 1:
                    assert logits.ndimension() == 2 and logits[-1] == 1, \
                            "Invalid regression prediction dimensions!"
                    logits = logits.squeeze(-1)
                out['preds'] = logits
            else:
                _, out['preds'] = logits.max(dim=1)
        return out

    def _ranking_forward(self, batch, task, predict):
        ''' For caption and image ranking. This implementation is intended for Reddit'''
        out = {}
        # feed forwarding inputs through sentence encoders
        sent1, mask1 = self.sent_encoder(batch['input1'])
        sent2, mask2 = self.sent_encoder(batch['input2'])
        sent_pooler = self._get_classifier(self, task) # pooler for both Input and Response
        sent_dnn = getattr(self, "%s_Response_mdl" % task.name) # dnn for Response
        sent1_rep = sent_pooler(sent1, mask1)
        sent2_rep_pool = sent_pooler(sent2, mask2)
        sent2_rep = sent_dnn(sent2_rep_pool)
        #import ipdb as pdb; pdb.set_trace()
        if 1:
            #total_loss, batch_acc = BCE_implementation(sent1_rep, sent1_rep)
            #out['loss'] = total_loss
            #task.scorer1(batch_acc)
            sent1_rep = F.normalize(sent1_rep, 2, 1)
            sent2_rep = F.normalize(sent2_rep, 2, 1)
            cos_simi = torch.mm(sent1_rep, torch.transpose(sent2_rep, 0,1))
            labels = torch.eye(len(cos_simi))

            scale = 1/(len(cos_simi) - 1)
            weights = scale * torch.ones(cos_simi.shape) - (scale-1) * torch.eye(len(cos_simi))

            #scale = (len(cos_simi) - 1)
            #weights = torch.ones(cos_simi.shape) + (scale-1) * torch.eye(len(cos_simi))
            weights = weights.view(-1).cuda()
            #import ipdb as pdb; pdb.set_trace()


            cos_simi = cos_simi.view(-1)
            labels = labels.view(-1).cuda()
            pred = F.sigmoid(cos_simi).round()

            #cos_simi = torch.diagonal(cos_simi)
            #labels = torch.ones(cos_simi.shape).cuda()
            #import ipdb as pdb; pdb.set_trace()

            total_loss = torch.nn.BCEWithLogitsLoss(weight=weights)(cos_simi, labels)
            #total_loss = torch.nn.BCEWithLogitsLoss()(cos_simi, labels)
            out['loss'] = total_loss
            total_correct = torch.sum(pred == labels)
            batch_acc = total_correct.item()/len(labels)
            out["n_exs"] = len(labels)
            task.scorer1(batch_acc)
            #import ipdb as pdb; pdb.set_trace()
        return out


    def _vae_forward(self, batch, task, predict):
        ''' For translation, denoising, maybe language modeling? '''
        out = {}
        sent, sent_mask = self.sent_encoder(batch['inputs'])
        out['n_exs'] = get_batch_size(batch)

        if isinstance(task, VAETask):
            decoder = getattr(self, "%s_decoder" % task.name)
            out = decoder.forward(sent, sent_mask, batch['targs'])
            task.scorer1(math.exp(out['loss'].item()))
            return out
        if 'targs' in batch:
            pass

        if predict:
            pass

        return out

    def _seq_gen_forward(self, batch, task, predict):
        ''' For variational autoencoder '''
        out = {}
        sent, sent_mask = self.sent_encoder(batch['inputs'])
        out['n_exs'] = get_batch_size(batch)

        if isinstance(task, MTTask):
            decoder = getattr(self, "%s_decoder" % task.name)
            out.update(decoder.forward(sent, sent_mask, batch['targs']))
            task.scorer1(math.exp(out['loss'].item()))
            return out

        if 'targs' in batch:
            pass

        if predict:
            pass

        return out

    def _tagger_forward(self, batch, task, predict):
        ''' For language modeling? '''
        out = {}
        b_size, seq_len, _ = batch['inputs']['elmo'].size()
        seq_len -= 2
        sent_encoder = self.sent_encoder

        out['n_exs'] = get_batch_size(batch)
        if not isinstance(sent_encoder, BiLMEncoder):
            sent, mask = sent_encoder(batch['inputs'])
            sent = sent.masked_fill(1 - mask.byte(), 0)  # avoid NaNs
            sent = sent[:,1:-1,:]
            hid2tag = self._get_classifier(task)
            logits = hid2tag(sent)
            logits = logits.view(b_size * seq_len, -1)
            out['logits'] = logits
            targs = batch['targs']['words'][:,:seq_len].contiguous().view(-1)


        pad_idx = self.vocab.get_token_index(self.vocab._padding_token)
        out['loss'] = F.cross_entropy(logits, targs, ignore_index=pad_idx)
        task.scorer1(out['loss'].item())
        return out

    def _lm_forward(self, batch, task, predict):
        ''' For language modeling? '''
        out = {}
        b_size, seq_len = batch['targs']['words'].size()
        sent_encoder = self.sent_encoder
        out['n_exs'] = b_size #get_batch_size(batch['input'])

        if not isinstance(sent_encoder, BiLMEncoder):
            sent, mask = sent_encoder(batch['input'])
            sent = sent.masked_fill(1 - mask.byte(), 0)  # avoid NaNs
            hid2voc = getattr(self, "%s_hid2voc" % task.name)
            logits = hid2voc(sent).view(b_size * seq_len, -1)
            out['logits'] = logits
            targs = batch['targs']['words'].view(-1)
        else:
            sent, mask = sent_encoder(batch['input'], batch['input_bwd'])
            sent = sent.masked_fill(1 - mask.byte(), 0)  # avoid NaNs
            split = int(self.sent_encoder.output_dim / 2)
            fwd, bwd = sent[:, :, :split], sent[:, :, split:]
            hid2voc = getattr(self, "%s_hid2voc" % task.name)
            logits_fwd = hid2voc(fwd).view(b_size * seq_len, -1)
            logits_bwd = hid2voc(bwd).view(b_size * seq_len, -1)
            logits = torch.cat([logits_fwd, logits_bwd], dim=0)
            out['logits'] = logits
            trg_fwd = batch['targs']['words'].view(-1)
            trg_bwd = batch['targs_b']['words'].view(-1)
            targs = torch.cat([trg_fwd, trg_bwd])

        pad_idx = self.vocab.get_token_index(self.vocab._padding_token)
        out['loss'] = F.cross_entropy(logits, targs, ignore_index=pad_idx)
        task.scorer1(out['loss'].item())
        if predict:
            pass

        return out

    def _grounded_classification_forward(self, batch, task, predict):
        out = {}
        # embed the sentence, embed the image, map and classify
        sent_emb, sent_mask = self.sent_encoder(batch['input1'])
        batch_size = get_batch_size_from_field(batch['input1'])
        out['n_exs'] = batch_size

        ids = batch['ids'].cpu().squeeze(-1).data.numpy().tolist()
        labels = batch['labels'].cpu().squeeze(-1)
        labels = [int(item) for item in labels.data.numpy()]

        cos = task.metric_fn
        flags = Variable(torch.ones(batch_size))

        img_idx, preds, img_seq,sent_seq = 0, [], [], []
        for sent in sent_emb.split(1):
            seq_len = sent.size()[1]
            sent = task.pooler(sent.view(seq_len, -1))
            sent = torch.div(torch.sum(sent, dim=0), seq_len).cuda().reshape((1, -1))
            img_feat = torch.tensor(task.img_encoder.forward(int(ids[img_idx])), dtype=torch.float32).cuda()
            img_seq.append(img_feat); sent_seq.append(sent); img_idx += 1
            sim = cos(sent, img_feat).cuda()
            preds.append(sim.cpu().data.numpy()[0])

        img_emb = torch.stack(img_seq, dim=0); sent_emb = torch.stack(sent_seq, dim=0)
        metric = np.mean(preds)
        task.scorer1.__call__(metric)
        out['logits'] = torch.tensor(preds, dtype=torch.float32).reshape(1, -1)

        cos = task.loss_fn; flags = Variable(torch.ones(batch_size))
        out['loss'] = cos(
            torch.tensor(
                sent_emb.reshape(batch_size, -1), dtype=torch.float), torch.tensor(
                img_emb, dtype=torch.float).reshape(batch_size, -1), flags)

        if predict:
            out['preds'] = preds

        return out

    def get_elmo_mixing_weights(self, mix_id=0):
        ''' Get elmo mixing weights from text_field_embedder,
        since elmo should be in the same place every time.

        args:
            - text_field_embedder
            - mix_id: if we learned multiple mixing weights, which one we want
                to extract, usually 0

        returns:
            - params Dict[str:float]: dictionary maybe layers to scalar params
        '''
        if self.elmo:
            params = get_elmo_mixing_weights(self.sent_encoder._text_field_embedder, mix_id)
        else:
            params = {}
        return params<|MERGE_RESOLUTION|>--- conflicted
+++ resolved
@@ -119,16 +119,9 @@
 
     # Build model and classifiers
     model = MultiTaskModel(args, sent_encoder, vocab)
-<<<<<<< HEAD
     for task in tasks:
         build_module(task, model, d_sent, vocab, embedder, args)
-
-    if args.cuda >= 0:
-        model = model.cuda()
-=======
-    build_modules(tasks, model, d_sent, vocab, embedder, args)
     model = model.cuda() if args.cuda >= 0 else model
->>>>>>> 5819c924
     log.info(model)
     param_count = 0
     trainable_param_count = 0
@@ -220,7 +213,6 @@
     return d_emb, embedder, cove_emb
 
 
-<<<<<<< HEAD
 def build_module(task, model, d_sent, vocab, embedder, args):
     ''' Build task-specific components for a task and add them to model. '''
     task_params = get_task_specific_params(args, task.name)
@@ -259,14 +251,14 @@
         setattr(model, '%s_hid2voc' % task.name, hid2voc)
 
     elif isinstance(task, VAETask):
-        decoder = Seq2SeqDecoder.from_params(vocab,
-                                             Params({'input_dim': d_sent,
-                                                     'target_embedding_dim': 300,
-                                                     'max_decoding_steps': 200,
-                                                     'target_namespace': 'tokens',
-                                                     'attention': 'bilinear',
-                                                     'dropout': args.dropout,
-                                                     'scheduled_sampling_ratio': 0.0}))
+        decoder_params = Params({'input_dim': d_sent,
+                                 'target_embedding_dim': 300,
+                                 'max_decoding_steps': 200,
+                                 'target_namespace': 'tokens',
+                                 'attention': 'bilinear',
+                                 'dropout': args.dropout,
+                                 'scheduled_sampling_ratio': 0.0})
+        decoder = Seq2SeqDecoder.from_params(vocab, decoder_params)
         setattr(model, '%s_decoder' % task.name, decoder)
 
     elif isinstance(task, GroundedTask):
@@ -279,96 +271,26 @@
         #print("NEED TO ADD DNN to RESPONSE INPUT -- TO DO: IMPLEMENT QUICKLY")
     else:
         raise ValueError("Module not found for %s" % task.name)
-
-
-def get_task_specific_params(args, task_name):
-    ''' Get task-specific parameters from the main args.
-=======
-
-def build_modules(tasks, model, d_sent, vocab, embedder, args):
-    ''' Build task-specific components for each task and add them to model '''
-    task_names = [task.name for task in tasks]
-    for task in tasks:
-        task_name = task.name
-        task_params = get_task_specific_params(args, task_name)
-
-        if isinstance(task, SingleClassificationTask):
-            module = build_single_sentence_module(task, d_sent, task_params)
-            setattr(model, '%s_mdl' % task_name, module)
-        elif isinstance(task, (PairClassificationTask, PairRegressionTask,
-                               PairOrdinalRegressionTask)):
-            module = build_pair_sentence_module(task, d_sent, model, vocab,
-                                                task_params)
-            setattr(model, '%s_mdl' % task_name, module)
-        elif isinstance(task, LanguageModelingTask):
-            hid2voc = build_lm(task, d_sent, args)
-            setattr(model, '%s_hid2voc' % task_name, hid2voc)
-        elif isinstance(task, TaggingTask):
-            hid2tag = build_tagger(task, d_sent, task.num_tags)
-            setattr(model, '%s_mdl' % task_name, hid2tag)
-        elif isinstance(task, MTTask):
-            decoder = Seq2SeqDecoder.from_params(vocab,
-                                                 Params({'input_dim': d_sent,
-                                                         'target_embedding_dim': 300,
-                                                         'max_decoding_steps': 200,
-                                                         'target_namespace': 'tokens',
-                                                         'attention': 'bilinear',
-                                                         'dropout': args.dropout,
-                                                         'scheduled_sampling_ratio': 0.0}))
-            setattr(model, '%s_decoder' % task_name, decoder)
-        elif isinstance(task, SequenceGenerationTask):
-            decoder, hid2voc = build_decoder(task, d_sent, vocab, embedder, args)
-            setattr(model, '%s_decoder' % task_name, decoder)
-            setattr(model, '%s_hid2voc' % task_name, hid2voc)
-
-        elif isinstance(task, VAETask):
-            decoder = Seq2SeqDecoder.from_params(vocab,
-                                                 Params({'input_dim': d_sent,
-                                                         'target_embedding_dim': 300,
-                                                         'max_decoding_steps': 200,
-                                                         'target_namespace': 'tokens',
-                                                         'attention': 'bilinear',
-                                                         'dropout': args.dropout,
-                                                         'scheduled_sampling_ratio': 0.0}))
-            setattr(model, '%s_decoder' % task_name, decoder)
-
-        elif isinstance(task, GroundedTask):
-            task.img_encoder = CNNEncoder(model_name='resnet', path=task.path)
-        elif isinstance(task, RankingTask):
-            pooler, dnn_ResponseModel = build_reddit_module(task, d_sent, task_params)
-            setattr(model, '%s_mdl' % task_name, pooler)
-            setattr(model, '%s_Response_mdl' % task_name, dnn_ResponseModel)
-
-            #print("NEED TO ADD DNN to RESPONSE INPUT -- TO DO: IMPLEMENT QUICKLY")
-        else:
-            raise ValueError("Module not found for %s" % task_name)
-
+   
+    # HACKY FIX THIS
     # check if we're using a different model's classifier
     # and if so, if that task is in tasks continue
-    for task in tasks:
-        if hasattr(args, '%s_use_classifier' % task.name):
-            task_to_use = getattr(args, '%s_use_classifier' % task.name)
-            if task_to_use in task_names:
-                old_task_mdl = getattr(model, '%s_mdl' % task.name)
-                del old_task_mdl
-                setattr(model, '%s_mdl' % task.name, \
-                        getattr(model, '%s_mdl' % task_to_use))
-            else:
-                setattr(model, '%s_mdl' % task_to_use,
-                        getattr(model, '%s_mdl' % task.name))
-            log.info("USING %s module for task %s", task_to_use, task.name)
+    if hasattr(args, '%s_use_classifier' % task.name):
+        task_to_use = getattr(args, '%s_use_classifier' % task.name)
+        if task_to_use in task_names:
+            old_task_mdl = getattr(model, '%s_mdl' % task.name)
+            del old_task_mdl
+            setattr(model, '%s_mdl' % task.name, \
+                    getattr(model, '%s_mdl' % task_to_use))
         else:
-            task_name = task.name
-
-
-    return
-
-
-
-def get_task_specific_params(args, task):
-    ''' Search args for parameters specific to task '''
-    params = {}
->>>>>>> 5819c924
+            setattr(model, '%s_mdl' % task_to_use,
+                    getattr(model, '%s_mdl' % task.name))
+        log.info("USING %s module for task %s", task_to_use, task.name)
+    else:  # NO OP?
+        task_name = task.name
+
+def get_task_specific_params(args, task_name):
+    ''' Search args for parameters specific to task.
 
     Args:
         args: main-program args, a config.Params object
@@ -389,19 +311,12 @@
         params['d_hid_attn'] = args.d_hid_attn
         params['dropout'] = args.classifier_dropout
     else:
-<<<<<<< HEAD
         params['attn'] = _get_task_attr("pair_attn")
         params['d_hid_attn'] = _get_task_attr("d_hid_attn")
         params['dropout'] = _get_task_attr("classifier_dropout")
-=======
-        params['attn'] = get_task_attr("pair_attn")
-        params['d_hid_attn'] = get_task_attr("d_hid_attn")
-        params['dropout'] = get_task_attr("classifier_dropout")
-    if hasattr(args, '%s_use_classifier' % task):
-        params['name'] = getattr(args, '%s_use_classifier' % task)
-    else:
-        params['name'] = task
->>>>>>> 5819c924
+
+    # TODO: rename this to be actually descriptive.
+    params['name'] = args.get("%s_use_classifier" % task_name, task_name)
 
     return Params(params)
 
