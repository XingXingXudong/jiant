'''Core model and functions for building it.'''
import os
import sys
import math
import copy
import json
import logging as log

import torch
import torch.nn as nn
import numpy as np
import torch.nn.functional as F
from torch.autograd import Variable
from sklearn.metrics import mean_squared_error

from allennlp.common import Params
from allennlp.modules import Elmo, Seq2SeqEncoder, SimilarityFunction, TimeDistributed
from allennlp.nn import util
from allennlp.modules.token_embedders import Embedding, TokenCharactersEncoder
from allennlp.modules.seq2vec_encoders import CnnEncoder
from allennlp.modules.seq2seq_encoders import Seq2SeqEncoder as s2s_e
from allennlp.modules.seq2seq_encoders import StackedSelfAttentionEncoder
from allennlp.training.metrics import Average

from .allennlp_mods.elmo_text_field_embedder import ElmoTextFieldEmbedder, ElmoTokenEmbedderWrapper
from .utils.utils import assert_for_log, get_batch_utilization, \
    get_batch_size, get_elmo_mixing_weights, maybe_make_dir
from .utils import config

from .preprocess import parse_task_list_arg, get_tasks

from .tasks.tasks import CCGTaggingTask, ClassificationTask, CoLATask, GroundedSWTask, \
    GroundedTask, MultiNLIDiagnosticTask, PairClassificationTask, \
    PairOrdinalRegressionTask, PairRegressionTask, RankingTask, \
    RegressionTask, SequenceGenerationTask, SingleClassificationTask, SSTTask, STSBTask, \
    TaggingTask, WeakGroundedTask, JOCITask
from .tasks.lm import LanguageModelingTask
from .tasks.mt import MTTask, RedditSeq2SeqTask, Wiki103Seq2SeqTask
from .tasks.edge_probing import EdgeProbingTask

from .modules.modules import SentenceEncoder, BoWSentEncoder, \
    AttnPairEncoder, MaskedStackedSelfAttentionEncoder, \
    BiLMEncoder, ElmoCharacterEncoder, Classifier, Pooler, \
    SingleClassifier, PairClassifier, CNNEncoder, \
    NullPhraseLayer
from .modules.edge_probing import EdgeClassifierModule
from .modules.seq2seq_decoder import Seq2SeqDecoder
from .bert.utils import BertEmbedderModule


# Elmo stuff
# Look in $ELMO_SRC_DIR (e.g. /usr/share/jsalt/elmo) or download from web
ELMO_OPT_NAME = "elmo_2x4096_512_2048cnn_2xhighway_options.json"
ELMO_WEIGHTS_NAME = "elmo_2x4096_512_2048cnn_2xhighway_weights.hdf5"
ELMO_SRC_DIR = (os.getenv("ELMO_SRC_DIR") or
                "https://s3-us-west-2.amazonaws.com/allennlp/models/elmo/2x4096_512_2048cnn_2xhighway/")
ELMO_OPT_PATH = os.path.join(ELMO_SRC_DIR, ELMO_OPT_NAME)
ELMO_WEIGHTS_PATH = os.path.join(ELMO_SRC_DIR, ELMO_WEIGHTS_NAME)


<<<<<<< HEAD
def build_model(args, vocab, pretrained_embs, tasks):
    '''Build model according to args '''

    # Build embeddings.
    if args.openai_transformer:
        # Note: incompatible with other embedders, but logic in preprocess.py
        # should prevent these from being enabled anyway.
        from .openai_transformer_lm.utils import OpenAIEmbedderModule
        log.info("Using OpenAI transformer model; skipping other embedders.")
        cove_layer = None
        embedder = OpenAIEmbedderModule(args)
        d_emb = embedder.get_output_dim()
    elif args.bert_model_name:
        # Note: incompatible with other embedders, but logic in preprocess.py
        # should prevent these from being enabled anyway.
        log.info(f"Using BERT model ({args.bert_model_name}); skipping other embedders.")
        cove_layer = None
        # Set PYTORCH_PRETRAINED_BERT_CACHE environment variable to an existing
        # cache; see
        # https://github.com/huggingface/pytorch-pretrained-BERT/blob/master/pytorch_pretrained_bert/file_utils.py
        bert_cache_dir = os.getenv("PYTORCH_PRETRAINED_BERT_CACHE",
                                   os.path.join(args.exp_dir, "bert_cache"))
        maybe_make_dir(bert_cache_dir)
        embedder = BertEmbedderModule(args, cache_dir=bert_cache_dir)
        d_emb = embedder.get_output_dim()
    else:
        # Default case, used for ELMo, CoVe, word embeddings, etc.
        d_emb, embedder, cove_layer = build_embeddings(args, vocab,
                                                       tasks, pretrained_embs)
    d_sent = args.d_hid

=======
def build_sent_encoder(args, vocab, d_emb, tasks, embedder, cove_layer):
>>>>>>> 46e6fa9d
    # Build single sentence encoder: the main component of interest
    # Need special handling for language modeling
    # Note: sent_enc is expected to apply dropout to its input _and_ output if needed.
    tfm_params = Params({'input_dim': d_emb, 'hidden_dim': args.d_hid,
                         'projection_dim': args.d_tproj,
                         'feedforward_hidden_dim': args.d_ff,
                         'num_layers': args.n_layers_enc,
                         'num_attention_heads': args.n_heads})
    rnn_params = Params({'input_size': d_emb, 'bidirectional': True,
                         'hidden_size': args.d_hid, 'num_layers': args.n_layers_enc})
    # Make sentence encoder
    if any(isinstance(task, LanguageModelingTask) for task in tasks) or \
            args.sent_enc == 'bilm':
        assert_for_log(args.sent_enc in ['rnn', 'bilm'], "Only RNNLM supported!")
        if args.elmo:
            assert_for_log(args.elmo_chars_only, "LM with full ELMo not supported")
        bilm = BiLMEncoder(d_emb, args.d_hid, args.d_hid, args.n_layers_enc)
        sent_encoder = SentenceEncoder(vocab, embedder, args.n_layers_highway,
                                       bilm, skip_embs=args.skip_embs,
                                       dropout=args.dropout,
                                       sep_embs_for_skip=args.sep_embs_for_skip,
                                       cove_layer=cove_layer)
        d_sent = 2 * args.d_hid
        log.info("Using BiLM architecture for shared encoder!")
    elif args.sent_enc == 'bow':
        sent_encoder = BoWSentEncoder(vocab, embedder)
        log.info("Using BoW architecture for shared encoder!")
        assert_for_log(
            not args.skip_embs,
            "Skip connection not currently supported with `bow` encoder.")
        d_sent = d_emb
    elif args.sent_enc == 'rnn':
        sent_rnn = s2s_e.by_name('lstm').from_params(copy.deepcopy(rnn_params))
        sent_encoder = SentenceEncoder(
            vocab,
            embedder,
            args.n_layers_highway,
            sent_rnn,
            skip_embs=args.skip_embs,
            dropout=args.dropout,
            sep_embs_for_skip=args.sep_embs_for_skip,
            cove_layer=cove_layer)
        d_sent = 2 * args.d_hid
        log.info("Using BiLSTM architecture for shared encoder!")
    elif args.sent_enc == 'transformer':
        transformer = StackedSelfAttentionEncoder.from_params(copy.deepcopy(tfm_params))
        sent_encoder = SentenceEncoder(vocab, embedder, args.n_layers_highway,
                                       transformer, dropout=args.dropout,
                                       skip_embs=args.skip_embs,
                                       cove_layer=cove_layer,
                                       sep_embs_for_skip=args.sep_embs_for_skip)
        log.info("Using Transformer architecture for shared encoder!")
    elif args.sent_enc == 'null':
        # Expose word representation layer (GloVe, ELMo, etc.) directly.
        assert_for_log(args.skip_embs, f"skip_embs must be set for "
                       "'{args.sent_enc}' encoder")
        phrase_layer = NullPhraseLayer(rnn_params['input_size'])
        sent_encoder = SentenceEncoder(vocab, embedder, args.n_layers_highway,
                                       phrase_layer, skip_embs=args.skip_embs,
                                       dropout=args.dropout,
                                       sep_embs_for_skip=args.sep_embs_for_skip,
                                       cove_layer=cove_layer)
        d_sent = 0  # skip connection added below
        log.info("No shared encoder (just using word embeddings)!")
    else:
        assert_for_log(False, "No valid sentence encoder specified.")
    return sent_encoder, d_sent

def build_model(args, vocab, pretrained_embs, tasks):
    '''
    Build model according to args
    Returns: model which has attributes set in it with the attrbutes.
    '''

    # Build embeddings.
    if args.openai_transformer:
        # Note: incompatible with other embedders, but logic in preprocess.py
        # should prevent these from being enabled anyway.
        from .openai_transformer_lm.utils import OpenAIEmbedderModule
        log.info("Using OpenAI transformer model; skipping other embedders.")
        cove_layer = None
        embedder = OpenAIEmbedderModule(args) # Here, this uses openAIEmbedder.
        d_emb = embedder.get_output_dim()
    elif args.bert_model_name:
        # Note: incompatible with other embedders, but logic in preprocess.py
        # should prevent these from being enabled anyway.
        from .bert.utils import BertEmbedderModule
        log.info(f"Using BERT model ({args.bert_model_name}); skipping other embedders.")
        cove_layer = None
        # Set PYTORCH_PRETRAINED_BERT_CACHE environment variable to an existing
        # cache; see
        # https://github.com/huggingface/pytorch-pretrained-BERT/blob/master/pytorch_pretrained_bert/file_utils.py
        bert_cache_dir = os.getenv("PYTORCH_PRETRAINED_BERT_CACHE",
                                   os.path.join(args.exp_dir, "bert_cache"))
        maybe_make_dir(bert_cache_dir)
        embedder = BertEmbedderModule(args, cache_dir=bert_cache_dir)
        d_emb = embedder.get_output_dim()
    else:
        # Default case, used for ELMo, CoVe, word embeddings, etc.
        d_emb, embedder, cove_layer = build_embeddings(args, vocab,
                                                       tasks, pretrained_embs)
    d_sent_input = args.d_hid

    sent_encoder = build_sent_encoder(args, vocab, d_emb, tasks, embedder, cove_layer)

    sent_encoder, d_sent_output = build_sent_encoder(args, vocab, d_emb, tasks, embedder, cove_layer)
    # d_task_input is the input dimension of the task-specific module
    # set skip_emb = 1 if you want to concatenate the encoder input with encoder output to pass
    # into task specific module.
    d_task_input = d_sent_output + (args.skip_embs * d_emb)

    # Build model and classifiers
    model = MultiTaskModel(args, sent_encoder, vocab)
    build_task_modules(args, tasks, model, d_task_input, d_emb, embedder, vocab)
    model = model.cuda() if args.cuda >= 0 else model
    log.info(model)
    param_count = 0
    trainable_param_count = 0
    for name, param in model.named_parameters():
        param_count += np.prod(param.size())
        if param.requires_grad:
            trainable_param_count += np.prod(param.size())
            log.info(">> Trainable param %s: %s = %d", name,
                     str(param.size()), np.prod(param.size()))
    log.info("Total number of parameters: {ct:d} ({ct:g})".format(ct=param_count))
    log.info("Number of trainable parameters: {ct:d} ({ct:g})".format(
        ct=trainable_param_count))
    return model


def get_task_whitelist(args):
    """Filters tasks so that we only build models that we will use, meaning we only
    build models for train tasks and for classifiers of eval tasks"""
    eval_task_names = parse_task_list_arg(args.target_tasks)
    eval_clf_names = []
    for task_name in eval_task_names:
        override_clf = config.get_task_attr(args, task_name, 'use_classifier')
        if override_clf == 'none' or override_clf is None:
            eval_clf_names.append(task_name)
        else:
            eval_clf_names.append(override_clf)
    train_task_names = parse_task_list_arg(args.pretrain_tasks)
    log.info("Whitelisting train tasks=%s, eval_clf_tasks=%s",
             str(train_task_names), str(eval_clf_names))
    return train_task_names, eval_clf_names


def build_embeddings(args, vocab, tasks, pretrained_embs=None):
    ''' Build embeddings according to options in args '''
    d_emb, d_char = 0, args.d_char

    token_embedders = {}
    # Word embeddings
    n_token_vocab = vocab.get_vocab_size('tokens')
    if args.word_embs != 'none':
        if args.word_embs in ['glove', 'fastText'] and pretrained_embs is not None:
            word_embs = pretrained_embs
            assert word_embs.size()[0] == n_token_vocab
            d_word = word_embs.size()[1]
            log.info("\tUsing pre-trained word embeddings: %s",
                     str(word_embs.size()))
        elif args.word_embs == "scratch":
            log.info("\tTraining word embeddings from scratch.")
            d_word = args.d_word
            word_embs = nn.Embedding(n_token_vocab, d_word).weight
        else:
            raise Exception('Not a valid type of word emb. Set to none for elmo.')

        embeddings = Embedding(num_embeddings=n_token_vocab, embedding_dim=d_word,
                               weight=word_embs, trainable=(args.embeddings_train == 1),
                               padding_index=vocab.get_token_index('@@PADDING@@'))
        token_embedders["words"] = embeddings
        d_emb += d_word
    else:
        embeddings = None
        log.info("\tNot using word embeddings!")

    # Handle cove
    cove_layer = None
    if args.cove:
        assert embeddings is not None
        assert args.word_embs == "glove", "CoVe requires GloVe embeddings."
        assert d_word == 300, "CoVe expects 300-dimensional GloVe embeddings."
        try:
            from .modules.cove.cove import MTLSTM as cove_lstm
            # Have CoVe do an internal GloVe lookup, but don't add residual.
            # We'll do this manually in modules.py; see
            # SentenceEncoder.forward().
            cove_layer = cove_lstm(n_vocab=n_token_vocab,
                                   vectors=embeddings.weight.data)
            # Control whether CoVe is trainable.
            for param in cove_layer.parameters():
                param.requires_grad = bool(args.cove_fine_tune)
            d_emb += 600  # 300 x 2 for biLSTM activations
            log.info("\tUsing CoVe embeddings!")
        except ImportError as e:
            log.info("Failed to import CoVe!")
            raise e

    # Character embeddings
    if args.char_embs:
        log.info("\tUsing character embeddings!")
        char_embeddings = Embedding(vocab.get_vocab_size('chars'), d_char)
        filter_sizes = tuple([int(i) for i in args.char_filter_sizes.split(',')])
        char_encoder = CnnEncoder(d_char, num_filters=args.n_char_filters,
                                  ngram_filter_sizes=filter_sizes,
                                  output_dim=d_char)
        char_embedder = TokenCharactersEncoder(char_embeddings, char_encoder,
                                               dropout=args.dropout_embs)
        d_emb += d_char
        token_embedders["chars"] = char_embedder
    else:
        log.info("\tNot using character embeddings!")

    # If we want separate ELMo scalar weights (a different ELMo representation for each classifier,
    # then we need count and reliably map each classifier to an index used by
    # allennlp internal ELMo.
    if args.sep_embs_for_skip:
        # Determine a deterministic list of classifier names to use for each task.
        classifiers = sorted(set(map(lambda x: x._classifier_name, tasks)))
        # Reload existing classifier map, if it exists.
        classifier_save_path = args.run_dir + "/classifier_task_map.json"
        if os.path.isfile(classifier_save_path):
            loaded_classifiers = json.load(open(args.run_dir + "/classifier_task_map.json", 'r'))
        else:
            # No file exists, so assuming we are just starting to pretrain. If pretrain is to be
            # skipped, then there's a way to bypass this assertion by explicitly allowing for a missing
            # classiifer task map.
            assert_for_log(args.do_pretrain or args.allow_missing_task_map,
                           "Error: {} should already exist.".format(classifier_save_path))
            if args.allow_missing_task_map:
                log.warning("Warning: classifier task map not found in model"
                            " directory. Creating a new one from scratch.")
            loaded_classifiers = {"@pretrain@": 0}  # default is always @pretrain@
        # Add the new tasks and update map, keeping the internal ELMo index consistent.
        max_number_classifiers = max(loaded_classifiers.values())
        offset = 1
        for classifier in classifiers:
            if classifier not in loaded_classifiers:
                loaded_classifiers[classifier] = max_number_classifiers + offset
                offset += 1
        log.info("Classifiers:{}".format(loaded_classifiers))
        open(classifier_save_path, 'w+').write(json.dumps(loaded_classifiers))
        # Every index in classifiers needs to correspond to a valid ELMo output representation.
        num_reps = 1 + max(loaded_classifiers.values())
    else:
        # All tasks share the same scalars.
        # Not used if self.elmo_chars_only = 1 (i.e. no elmo)
        loaded_classifiers = {"@pretrain@": 0}
        num_reps = 1
    if args.elmo:
        log.info("Loading ELMo from files:")
        log.info("ELMO_OPT_PATH = %s", ELMO_OPT_PATH)
        if args.elmo_chars_only:
            log.info("\tUsing ELMo character CNN only!")
            log.info("ELMO_WEIGHTS_PATH = %s", ELMO_WEIGHTS_PATH)
            elmo_embedder = ElmoCharacterEncoder(options_file=ELMO_OPT_PATH,
                                                 weight_file=ELMO_WEIGHTS_PATH,
                                                 requires_grad=False)
            d_emb += 512
        else:
            log.info("\tUsing full ELMo! (separate scalars/task)")
            if args.elmo_weight_file_path != 'none':
                assert os.path.exists(args.elmo_weight_file_path), "ELMo weight file path \"" + \
                    args.elmo_weight_file_path + "\" does not exist."
                weight_file = args.elmo_weight_file_path
            else:
                weight_file = ELMO_WEIGHTS_PATH
            log.info("ELMO_WEIGHTS_PATH = %s", weight_file)
            elmo_embedder = ElmoTokenEmbedderWrapper(
                options_file=ELMO_OPT_PATH,
                weight_file=weight_file,
                num_output_representations=num_reps,
                # Dropout is added by the sentence encoder later.
                dropout=0.)
            d_emb += 1024

        token_embedders["elmo"] = elmo_embedder

    # Wrap ELMo and other embedders, and concatenates the resulting
    # representations alone the last (vector) dimension.
    embedder = ElmoTextFieldEmbedder(token_embedders, loaded_classifiers,
                                     elmo_chars_only=args.elmo_chars_only,
                                     sep_embs_for_skip=args.sep_embs_for_skip)

    assert d_emb, "You turned off all the embeddings, ya goof!"
    return d_emb, embedder, cove_layer

def build_task_modules(args, tasks, model, d_sent, d_emb, embedder, vocab):
    """
        This function gets the task-specific parameters and builds
        the task-specific modules.
    """
    if args.is_probing_task:
        # TODO: move this logic to preprocess.py;
        # current implementation reloads MNLI data, which is slow.
        train_task_whitelist, eval_task_whitelist = get_task_whitelist(args)
        tasks_to_build, _, _ = get_tasks(train_task_whitelist,
                                         eval_task_whitelist,
                                         args.max_seq_len,
                                         path=args.data_dir,
                                         scratch_path=args.exp_dir)
    else:
        tasks_to_build = tasks

    # Attach task-specific params.
    for task in set(tasks + tasks_to_build):
        task_params = get_task_specific_params(args, task.name)
        log.info("\tTask '%s' params: %s", task.name,
                 json.dumps(task_params.as_dict(), indent=2))
        # Store task-specific params in case we want to access later
        setattr(model, '%s_task_params' % task.name, task_params)

    # Actually construct modules.
    for task in tasks_to_build:
        # If the name of the task is different than the classifier it should use
        # then skip the module creation.
        if task.name != model._get_task_params(task.name).get('use_classifier', task.name):
            log.info("Name of the task is different than the classifier it should use")
            continue
        build_task_specific_modules(task, model, d_sent, d_emb, vocab, embedder, args)

def build_task_specific_modules(task, model, d_sent, d_emb, vocab, embedder, args):
    ''' Build task-specific components for a task and add them to model.
        These include decoders, linear layers for linear models.
     '''
    task_params = model._get_task_params(task.name)
    if isinstance(task, SingleClassificationTask):
        module = build_single_sentence_module(task, d_sent, model, task_params)
        setattr(model, '%s_mdl' % task.name, module)
    elif isinstance(task, (PairClassificationTask, PairRegressionTask,
                           PairOrdinalRegressionTask)):
        module = build_pair_sentence_module(task, d_sent, model, task_params)
        setattr(model, '%s_mdl' % task.name, module)
    elif isinstance(task, LanguageModelingTask):
        d_sent = args.d_hid + (args.skip_embs * d_emb)
        hid2voc = build_lm(task, d_sent, args)
        setattr(model, '%s_hid2voc' % task.name, hid2voc)
    elif isinstance(task, TaggingTask):
        hid2tag = build_tagger(task, d_sent, task.num_tags)
        setattr(model, '%s_mdl' % task.name, hid2tag)
    elif isinstance(task, EdgeProbingTask):
        module = EdgeClassifierModule(task, d_sent, task_params)
        setattr(model, '%s_mdl' % task.name, module)
    elif isinstance(task, (RedditSeq2SeqTask, Wiki103Seq2SeqTask)):
        log.info("using {} attention".format(args.s2s['attention']))
        decoder_params = Params({'input_dim': d_sent,
                                 'target_embedding_dim': 300,
                                 'decoder_hidden_size': args.s2s['d_hid_dec'],
                                 'output_proj_input_dim': args.s2s['output_proj_input_dim'],
                                 'max_decoding_steps': args.max_seq_len,
                                 'target_namespace': 'tokens',
                                 'attention': args.s2s['attention'],
                                 'dropout': args.dropout,
                                 'scheduled_sampling_ratio': 0.0})
        decoder = Seq2SeqDecoder(vocab, **decoder_params)
        setattr(model, '%s_decoder' % task.name, decoder)
    elif isinstance(task, MTTask):
        log.info("using {} attention".format(args.s2s['attention']))
        decoder_params = Params({'input_dim': d_sent,
                                 'target_embedding_dim': 300,
                                 'decoder_hidden_size': args.s2s['d_hid_dec'],
                                 'output_proj_input_dim': args.s2s['output_proj_input_dim'],
                                 'max_decoding_steps': args.max_seq_len,
                                 'target_namespace': task._label_namespace if hasattr(task,
                                                                                      '_label_namespace') else 'targets',
                                 'attention': args.s2s['attention'],
                                 'dropout': args.dropout,
                                 'scheduled_sampling_ratio': 0.0})
        decoder = Seq2SeqDecoder(vocab, **decoder_params)
        setattr(model, '%s_decoder' % task.name, decoder)

    elif isinstance(task, SequenceGenerationTask):
        decoder, hid2voc = build_decoder(task, d_sent, vocab, embedder, args)
        setattr(model, '%s_decoder' % task.name, decoder)
        setattr(model, '%s_hid2voc' % task.name, hid2voc)

    elif isinstance(task, (GroundedTask, GroundedSWTask)):
        task.img_encoder = CNNEncoder(model_name='resnet', path=task.path)
        pooler = build_image_sent_module(task, d_sent, task_params)
        setattr(model, '%s_mdl' % task.name, pooler)
    elif isinstance(task, RankingTask):
        pooler, dnn_ResponseModel = build_reddit_module(task, d_sent, task_params)
        setattr(model, '%s_mdl' % task.name, pooler)
        setattr(model, '%s_Response_mdl' % task.name, dnn_ResponseModel)
    else:
        raise ValueError("Module not found for %s" % task.name)


def get_task_specific_params(args, task_name):
    ''' Search args for parameters specific to task.
    Args:
        args: main-program args, a config.Params object
        task_name: (string)
    Returns:
        AllenNLP Params object of task-specific params.
    '''
    def _get_task_attr(attr_name): return config.get_task_attr(args, task_name,
                                                               attr_name)
    params = {}
    params['cls_type'] = _get_task_attr("classifier")
    params['d_hid'] = _get_task_attr("classifier_hid_dim")
    params['d_proj'] = _get_task_attr("d_proj")
    params['shared_pair_attn'] = args.shared_pair_attn
    if args.shared_pair_attn:
        params['attn'] = args.pair_attn
        params['d_hid_attn'] = args.d_hid_attn
        params['dropout'] = args.classifier_dropout
    else:
        params['attn'] = _get_task_attr("pair_attn")
        params['d_hid_attn'] = _get_task_attr("d_hid_attn")
        params['dropout'] = _get_task_attr("classifier_dropout")

    # Used for edge probing. Other tasks can safely ignore.
    params['cls_loss_fn'] = _get_task_attr("classifier_loss_fn")
    params['cls_span_pooling'] = _get_task_attr("classifier_span_pooling")
    params['edgeprobe_cnn_context'] = _get_task_attr("edgeprobe_cnn_context")

    # For NLI probing tasks, might want to use a classifier trained on
    # something else (typically 'mnli').
    cls_task_name = _get_task_attr("use_classifier")
    params['use_classifier'] = cls_task_name or task_name  # default to this task

    return Params(params)


def build_reddit_module(task, d_inp, params):
    ''' Build a single classifier '''
    pooler = Pooler(d_inp, d_proj=params['d_proj'])
    dnn_ResponseModel = nn.Sequential(nn.Linear(params['d_proj'], params['d_proj']),
                                      nn.Tanh(), nn.Linear(params['d_proj'], params['d_proj']),
                                      )
    #classifier = Classifier.from_params(params['d_proj'], task.n_classes, params)
    return pooler, dnn_ResponseModel


def build_image_sent_module(task, d_inp, params):
    pooler = Pooler(d_inp, d_proj=params['d_proj'])
    return pooler


def build_single_sentence_module(task, d_inp, model, params):
    ''' Build a single classifier '''
    pool_type = "first" if model.use_bert else "max"
    pooler = Pooler(d_inp, project=not model.use_bert, d_proj=params['d_proj'], pool_type=pool_type)
    d_out = d_inp if model.use_bert else params["d_proj"]
    classifier = Classifier.from_params(d_out, task.n_classes, params)
    return SingleClassifier(pooler, classifier)


def build_pair_sentence_module(task, d_inp, model, params):
    ''' Build a pair classifier, shared if necessary '''

    def build_pair_attn(d_in, use_attn, d_hid_attn):
        ''' Build the pair attn module '''
        d_inp_model = 2 * d_in
        modeling_layer = s2s_e.by_name('lstm').from_params(
            Params({'input_size': d_inp_model, 'hidden_size': d_hid_attn,
                    'num_layers': 1, 'bidirectional': True}))
        pair_attn = AttnPairEncoder(model.vocab, modeling_layer, dropout=params["dropout"])
        return pair_attn

    # Build the "pooler", which does pools a variable length sequence
    #   possibly with a projection layer beforehand
    if params["attn"] and not model.use_bert:
        pooler = Pooler(d_inp=params["d_hid_attn"], d_proj=params["d_hid_attn"], project=False)
        d_out = params["d_hid_attn"] * 2
    else:
        pool_type = "first" if model.use_bert else "max"
        pooler = Pooler(d_inp, project=not model.use_bert, d_proj=params["d_proj"], pool_type=pool_type)
        #d_out = model.sent_encoder._text_field_embedder.get_output_dim() if model.use_bert else params["d_proj"]
        d_out = d_inp if model.use_bert else params["d_proj"]

    # Build the pair attn mechanism
    if params["shared_pair_attn"] and not model.use_bert:
        if not hasattr(model, "pair_attn"):
            pair_attn = build_pair_attn(d_inp, params["attn"], params["d_hid_attn"])
            model.pair_attn = pair_attn
        else:
            pair_attn = model.pair_attn
    elif params["attn"] and not model.use_bert:
        pair_attn = build_pair_attn(d_inp, params["attn"], params["d_hid_attn"])
    else:
        pair_attn = None

    n_classes = task.n_classes if hasattr(task, 'n_classes') else 1
    if model.use_bert:
        classifier = Classifier.from_params(d_out, n_classes, params)
        module = SingleClassifier(pooler, classifier)
    else:
        classifier = Classifier.from_params(4 * d_out, n_classes, params)
        module = PairClassifier(pooler, classifier, pair_attn)
    return module


def build_lm(task, d_inp, args):
    ''' Build LM components (just map hidden states to vocab logits) '''
    hid2voc = nn.Linear(d_inp, args.max_word_v_size)
    return hid2voc


def build_tagger(task, d_inp, out_dim):
    ''' Build tagger components. '''
    hid2tag = nn.Linear(d_inp, out_dim)
    return hid2tag


def build_decoder(task, d_inp, vocab, embedder, args):
    ''' Build a task specific decoder '''
    rnn = s2s_e.by_name('lstm').from_params(
        Params({'input_size': embedder.get_output_dim(),
                'hidden_size': args.s2s['d_hid_dec'],
                'num_layers': args.s2s['n_layers_dec'], 'bidirectional': False}))
    decoder = SentenceEncoder(vocab, embedder, 0, rnn)
    hid2voc = nn.Linear(args.s2s['d_hid_dec'], args.max_word_v_size)
    return decoder, hid2voc


class MultiTaskModel(nn.Module):
    '''
    Giant model with task-specific components and a shared word and sentence encoder.
    This class samples the tasks passed in pretrained_tasks, and adds task specific components
    to the model.
    '''

    def __init__(self, args, sent_encoder, vocab):
        ''' Args: sentence encoder '''
        super(MultiTaskModel, self).__init__()
        self.sent_encoder = sent_encoder
        self.vocab = vocab
        self.utilization = Average() if args.track_batch_utilization else None
        self.elmo = args.elmo and not args.elmo_chars_only
        self.use_bert = args.bert_model_name
        self.sep_embs_for_skip = args.sep_embs_for_skip

    def forward(self, task, batch, predict=False):
        '''
        Pass inputs to correct forward pass
        Args:
            - task (tasks.Task): task for which batch is drawn
            - batch (Dict[str:Dict[str:Tensor]]): dictionary of (field, indexing) pairs,
                where indexing is a dict of the index namespace and the actual indices.
            - predict (Bool): passed to task specific forward(). If true, forward()
                should return predictions.
        Returns:
            - out: dictionary containing task outputs and loss if label was in batch
        '''
        if self.utilization is not None:
            if 'input1' in batch:
                self.utilization(get_batch_utilization(batch['input1']))
            elif 'input' in batch:
                self.utilization(get_batch_utilization(batch['input']))
        if isinstance(task, SingleClassificationTask):
            out = self._single_sentence_forward(batch, task, predict)
        elif isinstance(task, MultiNLIDiagnosticTask):
            out = self._pair_sentence_MNLI_diagnostic_forward(batch, task, predict)
        elif isinstance(task, (PairClassificationTask, PairRegressionTask,
                               PairOrdinalRegressionTask)):
            if task.name in [
                'wiki103_classif',
                'reddit_pair_classif',
                'reddit_pair_classif_mini',
                'reddit_pair_classif_3.4G',
                'mt_pair_classif',
                    'mt_pair_classif_mini']:
                out = self._positive_pair_sentence_forward(batch, task, predict)
            else:
                out = self._pair_sentence_forward(batch, task, predict)
        elif isinstance(task, LanguageModelingTask):
            out = self._lm_forward(batch, task, predict)
        elif isinstance(task, TaggingTask):
            out = self._tagger_forward(batch, task, predict)
        elif isinstance(task, EdgeProbingTask):
            # Just get embeddings and invoke task module.
            sent_embs, sent_mask = self.sent_encoder(batch['input1'], task)
            module = getattr(self, "%s_mdl" % task.name)
            out = module.forward(batch, sent_embs, sent_mask,
                                 task, predict)
        elif isinstance(task, SequenceGenerationTask):
            out = self._seq_gen_forward(batch, task, predict)
        elif isinstance(task, (GroundedTask, GroundedSWTask)):
            out = self._grounded_ranking_bce_forward(batch, task, predict)
        elif isinstance(task, RankingTask):
            out = self._ranking_forward(batch, task, predict)
        else:
            raise ValueError("Task-specific components not found!")
        return out

    def _get_task_params(self, task_name):
        """ Get task-specific Params, as set in build_module(). """
        return getattr(self, "%s_task_params" % task_name)

    def _get_classifier(self, task):
        """ Get task-specific classifier, as set in build_module(). """
        # TODO: replace this logic with task._classifier_name?
        task_params = self._get_task_params(task.name)
        use_clf = task_params['use_classifier']
        if use_clf in [None, "", "none"]:
            use_clf = task.name  # default if not set
        return getattr(self, "%s_mdl" % use_clf)

    def _single_sentence_forward(self, batch, task, predict):
        out = {}

        # embed the sentence
        sent_embs, sent_mask = self.sent_encoder(batch['input1'], task)
        # pass to a task specific classifier
        classifier = self._get_classifier(task)
        logits = classifier(sent_embs, sent_mask)
        out['logits'] = logits
        out['n_exs'] = get_batch_size(batch)

        if 'labels' in batch:  # means we should compute loss
            if batch['labels'].dim() == 0:
                labels = batch['labels'].unsqueeze(0)
            elif batch['labels'].dim() == 1:
                labels = batch['labels']
            else:
                labels = batch['labels'].squeeze(-1)
            out['loss'] = F.cross_entropy(logits, labels)
            if isinstance(task, CoLATask):
                task.scorer2(logits, labels)
                _, preds = logits.max(dim=1)
                task.scorer1(labels, preds)
            else:
                task.scorer1(logits, labels)
                if task.scorer2 is not None:
                    task.scorer2(logits, labels)

        if predict:
            if isinstance(task, RegressionTask):
                if logits.ndimension() > 1:
                    assert logits.ndimension() == 2 and logits[-1] == 1, \
                        "Invalid regression prediction dimensions!"
                    logits = logits.squeeze(-1)
                out['preds'] = logits
            else:
                _, out['preds'] = logits.max(dim=1)
        return out

    def _pair_sentence_MNLI_diagnostic_forward(self, batch, task, predict):
        out = {}

        # embed the sentence
        sent1, mask1 = self.sent_encoder(batch['input1'], task)
        sent2, mask2 = self.sent_encoder(batch['input2'], task)
        classifier = self._get_classifier(task)
        logits = classifier(sent1, sent2, mask1, mask2)
        out['logits'] = logits
        out['n_exs'] = get_batch_size(batch)

        labels = batch['labels'].squeeze(-1)
        out['loss'] = F.cross_entropy(logits, labels)
        _, predicted = logits.max(dim=1)
        if 'labels' in batch:
            if batch['labels'].dim() == 0:
                labels = batch['labels'].unsqueeze(0)
            elif batch['labels'].dim() == 1:
                labels = batch['labels']
            else:
                labels = batch['labels'].squeeze(-1)
            out['loss'] = F.cross_entropy(logits, labels)
            task.update_diagnostic_metrics(predicted, labels, batch)

        if predict:
            out['preds'] = predicted
        return out

    def _positive_pair_sentence_forward(self, batch, task, predict):
        ''' forward function written specially for cases where we have only +ve pairs in input data
            -ve pairs are created by rotating either sent1 or sent2.
            Ex: [1,2,3,4] after rotation by 2 positions [3,4,1,2]
            Assumption is each example in sent1 has only one corresponding example in sent2 which is +ve
            So rotating sent1/sent2 and pairing with sent2/sent1 is one way to obtain -ve pairs
        '''
        out = {}

        # embed the sentence
        sent1, mask1 = self.sent_encoder(batch['input1'], task)
        sent2, mask2 = self.sent_encoder(batch['input2'], task)
        classifier = self._get_classifier(task)

        # Negative pairs are created by rotating sent2
        # Note that we need to rotate corresponding mask also. *_new contain
        # positive and negative pairs
        sent1_new = torch.cat([sent1, sent1], 0)
        mask1_new = torch.cat([mask1, mask1], 0)
        sent2_new = torch.cat([sent2, torch.cat([sent2[2:], sent2[0:2]], 0)], 0)
        mask2_new = torch.cat([mask2, torch.cat([mask2[2:], mask2[0:2]], 0)], 0)
        logits = classifier(sent1_new, sent2_new, mask1_new, mask2_new)
        out['logits'] = logits
        out['n_exs'] = len(sent1_new)
        labels = torch.cat([torch.ones(len(sent1)), torch.zeros(len(sent1))])
        labels = torch.tensor(labels, dtype=torch.long).cuda()
        out['loss'] = F.cross_entropy(logits, labels)
        task.scorer1(logits, labels)
        if task.scorer2 is not None:
            task.scorer2(logits, labels)

        if predict:
            if isinstance(task, RegressionTask):
                if logits.ndimension() > 1:
                    assert logits.ndimension() == 2 and logits[-1] == 1, \
                        "Invalid regression prediction dimensions!"
                    logits = logits.squeeze(-1)
                out['preds'] = logits
            else:
                _, out['preds'] = logits.max(dim=1)
        return out

    def _pair_sentence_forward(self, batch, task, predict):
        out = {}

        # embed the sentence
        classifier = self._get_classifier(task)
        if self.use_bert:
            sent, mask = self.sent_encoder(batch['inputs'], task)
            logits = classifier(sent, mask)
        else:
            sent1, mask1 = self.sent_encoder(batch['input1'], task)
            sent2, mask2 = self.sent_encoder(batch['input2'], task)
            logits = classifier(sent1, sent2, mask1, mask2)
        out['logits'] = logits
        out['n_exs'] = get_batch_size(batch)

        if 'labels' in batch:
            labels = batch['labels']
            labels = labels.squeeze(-1) if len(labels.size()) > 1 else labels
            if isinstance(task, JOCITask):
                logits = logits.squeeze(-1) if len(logits.size()) > 1 else logits
                out['loss'] = F.mse_loss(logits, labels)
                logits_np = logits.data.cpu().numpy()
                labels_np = labels.data.cpu().numpy()
                task.scorer1(mean_squared_error(logits_np, labels_np))
                task.scorer2(logits_np, labels_np)
            elif isinstance(task, STSBTask):
                logits = logits.squeeze(-1) if len(logits.size()) > 1 else logits
                out['loss'] = F.mse_loss(logits, labels)
                logits_np = logits.data.cpu().numpy()
                labels_np = labels.data.cpu().numpy()
                task.scorer1(logits_np, labels_np)
                task.scorer2(logits_np, labels_np)
            else:
                out['loss'] = F.cross_entropy(logits, labels)
                task.scorer1(logits, labels)
                if task.scorer2 is not None:
                    task.scorer2(logits, labels)

        if predict:
            if isinstance(task, RegressionTask):
                if logits.ndimension() > 1:
                    assert logits.ndimension() == 2 and logits[-1] == 1, \
                        "Invalid regression prediction dimensions!"
                    logits = logits.squeeze(-1)
                out['preds'] = logits
            else:
                _, out['preds'] = logits.max(dim=1)
        return out

    def _ranking_forward(self, batch, task, predict):
        ''' For caption and image ranking. This implementation is intended for Reddit
            This implementation assumes only positive pairs exist in input data.
            Negative pairs are created within batch.
        '''
        out = {}
        # feed forwarding inputs through sentence encoders
        sent1, mask1 = self.sent_encoder(batch['input1'], task)
        sent2, mask2 = self.sent_encoder(batch['input2'], task)
        # pooler for both Input and Response
        sent_pooler = getattr(self, "%s_mdl" % task.name)
        sent_dnn = getattr(self, "%s_Response_mdl" % task.name)  # dnn for Response
        sent1_rep = sent_pooler(sent1, mask1)
        sent2_rep_pool = sent_pooler(sent2, mask2)
        sent2_rep = sent_dnn(sent2_rep_pool)

        cos_simi = torch.mm(sent1_rep, sent2_rep.transpose(0, 1))
        if task.name == 'reddit_softmax':
            cos_simi_backward = cos_simi.transpose(0, 1)
            labels = torch.arange(len(cos_simi), dtype=torch.long).cuda()

            total_loss = torch.nn.CrossEntropyLoss()(cos_simi, labels)  # one-way loss
            total_loss_rev = torch.nn.CrossEntropyLoss()(cos_simi_backward, labels)  # reverse
            out['loss'] = total_loss + total_loss_rev

            pred = torch.nn.Softmax(dim=1)(cos_simi)
            pred = torch.argmax(pred, dim=1)
        else:
            labels = torch.eye(len(cos_simi))

            # balancing pairs: #positive_pairs = batch_size, #negative_pairs = batch_size-1
            cos_simi_pos = torch.diag(cos_simi)
            cos_simi_neg = torch.diag(cos_simi, diagonal=1)
            cos_simi = torch.cat([cos_simi_pos, cos_simi_neg], dim=0)
            labels_pos = torch.diag(labels)
            labels_neg = torch.diag(labels, diagonal=1)
            labels = torch.cat([labels_pos, labels_neg], dim=0)
            labels = labels.cuda()
            total_loss = torch.nn.BCEWithLogitsLoss()(cos_simi, labels)
            out['loss'] = total_loss

            pred = torch.sigmoid(cos_simi).round()

        total_correct = torch.sum(pred == labels)
        batch_acc = total_correct.item() / len(labels)
        out["n_exs"] = len(labels)
        task.scorer1(batch_acc)
        return out

    def _seq_gen_forward(self, batch, task, predict):
        ''' For variational autoencoder '''
        out = {}
        sent, sent_mask = self.sent_encoder(batch['inputs'], task)
        out['n_exs'] = get_batch_size(batch)

        if isinstance(task, (MTTask, RedditSeq2SeqTask)):
            decoder = getattr(self, "%s_decoder" % task.name)
            out.update(decoder.forward(sent, sent_mask, batch['targs']))
            task.scorer1(out['loss'].item())

        if 'targs' in batch:
            pass

        if predict:
            pass

        return out

    def _tagger_forward(self, batch, task, predict):
        ''' For sequence tagging '''
        out = {}
        b_size, seq_len, _ = batch['inputs']['elmo'].size()
        seq_len -= 2
        sent_encoder = self.sent_encoder
        out['n_exs'] = get_batch_size(batch)
        if not isinstance(sent_encoder, BiLMEncoder):
            sent, mask = sent_encoder(batch['inputs'], task)
            sent = sent.masked_fill(1 - mask.byte(), 0)  # avoid NaNs
            sent = sent[:, 1:-1, :]
            hid2tag = self._get_classifier(task)
            logits = hid2tag(sent)
            logits = logits.view(b_size * seq_len, -1)
            out['logits'] = logits
            targs = batch['targs']['words'][:, :seq_len].contiguous().view(-1)

        pad_idx = self.vocab.get_token_index(self.vocab._padding_token)
        out['loss'] = F.cross_entropy(logits, targs, ignore_index=pad_idx)
        task.scorer1(logits, targs)
        return out

    def _lm_forward(self, batch, task, predict):
        """Forward pass for LM model
        Args:
            batch: indexed input data
            task: (Task obejct)
            predict: (boolean) predict mode (not supported)
        return:
            out: (dict)
                - 'logits': output layer, dimension: [batchSize * timeSteps * 2, outputDim]
                            first half: [:batchSize*timeSteps, outputDim] is output layer from forward layer
                            second half: [batchSize*timeSteps:, outputDim] is output layer from backward layer
                - 'loss': size average CE loss
        """
        out = {}
        sent_encoder = self.sent_encoder
        assert_for_log(isinstance(sent_encoder._phrase_layer, BiLMEncoder),
                       "Not using LM for language modeling task!")
        assert_for_log('targs' in batch and 'words' in batch['targs'],
                       "Batch missing target words!")
        pad_idx = self.vocab.get_token_index(self.vocab._padding_token, 'tokens')
        b_size, seq_len = batch['targs']['words'].size()
        n_pad = batch['targs']['words'].eq(pad_idx).sum().item()
        out['n_exs'] = (b_size * seq_len - n_pad) * 2

        sent, mask = sent_encoder(batch['input'], task)
        sent = sent.masked_fill(1 - mask.byte(), 0)  # avoid NaNs

        # Split encoder outputs by direction
        split = int(self.sent_encoder._phrase_layer.get_output_dim() / 2)
        fwd, bwd = sent[:, :, :split], sent[:, :, split:split * 2]
        if split * 2 < sent.size(2):  # skip embeddings
            out_embs = sent[:, :, split * 2:]
            fwd = torch.cat([fwd, out_embs], dim=2)
            bwd = torch.cat([bwd, out_embs], dim=2)

        # Forward and backward logits and targs
        hid2voc = getattr(self, "%s_hid2voc" % task.name)
        logits_fwd = hid2voc(fwd).view(b_size * seq_len, -1)
        logits_bwd = hid2voc(bwd).view(b_size * seq_len, -1)
        logits = torch.cat([logits_fwd, logits_bwd], dim=0)
        out['logits'] = logits
        trg_fwd = batch['targs']['words'].view(-1)
        trg_bwd = batch['targs_b']['words'].view(-1)
        targs = torch.cat([trg_fwd, trg_bwd], dim=0)
        assert logits.size(0) == targs.size(0), "Number of logits and targets differ!"
        out['loss'] = F.cross_entropy(logits, targs, ignore_index=pad_idx)
        task.scorer1(out['loss'].item())
        if predict:
            pass
        return out

    def _grounded_forward(self, batch, task, predict):
        out, img_seq = {}, []
        sent_emb, sent_mask = self.sent_encoder(batch['input1'], task)
        batch_size = get_batch_size(batch)
        out['n_exs'] = batch_size
        sent_pooler = self._get_classifier(task)

        sent_rep = sent_pooler(sent_emb, sent_mask)

        ids = batch['ids'].cpu().squeeze(-1).data.numpy().tolist()

        for img_idx in ids:
            img_rep = task.img_encoder.forward(int(img_idx))[0]
            img_seq.append(torch.tensor(img_rep, dtype=torch.float32).cuda())

        loss = torch.autograd.Variable(torch.Tensor(1), requires_grad=True) + 0
        softmax = nn.Softmax(dim=0)
        cos = nn.CosineSimilarity(dim=1, eps=1e-6)
        acc = []

        loss_fn = nn.L1Loss()
        # contrastive against n samples (n = {2, 3}), temperature
        samples, temp = batch_size - 1, 0.001
        for sent_idx in range(batch_size):
            sent = sent_rep[sent_idx].reshape(1, -1).cuda()
            img = img_seq[sent_idx].reshape(1, -1).cuda()
            labels = [1] + [0] * (samples - 1)
            labels = torch.tensor(labels, dtype=torch.float32)
            mat = [cos(sent, img).cpu().data.numpy()[0]]
            for _ in range(len(mat), samples):
                r = sent_idx
                while (r == sent_idx):
                    r = np.random.randint(batch_size, size=(1, 1))[0][0]
                img = img_seq[r].reshape(1, -1).cuda()
                mat.append(cos(sent, img).cpu().data.numpy()[0])

            mat = torch.tensor(mat, dtype=torch.float32)
            dist = softmax(Variable(torch.tensor(mat, dtype=torch.float32)))

            max_idx = np.argmax(dist.data.numpy())
            loss.add(loss_fn(mat, labels))

            preds = [0] * samples
            preds[max_idx] = 1
            acc.append(1 if max_idx == 0 else 0)

        out['loss'] = loss
        task.scorer1(np.mean(acc))
        return out

    def _grounded_ranking_bce_forward(self, batch, task, predict):
        ''' Binary Cross Entropy Loss
            Create sentence, image representation.
        '''

        out, neg = {}, []
        sent_emb, sent_mask = self.sent_encoder(batch['input1'], task)
        batch_size = get_batch_size(batch)
        out['n_exs'] = batch_size
        sent_pooler = self._get_classifier(task)
        sent_rep = sent_pooler(sent_emb, sent_mask)
        loss_fn = nn.L1Loss()
        ids = batch['ids'].cpu().squeeze(-1).data.numpy().tolist()
        img_seq = []

        for img_idx in ids:
            img_rep = task.img_encoder.forward(int(img_idx))[0]
            img_seq.append(torch.tensor(img_rep, dtype=torch.float32).cuda())

        img_emb = torch.stack(img_seq, dim=0)
        sent1_rep = sent_rep
        sent2_rep = img_emb

        sent1_rep = F.normalize(sent1_rep, 2, 1)
        sent2_rep = F.normalize(sent2_rep, 2, 1)
        mat_mul = torch.mm(sent1_rep, torch.transpose(sent2_rep, 0, 1))
        labels = torch.eye(len(mat_mul))

        scale = 1 / (len(mat_mul) - 1) if len(mat_mul) > 1 else 1
        weights = scale * torch.ones(mat_mul.shape) - (scale - 1) * torch.eye(len(mat_mul))
        weights = weights.view(-1).cuda()

        mat_mul = mat_mul.view(-1)
        labels = labels.view(-1).cuda()
        pred = torch.sigmoid(mat_mul).round()

        out['loss'] = loss_fn(mat_mul, labels)
        total_correct = torch.sum(pred == labels)
        batch_acc = total_correct.item() / len(labels)
        task.scorer1.__call__(batch_acc)

        return out

    def get_elmo_mixing_weights(self, tasks=[]):
        ''' Get elmo mixing weights from text_field_embedder. Gives warning when fails.
        args:
           - tasks (List[Task]): list of tasks that we want to get  ELMo scalars for.
        returns:
            - params Dict[str:float]: dictionary maybe layers to scalar params
        '''
        params = {}
        if self.elmo:
            if not self.sep_embs_for_skip:
                tasks = [None]
            else:
                tasks = [None] + tasks
            for task in tasks:
                if task:
                    params[task._classifier_name] = get_elmo_mixing_weights(
                        self.sent_encoder._text_field_embedder, task=task)
                else:
                    params["@pretrain@"] = get_elmo_mixing_weights(
                        self.sent_encoder._text_field_embedder, task=None)
        return params<|MERGE_RESOLUTION|>--- conflicted
+++ resolved
@@ -58,7 +58,6 @@
 ELMO_WEIGHTS_PATH = os.path.join(ELMO_SRC_DIR, ELMO_WEIGHTS_NAME)
 
 
-<<<<<<< HEAD
 def build_model(args, vocab, pretrained_embs, tasks):
     '''Build model according to args '''
 
@@ -90,9 +89,7 @@
                                                        tasks, pretrained_embs)
     d_sent = args.d_hid
 
-=======
 def build_sent_encoder(args, vocab, d_emb, tasks, embedder, cove_layer):
->>>>>>> 46e6fa9d
     # Build single sentence encoder: the main component of interest
     # Need special handling for language modeling
     # Note: sent_enc is expected to apply dropout to its input _and_ output if needed.
