--- conflicted
+++ resolved
@@ -148,9 +148,6 @@
     parser.add_argument('--patience', help='patience in early stopping', type=int, default=5)
 
     # Evaluation options
-<<<<<<< HEAD
-    parser.add_argument('--write_preds', help='1 if write test preditions', type=int, default=0)
-=======
     parser.add_argument(
         '--eval_val_interval',
         help='val interval for eval task',
@@ -158,8 +155,7 @@
         default=1000)
     parser.add_argument('--eval_max_vals', help='Maximum number of validation checks for eval task',
                         type=int, default=100)
-    parser.add_argument('--write_preds', help='1 if write test predictions', type=int, default=1)
->>>>>>> 66199893
+    parser.add_argument('--write_preds', help='1 if write test predictions', type=int, default=0)
 
     args = parser.parse_args(arguments)
 
