""" Trainer """
import os
import re
import math
import glob
import time
import copy
import random
import logging as log
import itertools

import torch
from torch.optim.lr_scheduler import ReduceLROnPlateau
from torch.nn.utils.clip_grad import clip_grad_norm_
from tensorboardX import SummaryWriter # pylint: disable=import-error

from allennlp.common import Params # pylint: disable=import-error
from allennlp.common.checks import ConfigurationError # pylint: disable=import-error
from allennlp.data.iterators import BasicIterator, BucketIterator # pylint: disable=import-error
from allennlp.training.learning_rate_schedulers import LearningRateScheduler # pylint: disable=import-error
from allennlp.training.optimizers import Optimizer # pylint: disable=import-error
from utils import device_mapping, assert_for_log # pylint: disable=import-error


def build_trainer_params(args, task, max_vals, val_interval):
    ''' Build trainer parameters, possibly loading task specific parameters '''

    def get_task_attr(attr_name):
        ''' Hacky way to get task specific attributes '''
        return getattr(args, "%s_%s" % (task, attr_name)) if \
            hasattr(args, "%s_%s" % (task, attr_name)) else \
            getattr(args, attr_name)
    params = {}
    train_opts = ['optimizer', 'lr', 'batch_size', 'lr_decay_factor',
                  'task_patience', 'patience', 'scheduler_threshold']
    # we want to pass to the build_train()
    extra_opts = ['sent_enc', 'd_hid', 'warmup',
                  'max_grad_norm', 'min_lr',
<<<<<<< HEAD
                  'no_tqdm', 'cuda', 'keep_all_checkpoints', 
                  'val_data_limit']
=======
                  'batch_size', 'no_tqdm', 'cuda']
>>>>>>> b1dd888c
    for attr in train_opts:
        params[attr] = get_task_attr(attr)
    for attr in extra_opts:
        params[attr] = getattr(args, attr)
    params['max_vals'] = getattr(args, "%s_max_vals" % task) if \
        hasattr(args, "%s_max_vals" % task) else max_vals
    params['val_interval'] = getattr(args, "%s_val_interval" % task) if \
        hasattr(args, "%s_val_interval" % task) else val_interval

    return Params(params)


def build_trainer(params, model, run_dir, metric_should_decrease=True):
    '''Build a trainer.

    Parameters
    ----------
    args: A trainer config object.
    model: A module with trainable parameters.
    max_vals: The upper bound on training steps, specified in number of validation runs.

    Returns
    -------
    A trainer object, a trainer config object, an optimizer config object,
        and a scheduler config object.
    '''

    if params['optimizer'] == 'adam':
        # AMSGrad is a flag variant of Adam, not its own object.
        opt_params = Params({'type': params['optimizer'], 'lr': params['lr'],
                             'weight_decay': 0, 'amsgrad': True})
    else:
        opt_params = Params({'type': params['optimizer'], 'lr': params['lr'],
                             'weight_decay': 0})

    if 'transformer' in params['sent_enc']:
        schd_params = Params({'type': 'noam',
                              'model_size': params['d_hid'],
                              'warmup_steps': params['warmup'],
                              'factor': 1.0})
        log.info('\tUsing noam scheduler with warmup %d!', params['warmup'])
    else:
        schd_params = Params({'type': 'reduce_on_plateau',
                              'mode': 'min' if metric_should_decrease else 'max',
                              'factor': params['lr_decay_factor'],
                              'patience': params['task_patience'],
                              'threshold': params['scheduler_threshold'],
                              'threshold_mode': 'abs',
                              'verbose': True})
        log.info('\tUsing ReduceLROnPlateau scheduler!')

    train_params = Params({'cuda_device': params['cuda'],
                           'patience': params['patience'],
                           'grad_norm': params['max_grad_norm'],
                           'val_interval': params['val_interval'],
                           'max_vals': params['max_vals'],
                           'lr_decay': .99, 'min_lr': params['min_lr'],
<<<<<<< HEAD
                           'no_tqdm': params['no_tqdm'],
                           'keep_all_checkpoints': params['keep_all_checkpoints'],
                           'val_data_limit': params['val_data_limit']})
    trainer = SamplingMultiTaskTrainer.from_params(model, run_dir, iterator,
                                                   copy.deepcopy(train_params))
=======
                           'no_tqdm': params['no_tqdm']})
    trainer = SamplingMultiTaskTrainer.from_params(model, run_dir, copy.deepcopy(train_params))
>>>>>>> b1dd888c
    return trainer, train_params, opt_params, schd_params


class SamplingMultiTaskTrainer():
    def __init__(self, model, patience=2, val_interval=100, max_vals=50,
                 serialization_dir=None, cuda_device=-1,
                 grad_norm=None, grad_clipping=None, lr_decay=None, min_lr=None,
                 no_tqdm=False, keep_all_checkpoints=False, val_data_limit=5000):
        """
        The training coordinator. Unusually complicated to handle MTL with tasks of
        diverse sizes.

        Parameters
        ----------
        model : ``Model``, required.
            An AllenNLP model to be optimized. Pytorch Modules can also be optimized if
            their ``forward`` method returns a dictionary with a "loss" key, containing a
            scalar tensor representing the loss function to be optimized.
        optimizer : ``torch.nn.Optimizer``, required.
            An instance of a Pytorch Optimizer, instantiated with the parameters of the
            model to be optimized.
        patience , optional (default=2)
            Number of epochs to be patient before early stopping.
        val_metric , optional (default="loss")
            Validation metric to measure for whether to stop training using patience
            and whether to serialize an ``is_best`` model each epoch. The metric name
            must be prepended with either "+" or "-", which specifies whether the metric
            is an increasing or decreasing function.
        serialization_dir , optional (default=None)
            Path to directory for saving and loading model files. Models will not be saved if
            this parameter is not passed.
        cuda_device , optional (default = -1)
            An integer specifying the CUDA device to use. If -1, the CPU is used.
            Multi-gpu training is not currently supported, but will be once the
            Pytorch DataParallel API stabilises.
        grad_norm : float, optional, (default = None).
            If provided, gradient norms will be rescaled to have a maximum of this value.
        grad_clipping : ``float``, optional (default = ``None``).
            If provided, gradients will be clipped `during the backward pass` to have an (absolute)
            maximum of this value.  If you are getting ``NaNs`` in your gradients during training
            that are not solved by using ``grad_norm``, you may need this.
        learning_rate_scheduler : PytorchLRScheduler, optional, (default = None)
            A Pytorch learning rate scheduler. The learning rate will be decayed with respect to
            this schedule at the end of each epoch. If you use
            :class:`torch.optim.lr_scheduler.ReduceLROnPlateau`,
            this will use the ``val_metric`` provided to determine if learning has plateaued.
        no_tqdm : ``bool``, optional (default=False)
            We use ``tqdm`` for log, which will print a nice progress bar that updates in place
            after every batch.  This is nice if you're running training on a local shell, but can
            cause problems with log files from, e.g., a docker image running on kubernetes.  If
            ``no_tqdm`` is ``True``, we will not use tqdm, and instead log batch statistics using
            ``log.info``, outputting a line at most every 10 seconds.
        keep_all_checkpoints : If set, keep checkpoints from every validation. Otherwise, keep only
            best and (if different) most recent.
        val_data_limit: During training, use only the first N examples from the validation set.
            Set to -1 to use all.
        """
        self._model = model

        self._patience = patience
        self._max_vals = max_vals
        self._val_interval = val_interval
        self._serialization_dir = serialization_dir
        self._cuda_device = cuda_device
        self._grad_norm = grad_norm
        self._grad_clipping = grad_clipping
        self._lr_decay = lr_decay
        self._min_lr = min_lr
        self._keep_all_checkpoints = keep_all_checkpoints
        self._val_data_limit = val_data_limit

        self._task_infos = None
        self._metric_infos = None

        self._no_tqdm = no_tqdm
        self._log_interval = 10  # seconds
        self._summary_interval = 100  # num batches between log to tensorboard
        if self._cuda_device >= 0:
            self._model = self._model.cuda(self._cuda_device)

        self._TB_dir = None
        if self._serialization_dir is not None:
            self._TB_dir = os.path.join(self._serialization_dir, "tensorboard")
            self._TB_train_log = SummaryWriter(
                os.path.join(self._TB_dir, "train"))
            self._TB_validation_log = SummaryWriter(
                os.path.join(self._TB_dir, "val"))

    def _check_history(self, metric_history, cur_score, should_decrease=False):
        '''
        Given a task, the history of the performance on that task,
        and the current score, check if current score is
        best so far and if out of patience.
        '''
        patience = self._patience + 1
        best_fn = min if should_decrease else max
        best_score = best_fn(metric_history)
        if best_score == cur_score:
            best_so_far = metric_history.index(best_score) == len(metric_history) - 1
        else:
            best_so_far = False

        out_of_patience = False
        if should_decrease:
            index_of_last_improvement = metric_history.index(min(metric_history))
            out_of_patience = index_of_last_improvement <= len(metric_history) - (patience + 1)
        else:
            index_of_last_improvement = metric_history.index(max(metric_history))
            out_of_patience = index_of_last_improvement <= len(metric_history) - (patience + 1)

        return best_so_far, out_of_patience

    def _setup_training(self, tasks, batch_size, train_params, optimizer_params, scheduler_params):
        # Task bookkeeping
        task_infos = {task.name: {} for task in tasks}
        for task in tasks:
            task_info = task_infos[task.name]

            # Adding task-specific smart iterator to speed up training
            instance = [i for i in itertools.islice(task.train_data, 1)][0]
            pad_dict = instance.get_padding_lengths()
            sorting_keys = []
            for field in pad_dict:
                for pad_field in pad_dict[field]:
                    sorting_keys.append((field, pad_field))
            iterator = BucketIterator(sorting_keys=sorting_keys,
                                      max_instances_in_memory=10000,
                                      batch_size=batch_size,
                                      biggest_batch_first=True)
            tr_generator = iterator(task.train_data, num_epochs=None, cuda_device=self._cuda_device)

            task_info['iterator'] = iterator
            task_info['n_tr_batches'] = math.ceil(task.n_tr_examples / batch_size)
            task_info['tr_generator'] = tr_generator
            task_info['loss'] = 0.0
            task_info['total_batches_trained'] = 0
            task_info['n_batches_since_val'] = 0
            task_info['optimizer'] = Optimizer.from_params(train_params,
                                                           copy.deepcopy(optimizer_params))
            task_info['scheduler'] = LearningRateScheduler.from_params(
                task_info['optimizer'], copy.deepcopy(scheduler_params))
            task_info['stopped'] = False
            task_info['last_log'] = time.time()
        # Metric bookkeeping
        all_metrics = [task.val_metric for task in tasks] + ['micro_avg', 'macro_avg']
        metric_infos = {metric: {'hist': [], 'stopped': False, 'best': (-1, {})} for
                        metric in all_metrics}
        self._task_infos = task_infos
        self._metric_infos = metric_infos
        return task_infos, metric_infos

    def train(self, tasks, stop_metric,
              batch_size, n_batches_per_pass,
              weighting_method, scaling_method,
              train_params, optimizer_params, scheduler_params,
              shared_optimizer=1, load_model=1, phase="main"):
        """
        The main training loop.

        Parameters
        ----------
        tasks: A list of task objects to train on.
        stop_metric: The metric to use for early stopping.
        validation_interval: How many passes between evaluations.
        n_batches_per_pass: How many training steps per task per pass.
        weighting_method: How to sample which task to use.
        scaling_method: How to scale gradients.
        train_params: Trainer config object.
        optimizer_params: Optimizer config object.
        scheduler_params: Scheduler config object.
        shared_optimizer: Use a single optimizer object for all tasks in MTL. Recommended.
        load_model: Whether to restore and continue training if a checkpoint is found.
        phase: Usually 'main' or 'eval'.

        Returns
        -------
        Validation results
        """
        if weighting_method == 'uniform':
            log.info("Sampling tasks uniformly")
        elif weighting_method == 'proportional':
            log.info("Sampling tasks proportional to number of training batches")
        elif weighting_method == 'proportional_log_batch':
            log.info("Sampling tasks proportional to log number of training batches")
        elif weighting_method == 'proportional_log_example':
            log.info("Sampling tasks proportional to log number of training examples")
        elif weighting_method == 'inverse_example':
            log.info("Sampling tasks inverse to number of training examples")
        elif weighting_method == 'inverse_batch':
            log.info("Sampling tasks inverse to number of training batches")
        elif weighting_method == 'inverse_log_example':
            log.info("Sampling tasks inverse to log number of training examples")
        elif weighting_method == 'inverse_log_batch':
            log.info("Sampling tasks inverse to log number of training batches")

        if scaling_method == 'max':
            # divide by # batches, multiply by max # batches
            log.info("Scaling losses to largest task")
        elif scaling_method == 'min':
            # divide by # batches, multiply by fewest # batches
            log.info("Scaling losses to the smallest task")
        elif scaling_method == 'unit':
            log.info("Dividing losses by number of training batches")
        validation_interval = self._val_interval
        task_infos, metric_infos = self._setup_training(tasks, batch_size, train_params,
                                                        optimizer_params, scheduler_params)
        if shared_optimizer:
            g_optimizer = Optimizer.from_params(train_params, copy.deepcopy(optimizer_params))
            g_scheduler = LearningRateScheduler.from_params(
                g_optimizer, copy.deepcopy(scheduler_params))
        else:
            g_optimizer, g_scheduler = None, None
        self._g_optimizer = g_optimizer
        self._g_scheduler = g_scheduler

        n_pass, should_stop = 0, False  # define these here b/c they might get overridden on load
        if self._serialization_dir is not None and phase != "eval":  # Resume from serialization path
            if load_model and any(
                    ["model_state_" in x for x in os.listdir(self._serialization_dir)]):
                n_pass, should_stop = self._restore_checkpoint()
                log.info("Loaded model from checkpoint. Starting at pass %d.", n_pass)
            else:
                log.info("Not loading.")
                checkpoint_pattern = os.path.join(
                    self._serialization_dir, "*_{}_*.th".format(phase))
                assert_for_log(len(glob.glob(checkpoint_pattern)) == 0,
                               "There are existing checkpoints here which will be overwritten. "
                               "Use load_model = 1 to load the checkpoints instead. "
                               "If you don't want them, delete them or change your experiment name.")

        if self._grad_clipping is not None:  # pylint: disable=invalid-unary-operand-type
            def clip_function(grad): return grad.clamp(-self._grad_clipping, self._grad_clipping)
            for parameter in self._model.parameters():
                if parameter.requires_grad:
                    parameter.register_hook(clip_function)

        # debugging print([task.name for task in tasks],[task.n_tr_examples for task in tasks],
        # [task_infos[task.name]['n_tr_batches'] for task in tasks])

        if weighting_method == 'uniform':
            sample_weights = [1] * len(tasks)
        elif weighting_method == 'proportional':
            sample_weights = [task_infos[task.name]['n_tr_batches'] for task in tasks]
            max_weight = max(sample_weights)
            min_weight = min(sample_weights)

        elif weighting_method == 'proportional_log_batch': # log(training batch)
            sample_weights = [math.log(task_infos[task.name]['n_tr_batches']) for task in tasks]
        elif weighting_method == 'proportional_log_example': # log(training example)
            sample_weights = [math.log(task.n_tr_examples) for task in tasks]

        elif weighting_method == 'inverse_example': # 1/training example
            sample_weights = [(1/task.n_tr_examples) for task in tasks]
        elif weighting_method == 'inverse_batch': # 1/training batch
            sample_weights = [(1/task_infos[task.name]['n_tr_batches']) for task in tasks]
        elif weighting_method == 'inverse_log_example': # 1/log(training example)
            sample_weights = [(1/math.log(task.n_tr_examples)) for task in tasks]
        elif weighting_method == 'inverse_log_batch': # 1/log(training batch)
            sample_weights = [(1/math.log(task_infos[task.name]['n_tr_batches'])) for task in tasks]

        samples = random.choices(tasks, weights=sample_weights, k=validation_interval)

        log.info("Beginning training. Stopping metric: %s", stop_metric)
        all_tr_metrics = {}
        while not should_stop:
            self._model.train()

            # randomly select a task
            task = samples[n_pass % (validation_interval)]
            task_info = task_infos[task.name]
            if task_info['stopped']:
                continue
            tr_generator = task_info['tr_generator']
            optimizer = g_optimizer if shared_optimizer else task_info['optimizer']
            scheduler = g_scheduler if shared_optimizer else task_info['scheduler']
            total_batches_trained = task_info['total_batches_trained']
            n_batches_since_val = task_info['n_batches_since_val']
            tr_loss = task_info['loss']
            for batch in itertools.islice(tr_generator, n_batches_per_pass):
                n_batches_since_val += 1
                total_batches_trained += 1
                optimizer.zero_grad()
                output_dict = self._forward(batch, task=task, for_training=True)
                assert_for_log("loss" in output_dict,
                               "Model must return a dict containing a 'loss' key")
                loss = output_dict["loss"]  # optionally scale loss
                if scaling_method == 'unit' and weighting_method == 'proportional':
                    loss /= task_info['n_tr_batches']
                elif scaling_method == 'max' and weighting_method == 'proportional':
                    loss *= (max_weight / task_info['n_tr_batches'])
                elif scaling_method == 'min' and weighting_method == 'proportional':
                    loss *= (min_weight / task_info['n_tr_batches'])
                loss.backward()
                assert_for_log(not torch.isnan(loss).any(), "NaNs in loss.")
                tr_loss += loss.data.cpu().numpy()

                # Gradient regularization and application
                if self._grad_norm:
                    clip_grad_norm_(self._model.parameters(), self._grad_norm)
                optimizer.step()
                n_pass += 1  # update per batch

                # step scheduler if it's not ReduceLROnPlateau
                if not isinstance(scheduler.lr_scheduler, ReduceLROnPlateau):
                    # scheduler.step(n_pass)
                    scheduler.step_batch(n_pass)

            # Update training progress on that task
            task_info['n_batches_since_val'] = n_batches_since_val
            task_info['total_batches_trained'] = total_batches_trained
            task_info['loss'] = tr_loss


            # Intermediate log to logger and tensorboard
            if time.time() - task_info['last_log'] > self._log_interval:
                task_metrics = task.get_metrics()

                # log to tensorboard
                if self._TB_dir is not None:
                    task_metrics_to_TB = task_metrics.copy()
                    task_metrics_to_TB["loss"] = \
                                float(task_info['loss'] / n_batches_since_val)
                    self._metrics_to_tensorboard_tr(n_pass, task_metrics_to_TB, task.name)

                task_metrics["%s_loss" % task.name] = tr_loss / n_batches_since_val
                description = self._description_from_metrics(task_metrics)
                log.info("Update %d: task %s, batch %d (%d): %s", n_pass,
                         task.name, n_batches_since_val, total_batches_trained, description)

                task_info['last_log'] = time.time()

                if self._model.utilization is not None:
                    batch_util = self._model.utilization.get_metric()
                    log.info("BATCH UTILIZATION: %.3f", batch_util)


            # Validation
            if n_pass % (validation_interval) == 0:
                epoch = int(n_pass / validation_interval)
                log.info("***** Pass %d / Epoch %d *****", n_pass, epoch)
                # Get metrics for all training progress so far
                for task in tasks:
                    task_info = task_infos[task.name]
                    n_batches_since_val = task_info['n_batches_since_val']
                    if n_batches_since_val > 0:
                        task_metrics = task.get_metrics(reset=True)
                        for name, value in task_metrics.items():
                            all_tr_metrics["%s_%s" % (task.name, name)] = value
                        all_tr_metrics["%s_loss" % task.name] = \
                            float(task_info['loss'] / n_batches_since_val)
                    else:
                        all_tr_metrics["%s_loss" % task.name] = 0.0
                    log.info("%s: trained on %d batches, %.3f epochs", task.name,
                             n_batches_since_val, n_batches_since_val / task_info['n_tr_batches'])

                if self._model.utilization is not None:
                    batch_util = self._model.utilization.get_metric(reset=True)
                    log.info("BATCH UTILIZATION: %.3f", batch_util)

                # Validate
                log.info("Validating...")
                all_val_metrics, should_save, new_best_macro, task_infos, metric_infos = self._validate(
                    epoch, tasks, batch_size, task_infos, metric_infos, g_scheduler, periodic_save=(phase != "eval"))

                # Check stopping conditions
                should_stop, task_infos, metric_infos = self._check_stop(
                    epoch, stop_metric, tasks, task_infos, metric_infos, g_optimizer)

                # Log results to logger and tensorboard
                for name, value in all_val_metrics.items():
                    log.info("Statistic: %s", name)
                    if name in all_tr_metrics:
                        log.info("\ttraining: %3f", all_tr_metrics[name])
                    log.info("\tvalidation: %3f", value)
                if self._TB_dir is not None:
                    self._metrics_to_tensorboard_val(n_pass, all_val_metrics)
                lrs = self._get_lr()
                for name, value in lrs.items():
                    log.info("%s: %.6f", name, value)

                self._metric_infos = metric_infos
                self._task_infos = task_infos
                all_tr_metrics = {}
                samples = random.choices(tasks, weights=sample_weights, k=validation_interval) # pylint: disable=no-member

                if should_save:
                    self._save_checkpoint(
                        {"pass": n_pass, "epoch": epoch, "should_stop": should_stop},
                        phase=phase, new_best_macro=new_best_macro)

        log.info('Stopped training after %d validation checks', n_pass / validation_interval)
        return self._aggregate_results(tasks, task_infos, metric_infos)  # , validation_interval)

    def _aggregate_results(self, tasks, task_infos, metric_infos):
        ''' Ad hoc helper function to print results after finishing training '''
        results = {}
        for task in tasks:
            task_info = task_infos[task.name]
            log.info('Trained %s for %d batches or %.3f epochs',
                     task.name, task_info['total_batches_trained'],
                     task_info['total_batches_trained'] / task_info['n_tr_batches'])
            results[task.name] = metric_infos[task.val_metric]['best'][0]  # * validation_interval
        results['micro'] = metric_infos['micro_avg']['best'][0]  # * validation_interval
        results['macro'] = metric_infos['macro_avg']['best'][0]  # * validation_interval
        log.info('***** VALIDATION RESULTS *****')
        for metric in metric_infos.keys():
            best_epoch, epoch_metrics = metric_infos[metric]['best']
            all_metrics_str = ', '.join(['%s: %.5f' % (metric, score) for
                                         metric, score in epoch_metrics.items()])
            log.info('%s, %d, %s', metric, best_epoch, all_metrics_str)
        return results

    def _validate(
            self,
            epoch,
            tasks,
            batch_size,
            task_infos,
            metric_infos,
            g_scheduler,
            periodic_save=True):
        ''' Validate on all tasks and return the results and whether to save this epoch or not '''
        self._model.eval()
        all_val_metrics = {("%s_loss" % task.name): 0.0 for task in tasks}
        all_val_metrics["macro_avg"] = 0.0
        all_val_metrics["micro_avg"] = 0.0
        n_examples_overall = 0.0

        # Get validation numbers for each task
        for task in tasks:
            n_examples = 0.0
            task_info = task_infos[task.name]
<<<<<<< HEAD
            # TODO: Make this an explicit parameter rather than hard-coding.
            if self._val_data_limit >= 0:
                max_data_points = min(task.n_val_examples, self._val_data_limit)
            else:
                max_data_points = task.n_val_examples
            val_generator = BasicIterator(
                iterator._batch_size,
                instances_per_epoch=max_data_points)(
                task.val_data,
                num_epochs=1,
                shuffle=False,
                cuda_device=self._cuda_device)
            n_val_batches = math.ceil(max_data_points / iterator._batch_size)
=======
            max_data_points = min(task.n_val_examples, 5000)
            val_generator = BasicIterator(batch_size, instances_per_epoch=max_data_points)(
                                          task.val_data, num_epochs=1, shuffle=False,
                                          cuda_device=self._cuda_device)
            n_val_batches = math.ceil(max_data_points / batch_size)
>>>>>>> b1dd888c
            all_val_metrics["%s_loss" % task.name] = 0.0
            batch_num = 0
            for batch in val_generator:
                batch_num += 1
                val_output_dict = self._forward(batch, task=task, for_training=False)
                loss = val_output_dict["loss"]
                all_val_metrics["%s_loss" % task.name] += loss.data.cpu().numpy()

                # log
                if time.time() - task_info['last_log'] > self._log_interval:
                    task_metrics = task.get_metrics()
                    task_metrics["%s_loss" %
                                 task.name] = all_val_metrics["%s_loss" %
                                                              task.name] / batch_num
                    description = self._description_from_metrics(task_metrics)
                    log.info("Batch %d/%d: %s", batch_num, n_val_batches, description)
                    task_info['last_log'] = time.time()
                if 'labels' in batch:
                    n_examples += batch['labels'].size()[0]
                elif 'targs' in batch:
                    n_examples += batch['targs']['words'].nelement()
            assert batch_num == n_val_batches

            # Get task validation metrics and store in all_val_metrics
            task_metrics = task.get_metrics(reset=True)
            for name, value in task_metrics.items():
                all_val_metrics["%s_%s" % (task.name, name)] = value
            all_val_metrics["%s_loss" % task.name] /= batch_num  # n_val_batches
            all_val_metrics["micro_avg"] += \
                all_val_metrics[task.val_metric] * n_examples
            all_val_metrics["macro_avg"] += \
                all_val_metrics[task.val_metric]
            n_examples_overall += n_examples

            # Reset training progress
            task_info['n_batches_since_val'] = 0
            task_info['loss'] = 0

        all_val_metrics['micro_avg'] /= n_examples_overall
        all_val_metrics['macro_avg'] /= len(tasks)

        # Track per task patience
        should_save = periodic_save  # whether to save this epoch or not.
        # Currently we save every validation in the main training runs.
        new_best_macro = False  # whether this epoch is a new best

        for task in tasks + ['micro', 'macro']:
            if task in ['micro', 'macro']:
                metric = "%s_avg" % task
                metric_decreases = False
            else:
                metric = task.val_metric
                metric_decreases = task.val_metric_decreases
                task = task.name
            if metric_infos[metric]['stopped']:
                continue
            this_epoch_metric = all_val_metrics[metric]
            metric_history = metric_infos[metric]['hist']
            metric_history.append(this_epoch_metric)
            is_best_so_far, out_of_patience = \
                self._check_history(metric_history, this_epoch_metric, metric_decreases)
            if is_best_so_far:
                log.info("Best model found for %s.", task)
                metric_infos[metric]['best'] = (epoch, all_val_metrics)
                should_save = True
                if task == 'macro':
                    new_best_macro = True
            if out_of_patience:
                if periodic_save:
                    should_save = True
                metric_infos[metric]['stopped'] = True
                log.info("Out of patience. Stopped tracking %s", task)

            # Get scheduler, using global scheduler if exists and task is macro
            # micro has no scheduler updates
            if hasattr(task, 'name') and g_scheduler is None:
                scheduler = task_infos[task.name]['scheduler']
            elif g_scheduler is not None and task == 'macro':
                scheduler = g_scheduler
            else:
                scheduler = None
            if scheduler is not None and isinstance(scheduler.lr_scheduler, ReduceLROnPlateau):
                log.info("Advancing scheduler.")
                scheduler.step(this_epoch_metric, epoch)
                log.info("\tBest %s: %.3f", metric, scheduler.lr_scheduler.best)
                log.info("\t# bad epochs: %d", scheduler.lr_scheduler.num_bad_epochs)

        return all_val_metrics, should_save, new_best_macro, task_infos, metric_infos

    def _get_lr(self):
        if self._g_optimizer is not None:
            lrs = {'global_lr': self._g_optimizer.param_groups[0]['lr']}
        else:
            lrs = {}
            for task, task_info in self._task_infos.items():
                lrs["%s_lr" % task] = task_info['optimizer'].param_groups[0]['lr']
        return lrs

    def _check_stop(self, epoch, stop_metric, tasks, task_infos, metric_infos, g_optimizer):
        ''' Check to see if should stop '''
        if g_optimizer is None:
            stop_tr = True
            for task in tasks:
                task_info = task_infos[task.name]
                if task_info['optimizer'].param_groups[0]['lr'] < self._min_lr:
                    log.info("Minimum lr hit on %s.", task.name)
                    task_info['stopped'] = True
                stop_tr = stop_tr and task_info['stopped']
                #stop_val = stop_val and metric_infos[task.val_metric]['stopped']
        else:
            if g_optimizer.param_groups[0]['lr'] < self._min_lr:
                log.info("Minimum lr hit.")
                stop_tr = True
            else:
                stop_tr = False

        stop_val = metric_infos[stop_metric]['stopped']

        should_stop = False
        if stop_tr:
            should_stop = True
            log.info("All tasks hit minimum lr. Stopping training.")
        if stop_val:
            should_stop = True
            log.info("All metrics ran out of patience. Stopping training.")
        if epoch >= self._max_vals:
            log.info("Maximum number of validations hit. Stopping training.")
            should_stop = True

        return should_stop, task_infos, metric_infos

    def _forward(self, batch, for_training, task=None):
        # tensor_batch = arrays_to_variables(batch, self._cuda_device, for_training=for_training)
        tensor_batch = batch
        return self._model.forward(task, tensor_batch)  # , **tensor_batch)

    def _description_from_metrics(self, metrics):
        # pylint: disable=no-self-use
        return ', '.join(["%s: %.4f" % (name, value) for name, value in metrics.items()]) + " ||"

    def _unmark_previous_best(self, phase, epoch):
        marked_best = glob.glob(
            os.path.join(self._serialization_dir, "*_state_{}_epoch_*.best_macro.th".format(phase)))
        for file in marked_best:
            # Skip the just-written checkpoint.
            if "_{}.".format(epoch) not in file:
                os.rename(file, re.sub('%s$' % ".best_macro.th", ".th", file))

    def _delete_old_checkpoints(self, phase, epoch):
        candidates = glob.glob(
            os.path.join(self._serialization_dir, "*_state_{}_epoch_*.th".format(phase)))
        for file in candidates:
            # Skip the best, because we'll need it.
            # Skip the just-written checkpoint.
            if ".best_macro" not in file and "_{}.".format(epoch) not in file:
                os.remove(file)

    def _save_checkpoint(self, training_state, phase="main", new_best_macro=False, keep_all=False):
        """
        Parameters
        ----------
        training_state: An object containing trainer state (step number, etc.), to be saved.
        phase: Usually 'main' or 'eval'.
        new_best_macro: If true, the saved checkpoint will be marked with .best_macro, and
            potentially used later when switching from main to eval training.
        """
        if not self._serialization_dir:
            raise ConfigurationError("serialization_dir not specified - cannot "
                                     "restore a model without a directory path.")

        epoch = training_state["epoch"]
        if phase == "eval":
            model_path = os.path.join(
                self._serialization_dir,
                "model_state_eval_best.th")
        else:
            if new_best_macro:
                best_str = ".best_macro"
            else:
                best_str = ""

            model_path = os.path.join(
                self._serialization_dir,
                "model_state_{}_epoch_{}{}.th".format(
                    phase, epoch, best_str))

        model_state = self._model.state_dict()

        # Don't save embeddings here.
        # TODO: There has to be a prettier way to do this.
        keys_to_skip = [key for key in model_state if dont_save(key)]
        for key in keys_to_skip:
            del model_state[key]
        torch.save(model_state, model_path)

        if phase != "eval":
            torch.save(
                training_state,
                os.path.join(
                    self._serialization_dir,
                    "training_state_{}_epoch_{}{}.th".format(
                        phase, epoch, best_str)))

            task_states = {}
            for task_name, task_info in self._task_infos.items():
                task_states[task_name] = {}
                task_states[task_name]['total_batches_trained'] = task_info['total_batches_trained']
                task_states[task_name]['stopped'] = task_info['stopped']
                if self._g_optimizer is None:
                    task_states[task_name]['optimizer'] = task_info['optimizer'].state_dict()
                    sched = task_info['scheduler']
                    sched_params = {}  # {'best': sched.best, 'num_bad_epochs': sched.num_bad_epochs,
                    #'cooldown_counter': sched.cooldown_counter}
                    task_states[task_name]['scheduler'] = sched_params
            task_states['global'] = {}
            task_states['global']['optimizer'] = self._g_optimizer.state_dict() if \
                self._g_optimizer is not None else None
            if self._g_scheduler is not None:
                sched = self._g_scheduler
                sched_params = {}  # {'best': sched.best, 'num_bad_epochs': sched.num_bad_epochs,
                #'cooldown_counter': sched.cooldown_counter}
                task_states['global']['scheduler'] = sched_params
            else:
                task_states['global']['scheduler'] = None
            torch.save(task_states, os.path.join(self._serialization_dir,
                                                 "task_state_{}_epoch_{}{}.th".format(
                                                     phase, epoch, best_str)))

            metric_states = {}
            for metric_name, metric_info in self._metric_infos.items():
                metric_states[metric_name] = {}
                metric_states[metric_name]['hist'] = metric_info['hist']
                metric_states[metric_name]['stopped'] = metric_info['stopped']
                metric_states[metric_name]['best'] = metric_info['best']
            torch.save(
                metric_states,
                os.path.join(
                    self._serialization_dir,
                    "metric_state_{}_epoch_{}{}.th".format(
                        phase, epoch, best_str)))
        log.info("Saved files to %s", self._serialization_dir)

        if phase != "eval" and new_best_macro:
            self._unmark_previous_best(phase, epoch)

        if not self._keep_all_checkpoints:
            self._delete_old_checkpoints(phase, epoch)

    def _find_last_checkpoint_suffix(self, search_phases_in_priority_order=['main']):
        """
        Search for checkpoints to load, looking only for `main` training checkpoints.

        TODO: This is probably hairier than it needs to be. If you're good at string handling...
        """
        if not self._serialization_dir:
            raise ConfigurationError("serialization_dir not specified - cannot "
                                     "restore a model without a directory path.")

        for current_search_phase in search_phases_in_priority_order:
            max_epoch = 0
            to_return = None
            candidate_files = glob.glob(
                os.path.join(
                    self._serialization_dir,
                    "model_state_{}_*".format(current_search_phase)))
            for x in candidate_files:
                epoch = int(x.split("model_state_{}_epoch_".format(
                    current_search_phase))[-1].split(".")[0])
                if epoch >= max_epoch:
                    max_epoch = epoch
                    to_return = x
            return to_return.split("model_state_")[-1]

    def _restore_checkpoint(self, search_phases_in_priority_order=['main']):
        """
        Restores a model from a serialization_dir to the last saved checkpoint.
        This includes an epoch count and optimizer state, which is serialized separately
        from  model parameters. This function should only be used to continue training -
        if you wish to load a model for inference/load parts of a model into a new
        computation graph, you should use the native Pytorch functions:
        `` model.load_state_dict(torch.load("/path/to/model/weights.th"))``

        Returns
        -------
        epoch
            The epoch at which to resume training.
        """

        suffix_to_load = self._find_last_checkpoint_suffix(
            search_phases_in_priority_order=search_phases_in_priority_order)
        assert suffix_to_load, "No checkpoint found."
        log.info("Found checkpoint {}. Loading.".format(suffix_to_load))

        model_path = os.path.join(self._serialization_dir,
                                  "model_state_{}".format(suffix_to_load))
        training_state_path = os.path.join(self._serialization_dir,
                                           "training_state_{}".format(suffix_to_load))
        task_state_path = os.path.join(self._serialization_dir,
                                       "task_state_{}".format(suffix_to_load))
        metric_state_path = os.path.join(self._serialization_dir,
                                         "metric_state_{}".format(suffix_to_load))

        model_state = torch.load(model_path, map_location=device_mapping(self._cuda_device))
        self._model.load_state_dict(model_state, strict=False)

        task_states = torch.load(task_state_path)
        for task_name, task_state in task_states.items():
            if task_name == 'global':
                continue
            self._task_infos[task_name]['total_batches_trained'] = task_state['total_batches_trained']
            if 'optimizer' in task_state:
                self._task_infos[task_name]['optimizer'].load_state_dict(task_state['optimizer'])
                for param, val in task_state['scheduler'].items():
                    setattr(self._task_infos[task_name]['scheduler'], param, val)
            self._task_infos[task_name]['stopped'] = task_state['stopped']
            generator = self._task_infos[task_name]['tr_generator']
            for _ in itertools.islice(generator, task_state['total_batches_trained'] %
                                      self._task_infos[task_name]['n_tr_batches']):
                pass
        if task_states['global']['optimizer'] is not None:
            self._g_optimizer.load_state_dict(task_states['global']['optimizer'])
        if task_states['global']['scheduler'] is not None:
            for param, val in task_states['global']['scheduler'].items():
                setattr(self._g_scheduler, param, val)

        metric_states = torch.load(metric_state_path)
        for metric_name, metric_state in metric_states.items():
            self._metric_infos[metric_name]['hist'] = metric_state['hist']
            self._metric_infos[metric_name]['stopped'] = metric_state['stopped']
            self._metric_infos[metric_name]['best'] = metric_state['best']

        training_state = torch.load(training_state_path)
        return training_state["pass"], training_state["should_stop"]

    def _metrics_to_tensorboard_tr(self, epoch, train_metrics, task_name):
        """
        Sends all of the train metrics to tensorboard
        """
        metric_names = train_metrics.keys()

        for name in metric_names:
            train_metric = train_metrics.get(name)
            name = task_name + '/' + task_name + '_' + name
            self._TB_train_log.add_scalar(name, train_metric, epoch)


    def _metrics_to_tensorboard_val(self, epoch, val_metrics):
        """
        Sends all of the val metrics to tensorboard
        """
        metric_names = val_metrics.keys()

        for name in metric_names:
            val_metric = val_metrics.get(name)
            name = name.split('_')[0]+ '/' +  name
            self._TB_validation_log.add_scalar(name, val_metric, epoch)

    @classmethod
    def from_params(cls, model, serialization_dir, params):
        ''' Generator trainer from parameters.  '''

        patience = params.pop("patience", 2)
        val_interval = params.pop("val_interval", 100)
        max_vals = params.pop("max_vals", 50)
        cuda_device = params.pop("cuda_device", -1)
        grad_norm = params.pop("grad_norm", None)
        grad_clipping = params.pop("grad_clipping", None)
        lr_decay = params.pop("lr_decay", None)
        min_lr = params.pop("min_lr", None)
        no_tqdm = params.pop("no_tqdm", False)
        keep_all_checkpoints = params.pop("keep_all_checkpoints", False)
        val_data_limit = params.pop("val_data_limit", 5000)

        params.assert_empty(cls.__name__)
        return SamplingMultiTaskTrainer(model, patience=patience,
                                        val_interval=val_interval, max_vals=max_vals,
                                        serialization_dir=serialization_dir,
                                        cuda_device=cuda_device, grad_norm=grad_norm,
                                        grad_clipping=grad_clipping, lr_decay=lr_decay,
                                        min_lr=min_lr, no_tqdm=no_tqdm,
                                        keep_all_checkpoints=keep_all_checkpoints,
                                        val_data_limit=val_data_limit)


def dont_save(key):
    ''' Filter out strings with some bad words '''
    return 'elmo' in key or 'text_field_embedder' in key<|MERGE_RESOLUTION|>--- conflicted
+++ resolved
@@ -35,13 +35,9 @@
                   'task_patience', 'patience', 'scheduler_threshold']
     # we want to pass to the build_train()
     extra_opts = ['sent_enc', 'd_hid', 'warmup',
-                  'max_grad_norm', 'min_lr',
-<<<<<<< HEAD
+                  'max_grad_norm', 'min_lr', 'batch_size',
                   'no_tqdm', 'cuda', 'keep_all_checkpoints', 
                   'val_data_limit']
-=======
-                  'batch_size', 'no_tqdm', 'cuda']
->>>>>>> b1dd888c
     for attr in train_opts:
         params[attr] = get_task_attr(attr)
     for attr in extra_opts:
@@ -99,16 +95,11 @@
                            'val_interval': params['val_interval'],
                            'max_vals': params['max_vals'],
                            'lr_decay': .99, 'min_lr': params['min_lr'],
-<<<<<<< HEAD
                            'no_tqdm': params['no_tqdm'],
                            'keep_all_checkpoints': params['keep_all_checkpoints'],
                            'val_data_limit': params['val_data_limit']})
-    trainer = SamplingMultiTaskTrainer.from_params(model, run_dir, iterator,
+    trainer = SamplingMultiTaskTrainer.from_params(model, run_dir,
                                                    copy.deepcopy(train_params))
-=======
-                           'no_tqdm': params['no_tqdm']})
-    trainer = SamplingMultiTaskTrainer.from_params(model, run_dir, copy.deepcopy(train_params))
->>>>>>> b1dd888c
     return trainer, train_params, opt_params, schd_params
 
 
@@ -541,28 +532,18 @@
         for task in tasks:
             n_examples = 0.0
             task_info = task_infos[task.name]
-<<<<<<< HEAD
+
             # TODO: Make this an explicit parameter rather than hard-coding.
             if self._val_data_limit >= 0:
                 max_data_points = min(task.n_val_examples, self._val_data_limit)
             else:
                 max_data_points = task.n_val_examples
-            val_generator = BasicIterator(
-                iterator._batch_size,
-                instances_per_epoch=max_data_points)(
-                task.val_data,
-                num_epochs=1,
-                shuffle=False,
-                cuda_device=self._cuda_device)
-            n_val_batches = math.ceil(max_data_points / iterator._batch_size)
-=======
-            max_data_points = min(task.n_val_examples, 5000)
             val_generator = BasicIterator(batch_size, instances_per_epoch=max_data_points)(
                                           task.val_data, num_epochs=1, shuffle=False,
                                           cuda_device=self._cuda_device)
             n_val_batches = math.ceil(max_data_points / batch_size)
->>>>>>> b1dd888c
             all_val_metrics["%s_loss" % task.name] = 0.0
+
             batch_num = 0
             for batch in val_generator:
                 batch_num += 1
