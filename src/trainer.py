--- conflicted
+++ resolved
@@ -502,28 +502,7 @@
         self._g_scheduler = g_scheduler
 
         # define these here b/c they might get overridden on load
-<<<<<<< HEAD
-        n_pass, should_stop = 0, False
-        if self._serialization_dir is not None:
-            # Resume from serialization path
-            if load_model:
-                n_pass, should_stop = self._restore_checkpoint()
-                log.info("Loaded model from checkpoint. Starting at pass %d.", n_pass)
-            else:
-                log.info("Starting training without restoring from a checkpoint.")
-                checkpoint_pattern = os.path.join(
-                    self._serialization_dir, "*_{}_*.th".format(phase)
-                )
-                last_checkpoint = self._find_last_checkpoint_suffix()
-                assert_for_log(
-                    len(glob.glob(checkpoint_pattern)) == 0,
-                    "There are existing checkpoints in %s which will be overwritten. "
-                    "Use load_model = 1 to load the checkpoints instead. "
-                    "If you don't want them, delete them or change your experiment name."
-                    % self._serialization_dir,
-                )
-
-=======
+
         n_step, should_stop = 0, False
         if self._serialization_dir is not None:
             # Resume from serialization path
@@ -541,7 +520,6 @@
             else:
                 log.info("Starting training without restoring from a checkpoint.")
                 check_for_previous_checkpoints(self._serialization_dir, tasks, phase, load_model)
->>>>>>> df9cf95d
         if self._grad_clipping is not None:  # pylint: disable=invalid-unary-operand-type
 
             def clip_function(grad):
@@ -1170,100 +1148,7 @@
 
         log.info("Saved checkpoints to %s", self._serialization_dir)
 
-<<<<<<< HEAD
-    def _save_target_train_checkpoints(
-        self, epoch, best_str, new_best_macro, task_states, model_state, training_state
-    ):
-        """
-        Saves task specific checkpoints. If transfer_paradigm=finetune, then each task-specific checkpoint
-        will contain different weights for BERT. If transfer_paradigm=frozen, the only difference will be
-        in the weights for the task-specific modules.
-
-        Parameters
-        --------------------
-            - epoch: int
-            - phase: str
-            - new_best_macro: bool
-            - task_states: dict
-            - model_state: dict of weights
-            - model_state: experiment model
-
-        Returns
-        --------------------
-        None
-        """
-        for metric_name, metric_info in self._metric_infos.items():
-            if metric_name in ["macro_avg", "micro_avg"]:
-                continue
-            task_name = self.task_to_metric_mapping[metric_name]
-            torch.save(
-                metric_info,
-                os.path.join(
-                    self._serialization_dir,
-                    task_name,
-                    "metric_state_target_train_epoch_{}{}.th".format(epoch, best_str),
-                ),
-            )
-            torch.save(
-                task_states[task_name],
-                os.path.join(
-                    self._serialization_dir,
-                    task_name,
-                    "task_state_target_train_epoch_{}{}.th".format(epoch, best_str),
-                ),
-            )
-            torch.save(
-                training_state,
-                os.path.join(
-                    self._serialization_dir,
-                    task_name,
-                    "training_state_target_train_epoch_{}{}.th".format(epoch, best_str),
-                ),
-            )
-
-            torch.save(
-                model_state,
-                os.path.join(
-                    self._serialization_dir,
-                    task_name,
-                    "model_state_target_train_epoch_{}{}.th".format(epoch, best_str),
-                ),
-            )
-            if new_best_macro:
-                self._unmark_previous_best("target_train", epoch, task=task_name)
-
-    def _find_last_checkpoint_suffix(self, search_phase="pretrain", task_name=""):
-
-        """
-        Search for checkpoints to load, looking only for `main` training checkpoints.
-        TODO: This is probably hairier than it needs to be. If you're good at string handling...
-        """
-        if not self._serialization_dir:
-            raise ConfigurationError(
-                "serialization_dir not specified - cannot "
-                "restore a model without a directory path."
-            )
-
-        max_epoch = 0
-        to_return = None
-        candidate_files = glob.glob(
-            os.path.join(
-                self._serialization_dir, task_name, "model_state_{}_*".format(search_phase)
-            )
-        )
-        for x in candidate_files:
-            epoch = int(
-                x.split("model_state_{}_epoch_".format(current_search_phase))[-1].split(".")[0]
-            )
-            if epoch >= max_epoch:
-                max_epoch = epoch
-                to_return = x
-        return to_return.split("model_state_")[-1]
-
-    def _restore_checkpoint(self, search_phase, task_name=""):
-=======
     def _restore_checkpoint(self, phase, tasks=None):
->>>>>>> df9cf95d
         """
         Restores a model from a serialization_dir to the last saved checkpoint.
         This includes a validation pass count and optimizer state, which is serialized separately
@@ -1284,10 +1169,6 @@
         val_pass: the validation pass at which to resume training.
         """
 
-<<<<<<< HEAD
-        suffix_to_load = self._find_last_checkpoint_suffix(
-            search_phase, task_name
-=======
         task_directory, val_pass, suffix = check_for_previous_checkpoints(
             self._serialization_dir, tasks, phase, load_model=True
         )
@@ -1297,7 +1178,6 @@
             task_directory = ""
         model_path = os.path.join(
             self._serialization_dir, task_directory, "_".join(["model", suffix])
->>>>>>> df9cf95d
         )
         training_state_path = os.path.join(
             self._serialization_dir, task_directory, "_".join(["training", suffix])
