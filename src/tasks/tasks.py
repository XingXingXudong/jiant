--- conflicted
+++ resolved
@@ -148,13 +148,10 @@
             count = self.get_num_examples(st)
             self.example_counts[split] = count
 
-<<<<<<< HEAD
-=======
     def tokenizer_is_supported(self, tokenizer_name):
         ''' Check if the tokenizer is supported for this task. '''
         return get_tokenizer(tokenizer_name) is not None
 
->>>>>>> 46e6fa9d
     @property
     def tokenizer_name(self):
         return self._tokenizer_name
@@ -336,24 +333,12 @@
 
     def load_data(self, path, max_seq_len):
         ''' Load data '''
-<<<<<<< HEAD
-        tr_data = load_tsv(os.path.join(path, 'train.tsv'), max_seq_len,
-                           s1_idx=0, s2_idx=None, targ_idx=1, skip_rows=1,
-                           tokenizer_name=self._tokenizer_name)
-        val_data = load_tsv(os.path.join(path, 'dev.tsv'), max_seq_len,
-                            s1_idx=0, s2_idx=None, targ_idx=1, skip_rows=1,
-                            tokenizer_name=self._tokenizer_name)
-        te_data = load_tsv(os.path.join(path, 'test.tsv'), max_seq_len,
-                           s1_idx=1, s2_idx=None, targ_idx=None, idx_idx=0, skip_rows=1,
-                           tokenizer_name=self._tokenizer_name)
-=======
         tr_data = load_tsv(self._tokenizer_name, os.path.join(path, 'train.tsv'), max_seq_len,
                             s1_idx=0, s2_idx=None, targ_idx=1, skip_rows=1)
         val_data = load_tsv(self._tokenizer_name, os.path.join(path, 'dev.tsv'), max_seq_len,
                             s1_idx=0, s2_idx=None, targ_idx=1, skip_rows=1)
         te_data = load_tsv(self._tokenizer_name, os.path.join(path, 'test.tsv'), max_seq_len,
                            s1_idx=1, s2_idx=None, targ_idx=None, idx_idx=0, skip_rows=1)
->>>>>>> 46e6fa9d
         self.train_data_text = tr_data
         self.val_data_text = val_data
         self.test_data_text = te_data
@@ -378,24 +363,12 @@
 
     def load_data(self, path, max_seq_len):
         '''Load the data'''
-<<<<<<< HEAD
-        tr_data = load_tsv(os.path.join(path, "train.tsv"), max_seq_len,
-                           s1_idx=3, s2_idx=None, targ_idx=1,
-                           tokenizer_name=self._tokenizer_name)
-        val_data = load_tsv(os.path.join(path, "dev.tsv"), max_seq_len,
-                            s1_idx=3, s2_idx=None, targ_idx=1,
-                            tokenizer_name=self._tokenizer_name)
-        te_data = load_tsv(os.path.join(path, 'test.tsv'), max_seq_len,
-                           s1_idx=1, s2_idx=None, targ_idx=None, idx_idx=0, skip_rows=1,
-                           tokenizer_name=self._tokenizer_name)
-=======
         tr_data = load_tsv(self._tokenizer_name, os.path.join(path, "train.tsv"), max_seq_len,
                            s1_idx=3, s2_idx=None, targ_idx=1)
         val_data = load_tsv(self._tokenizer_name, os.path.join(path, "dev.tsv"), max_seq_len,
                             s1_idx=3, s2_idx=None, targ_idx=1)
         te_data = load_tsv(self._tokenizer_name, os.path.join(path, 'test.tsv'), max_seq_len,
                            s1_idx=1, s2_idx=None, targ_idx=None, idx_idx=0, skip_rows=1)
->>>>>>> 46e6fa9d
         self.train_data_text = tr_data
         self.val_data_text = val_data
         self.test_data_text = te_data
@@ -423,24 +396,12 @@
 
     def load_data(self, path, max_seq_len):
         '''Process the dataset located at data_file.'''
-<<<<<<< HEAD
-        tr_data = load_tsv(os.path.join(path, "train.tsv"), max_seq_len,
-                           s1_idx=3, s2_idx=4, targ_idx=5, skip_rows=1,
-                           tokenizer_name=self._tokenizer_name)
-        val_data = load_tsv(os.path.join(path, "dev.tsv"), max_seq_len,
-                            s1_idx=3, s2_idx=4, targ_idx=5, skip_rows=1,
-                           tokenizer_name=self._tokenizer_name)
-        te_data = load_tsv(os.path.join(path, 'test.tsv'), max_seq_len,
-                           s1_idx=1, s2_idx=2, targ_idx=None, idx_idx=0, skip_rows=1,
-                           tokenizer_name=self._tokenizer_name)
-=======
         tr_data = load_tsv(self._tokenizer_name, os.path.join(path, "train.tsv"), max_seq_len,
                            s1_idx=3, s2_idx=4, targ_idx=5, skip_rows=1)
         val_data = load_tsv(self._tokenizer_name, os.path.join(path, "dev.tsv"), max_seq_len,
                             s1_idx=3, s2_idx=4, targ_idx=5, skip_rows=1)
         te_data = load_tsv(self._tokenizer_name, os.path.join(path, 'test.tsv'), max_seq_len,
                            s1_idx=1, s2_idx=2, targ_idx=None, idx_idx=0, skip_rows=1)
->>>>>>> 46e6fa9d
         self.train_data_text = tr_data
         self.val_data_text = val_data
         self.test_data_text = te_data
@@ -546,24 +507,12 @@
 
     def load_data(self, path, max_seq_len):
         ''' Process the dataset located at path.  '''
-<<<<<<< HEAD
-        tr_data = load_tsv(os.path.join(path, "train.tsv"), max_seq_len,
-                           s1_idx=3, s2_idx=4, targ_idx=0, skip_rows=1,
-                           tokenizer_name=self._tokenizer_name)
-        val_data = load_tsv(os.path.join(path, "dev.tsv"), max_seq_len,
-                            s1_idx=3, s2_idx=4, targ_idx=0, skip_rows=1,
-                           tokenizer_name=self._tokenizer_name)
-        te_data = load_tsv(os.path.join(path, 'test.tsv'), max_seq_len,
-                           s1_idx=3, s2_idx=4, targ_idx=None, idx_idx=0, skip_rows=1,
-                           tokenizer_name=self._tokenizer_name)
-=======
         tr_data = load_tsv(self._tokenizer_name, os.path.join(path, "train.tsv"), max_seq_len,
                            s1_idx=3, s2_idx=4, targ_idx=0, skip_rows=1)
         val_data = load_tsv(self._tokenizer_name, os.path.join(path, "dev.tsv"), max_seq_len,
                             s1_idx=3, s2_idx=4, targ_idx=0, skip_rows=1)
         te_data = load_tsv(self._tokenizer_name, os.path.join(path, 'test.tsv'), max_seq_len,
                            s1_idx=3, s2_idx=4, targ_idx=None, idx_idx=0, skip_rows=1)
->>>>>>> 46e6fa9d
         self.train_data_text = tr_data
         self.val_data_text = val_data
         self.test_data_text = te_data
@@ -597,24 +546,12 @@
 
     def load_data(self, path, max_seq_len):
         ''' Load data '''
-<<<<<<< HEAD
-        tr_data = load_tsv(os.path.join(path, 'train.tsv'), max_seq_len, skip_rows=1,
-                           s1_idx=7, s2_idx=8, targ_idx=9, targ_fn=lambda x: float(x) / 5,
-                           tokenizer_name=self._tokenizer_name)
-        val_data = load_tsv(os.path.join(path, 'dev.tsv'), max_seq_len, skip_rows=1,
-                            s1_idx=7, s2_idx=8, targ_idx=9, targ_fn=lambda x: float(x) / 5,
-                            tokenizer_name=self._tokenizer_name)
-        te_data = load_tsv(os.path.join(path, 'test.tsv'), max_seq_len,
-                           s1_idx=7, s2_idx=8, targ_idx=None, idx_idx=0, skip_rows=1,
-                           tokenizer_name=self._tokenizer_name)
-=======
         tr_data = load_tsv(self._tokenizer_name, os.path.join(path, 'train.tsv'), max_seq_len, skip_rows=1,
                            s1_idx=7, s2_idx=8, targ_idx=9, targ_fn=lambda x: float(x) / 5)
         val_data = load_tsv(self._tokenizer_name, os.path.join(path, 'dev.tsv'), max_seq_len, skip_rows=1,
                             s1_idx=7, s2_idx=8, targ_idx=9, targ_fn=lambda x: float(x) / 5)
         te_data = load_tsv(self._tokenizer_name, os.path.join(path, 'test.tsv'), max_seq_len,
                            s1_idx=7, s2_idx=8, targ_idx=None, idx_idx=0, skip_rows=1)
->>>>>>> 46e6fa9d
         self.train_data_text = tr_data
         self.val_data_text = val_data
         self.test_data_text = te_data
@@ -641,24 +578,12 @@
     def load_data(self, path, max_seq_len):
         ''' Process the dataset located at path.  '''
         targ_map = {'neutral': 0, 'entailment': 1, 'contradiction': 2}
-<<<<<<< HEAD
-        tr_data = load_tsv(os.path.join(path, "train.tsv"), max_seq_len, targ_map=targ_map,
-                           s1_idx=7, s2_idx=8, targ_idx=-1, skip_rows=1,
-                           tokenizer_name=self._tokenizer_name)
-        val_data = load_tsv(os.path.join(path, "dev.tsv"), max_seq_len, targ_map=targ_map,
-                            s1_idx=7, s2_idx=8, targ_idx=-1, skip_rows=1,
-                            tokenizer_name=self._tokenizer_name)
-        te_data = load_tsv(os.path.join(path, 'test.tsv'), max_seq_len,
-                           s1_idx=7, s2_idx=8, targ_idx=None, idx_idx=0, skip_rows=1,
-                           tokenizer_name=self._tokenizer_name)
-=======
         tr_data = load_tsv(self._tokenizer_name, os.path.join(path, "train.tsv"), max_seq_len, targ_map=targ_map,
                            s1_idx=7, s2_idx=8, targ_idx=-1, skip_rows=1)
         val_data = load_tsv(self._tokenizer_name, os.path.join(path, "dev.tsv"), max_seq_len, targ_map=targ_map,
                             s1_idx=7, s2_idx=8, targ_idx=-1, skip_rows=1)
         te_data = load_tsv(self._tokenizer_name, os.path.join(path, 'test.tsv'), max_seq_len,
                            s1_idx=7, s2_idx=8, targ_idx=None, idx_idx=0, skip_rows=1)
->>>>>>> 46e6fa9d
         self.train_data_text = tr_data
         self.val_data_text = val_data
         self.test_data_text = te_data
@@ -680,17 +605,6 @@
     def load_data(self, path, max_seq_len):
         '''Process the dataset located at path.'''
         targ_map = {'neutral': 0, 'entailment': 1, 'contradiction': 2}
-<<<<<<< HEAD
-        tr_data = load_tsv(os.path.join(path, 'train.tsv'), max_seq_len,
-                           s1_idx=8, s2_idx=9, targ_idx=11, targ_map=targ_map, skip_rows=1,
-                           tokenizer_name=self._tokenizer_name)
-
-        # Warning to anyone who edits this: The reference label is column *15*, not 11 as above.
-        val_matched_data = load_tsv(os.path.join(path, 'dev_matched.tsv'), max_seq_len,
-                                    s1_idx=8, s2_idx=9, targ_idx=15, targ_map=targ_map, skip_rows=1,
-                                    tokenizer_name=self._tokenizer_name)
-        val_mismatched_data = load_tsv(os.path.join(path, 'dev_mismatched.tsv'), max_seq_len,
-=======
         tr_data = load_tsv(self._tokenizer_name, os.path.join(path, 'train.tsv'), max_seq_len,
                            s1_idx=8, s2_idx=9, targ_idx=11, targ_map=targ_map, skip_rows=1)
 
@@ -698,31 +612,18 @@
         val_matched_data = load_tsv(self._tokenizer_name, os.path.join(path, 'dev_matched.tsv'), max_seq_len,
                                     s1_idx=8, s2_idx=9, targ_idx=15, targ_map=targ_map, skip_rows=1)
         val_mismatched_data = load_tsv(self._tokenizer_name, os.path.join(path, 'dev_mismatched.tsv'), max_seq_len,
->>>>>>> 46e6fa9d
                                        s1_idx=8, s2_idx=9, targ_idx=15, targ_map=targ_map,
                                        skip_rows=1,
                                        tokenizer_name=self._tokenizer_name)
         val_data = [m + mm for m, mm in zip(val_matched_data, val_mismatched_data)]
         val_data = tuple(val_data)
 
-<<<<<<< HEAD
-        te_matched_data = load_tsv(os.path.join(path, 'test_matched.tsv'), max_seq_len,
-                                   s1_idx=8, s2_idx=9, targ_idx=None, idx_idx=0, skip_rows=1,
-                                   tokenizer_name=self._tokenizer_name)
-        te_mismatched_data = load_tsv(os.path.join(path, 'test_mismatched.tsv'), max_seq_len,
-                                      s1_idx=8, s2_idx=9, targ_idx=None, idx_idx=0, skip_rows=1,
-                                      tokenizer_name=self._tokenizer_name)
-        te_diagnostic_data = load_tsv(os.path.join(path, 'diagnostic.tsv'), max_seq_len,
-                                      s1_idx=1, s2_idx=2, targ_idx=None, idx_idx=0, skip_rows=1,
-                                      tokenizer_name=self._tokenizer_name)
-=======
         te_matched_data = load_tsv(self._tokenizer_name, os.path.join(path, 'test_matched.tsv'), max_seq_len,
                                    s1_idx=8, s2_idx=9, targ_idx=None, idx_idx=0, skip_rows=1)
         te_mismatched_data = load_tsv(self._tokenizer_name, os.path.join(path, 'test_mismatched.tsv'), max_seq_len,
                                       s1_idx=8, s2_idx=9, targ_idx=None, idx_idx=0, skip_rows=1)
         te_diagnostic_data = load_tsv(self._tokenizer_name, os.path.join(path, 'diagnostic.tsv'), max_seq_len,
                                       s1_idx=1, s2_idx=2, targ_idx=None, idx_idx=0, skip_rows=1)
->>>>>>> 46e6fa9d
         te_data = [m + mm + d for m, mm, d in
                    zip(te_matched_data, te_mismatched_data, te_diagnostic_data)]
 
@@ -911,24 +812,12 @@
 
     def load_data(self, path, max_seq_len, probe_path):
         targ_map = {'neutral': 0, 'entailment': 1, 'contradiction': 2}
-<<<<<<< HEAD
-        tr_data = load_tsv(os.path.join(path, 'train_dummy.tsv'), max_seq_len,
-                           s1_idx=1, s2_idx=2, targ_idx=None, targ_map=targ_map, skip_rows=0,
-                           tokenizer_name=self._tokenizer_name)
-        val_data = load_tsv(os.path.join(path, 'dev.tsv'), max_seq_len,
-                            s1_idx=0, s2_idx=1, targ_idx=2, targ_map=targ_map, skip_rows=0,
-                           tokenizer_name=self._tokenizer_name)
-        te_data = load_tsv(os.path.join(path, 'test_dummy.tsv'), max_seq_len,
-                           s1_idx=1, s2_idx=2, targ_idx=None, targ_map=targ_map, skip_rows=0,
-                           tokenizer_name=self._tokenizer_name)
-=======
         tr_data = load_tsv(self._tokenizer_name, os.path.join(path, 'train_dummy.tsv'), max_seq_len,
                            s1_idx=1, s2_idx=2, targ_idx=None, targ_map=targ_map, skip_rows=0)
         val_data = load_tsv(self._tokenizer_name, os.path.join(path, 'dev.tsv'), max_seq_len,
                             s1_idx=0, s2_idx=1, targ_idx=2, targ_map=targ_map, skip_rows=0)
         te_data = load_tsv(self._tokenizer_name, os.path.join(path, 'test_dummy.tsv'), max_seq_len,
                            s1_idx=1, s2_idx=2, targ_idx=None, targ_map=targ_map, skip_rows=0)
->>>>>>> 46e6fa9d
 
         self.train_data_text = tr_data
         self.val_data_text = val_data
@@ -951,24 +840,12 @@
     def load_data(self, path, max_seq_len):
         ''' Process the datasets located at path. '''
         targ_map = {"not_entailment": 0, "entailment": 1}
-<<<<<<< HEAD
-        tr_data = load_tsv(os.path.join(path, 'train.tsv'), max_seq_len, targ_map=targ_map,
-                           s1_idx=1, s2_idx=2, targ_idx=3, skip_rows=1,
-                           tokenizer_name=self._tokenizer_name)
-        val_data = load_tsv(os.path.join(path, 'dev.tsv'), max_seq_len, targ_map=targ_map,
-                            s1_idx=1, s2_idx=2, targ_idx=3, skip_rows=1,
-                           tokenizer_name=self._tokenizer_name)
-        te_data = load_tsv(os.path.join(path, 'test.tsv'), max_seq_len,
-                           s1_idx=1, s2_idx=2, targ_idx=None, idx_idx=0, skip_rows=1,
-                           tokenizer_name=self._tokenizer_name)
-=======
         tr_data = load_tsv(self._tokenizer_name, os.path.join(path, 'train.tsv'), max_seq_len, targ_map=targ_map,
                            s1_idx=1, s2_idx=2, targ_idx=3, skip_rows=1)
         val_data = load_tsv(self._tokenizer_name, os.path.join(path, 'dev.tsv'), max_seq_len, targ_map=targ_map,
                             s1_idx=1, s2_idx=2, targ_idx=3, skip_rows=1)
         te_data = load_tsv(self._tokenizer_name, os.path.join(path, 'test.tsv'), max_seq_len,
                            s1_idx=1, s2_idx=2, targ_idx=None, idx_idx=0, skip_rows=1)
->>>>>>> 46e6fa9d
 
         self.train_data_text = tr_data
         self.val_data_text = val_data
@@ -990,24 +867,12 @@
     def load_data(self, path, max_seq_len):
         '''Load the data'''
         targ_map = {'not_entailment': 0, 'entailment': 1}
-<<<<<<< HEAD
-        tr_data = load_tsv(os.path.join(path, "train.tsv"), max_seq_len, targ_map=targ_map,
-                           s1_idx=1, s2_idx=2, targ_idx=3, skip_rows=1,
-                           tokenizer_name=self._tokenizer_name)
-        val_data = load_tsv(os.path.join(path, "dev.tsv"), max_seq_len, targ_map=targ_map,
-                            s1_idx=1, s2_idx=2, targ_idx=3, skip_rows=1,
-                           tokenizer_name=self._tokenizer_name)
-        te_data = load_tsv(os.path.join(path, 'test.tsv'), max_seq_len,
-                           s1_idx=1, s2_idx=2, targ_idx=None, idx_idx=0, skip_rows=1,
-                           tokenizer_name=self._tokenizer_name)
-=======
         tr_data = load_tsv(self._tokenizer_name, os.path.join(path, "train.tsv"), max_seq_len, targ_map=targ_map,
                            s1_idx=1, s2_idx=2, targ_idx=3, skip_rows=1)
         val_data = load_tsv(self._tokenizer_name, os.path.join(path, "dev.tsv"), max_seq_len, targ_map=targ_map,
                             s1_idx=1, s2_idx=2, targ_idx=3, skip_rows=1)
         te_data = load_tsv(self._tokenizer_name, os.path.join(path, 'test.tsv'), max_seq_len,
                            s1_idx=1, s2_idx=2, targ_idx=None, idx_idx=0, skip_rows=1)
->>>>>>> 46e6fa9d
         self.train_data_text = tr_data
         self.val_data_text = val_data
         self.test_data_text = te_data
@@ -1028,24 +893,12 @@
 
     def load_data(self, path, max_seq_len):
         '''Load the data'''
-<<<<<<< HEAD
-        tr_data = load_tsv(os.path.join(path, "train.tsv"), max_seq_len,
-                           s1_idx=1, s2_idx=2, targ_idx=3, skip_rows=1,
-                           tokenizer_name=self._tokenizer_name)
-        val_data = load_tsv(os.path.join(path, "dev.tsv"), max_seq_len,
-                            s1_idx=1, s2_idx=2, targ_idx=3, skip_rows=1,
-                           tokenizer_name=self._tokenizer_name)
-        te_data = load_tsv(os.path.join(path, 'test.tsv'), max_seq_len,
-                           s1_idx=1, s2_idx=2, targ_idx=None, idx_idx=0, skip_rows=1,
-                           tokenizer_name=self._tokenizer_name)
-=======
         tr_data = load_tsv(self._tokenizer_name, os.path.join(path, "train.tsv"), max_seq_len,
                            s1_idx=1, s2_idx=2, targ_idx=3, skip_rows=1)
         val_data = load_tsv(self._tokenizer_name, os.path.join(path, "dev.tsv"), max_seq_len,
                             s1_idx=1, s2_idx=2, targ_idx=3, skip_rows=1)
         te_data = load_tsv(self._tokenizer_name, os.path.join(path, 'test.tsv'), max_seq_len,
                            s1_idx=1, s2_idx=2, targ_idx=None, idx_idx=0, skip_rows=1)
->>>>>>> 46e6fa9d
         self.train_data_text = tr_data
         self.val_data_text = val_data
         self.test_data_text = te_data
@@ -1063,24 +916,12 @@
             self.val_data_text[0] + self.val_data_text[1]
 
     def load_data(self, path, max_seq_len):
-<<<<<<< HEAD
-        tr_data = load_tsv(os.path.join(path, 'train.tsv'), max_seq_len, skip_rows=1,
-                           s1_idx=0, s2_idx=1, targ_idx=2,
-                           tokenizer_name=self._tokenizer_name)
-        val_data = load_tsv(os.path.join(path, 'dev.tsv'), max_seq_len, skip_rows=1,
-                            s1_idx=0, s2_idx=1, targ_idx=2,
-                           tokenizer_name=self._tokenizer_name)
-        te_data = load_tsv(os.path.join(path, 'test.tsv'), max_seq_len, skip_rows=1,
-                           s1_idx=0, s2_idx=1, targ_idx=2,
-                           tokenizer_name=self._tokenizer_name)
-=======
         tr_data = load_tsv(self._tokenizer_name, os.path.join(path, 'train.tsv'), max_seq_len, skip_rows=1,
                            s1_idx=0, s2_idx=1, targ_idx=2)
         val_data = load_tsv(self._tokenizer_name, os.path.join(path, 'dev.tsv'), max_seq_len, skip_rows=1,
                             s1_idx=0, s2_idx=1, targ_idx=2)
         te_data = load_tsv(self._tokenizer_name, os.path.join(path, 'test.tsv'), max_seq_len, skip_rows=1,
                            s1_idx=0, s2_idx=1, targ_idx=2)
->>>>>>> 46e6fa9d
         self.train_data_text = tr_data
         self.val_data_text = val_data
         self.test_data_text = te_data
@@ -1255,24 +1096,12 @@
         targ_map = {'negative': 0, 'positive': 1}
         targ_map = {'0': 0, '1': 1}
 
-<<<<<<< HEAD
-        tr_data = load_tsv(os.path.join(path, "train_aug.tsv"), max_seq_len, targ_map=targ_map,
-                           s1_idx=0, s2_idx=1, targ_idx=2, skip_rows=0,
-                           tokenizer_name=self._tokenizer_name)
-        val_data = load_tsv(os.path.join(path, "val.tsv"), max_seq_len, targ_map=targ_map,
-                            s1_idx=0, s2_idx=1, targ_idx=2, skip_rows=0,
-                           tokenizer_name=self._tokenizer_name)
-        te_data = load_tsv(os.path.join(path, "test.tsv"), max_seq_len, targ_map=targ_map,
-                           s1_idx=0, s2_idx=1, targ_idx=2, skip_rows=0,
-                           tokenizer_name=self._tokenizer_name)
-=======
         tr_data = load_tsv(self._tokenizer_name, os.path.join(path, "train_aug.tsv"), max_seq_len, targ_map=targ_map,
                            s1_idx=0, s2_idx=1, targ_idx=2, skip_rows=0)
         val_data = load_tsv(self._tokenizer_name, os.path.join(path, "val.tsv"), max_seq_len, targ_map=targ_map,
                             s1_idx=0, s2_idx=1, targ_idx=2, skip_rows=0)
         te_data = load_tsv(self._tokenizer_name, os.path.join(path, "test.tsv"), max_seq_len, targ_map=targ_map,
                            s1_idx=0, s2_idx=1, targ_idx=2, skip_rows=0)
->>>>>>> 46e6fa9d
 
         self.train_data_text = tr_data
         self.val_data_text = val_data
@@ -1473,24 +1302,12 @@
             self.val_data_text[0] + self.val_data_text[1]
 
     def load_data(self, path, max_seq_len):
-<<<<<<< HEAD
-        tr_data = load_tsv(os.path.join(path, 'train.tsv'), max_seq_len,
-                           s1_idx=1, s2_idx=2, skip_rows=0, targ_idx=3,
-                           tokenizer_name=self._tokenizer_name)
-        val_data = load_tsv(os.path.join(path, 'dev.tsv'), max_seq_len,
-                            s1_idx=0, s2_idx=1, skip_rows=0, targ_idx=3,
-                           tokenizer_name=self._tokenizer_name)
-        te_data = load_tsv(os.path.join(path, 'test.tsv'), max_seq_len,
-                           s1_idx=1, s2_idx=2, skip_rows=0, targ_idx=3,
-                           tokenizer_name=self._tokenizer_name)
-=======
         tr_data = load_tsv(self._tokenizer_name, os.path.join(path, 'train.tsv'), max_seq_len,
                            s1_idx=1, s2_idx=2, skip_rows=0, targ_idx=3)
         val_data = load_tsv(self._tokenizer_name, os.path.join(path, 'dev.tsv'), max_seq_len,
                             s1_idx=0, s2_idx=1, skip_rows=0, targ_idx=3)
         te_data = load_tsv(self._tokenizer_name, os.path.join(path, 'test.tsv'), max_seq_len,
                            s1_idx=1, s2_idx=2, skip_rows=0, targ_idx=3)
->>>>>>> 46e6fa9d
 
         self.train_data_text = tr_data
         self.val_data_text = val_data
@@ -1555,24 +1372,12 @@
         '''Process the dataset located at each data file.
            The target needs to be split into tokens because
            it is a sequence (one tag per input token). '''
-<<<<<<< HEAD
-        tr_data = load_tsv(os.path.join(path, "ccg_1363.train"), max_seq_len,
-                           s1_idx=0, s2_idx=None, targ_idx=1, targ_fn=lambda t: t.split(' '),
-                           tokenizer_name=self._tokenizer_name)
-        val_data = load_tsv(os.path.join(path, "ccg_1363.dev"), max_seq_len,
-                            s1_idx=0, s2_idx=None, targ_idx=1, targ_fn=lambda t: t.split(' '),
-                            tokenizer_name=self._tokenizer_name)
-        te_data = load_tsv(os.path.join(path, 'ccg_1363.test'), max_seq_len,
-                           s1_idx=0, s2_idx=None, targ_idx=1, targ_fn=lambda t: t.split(' '),
-                           tokenizer_name=self._tokenizer_name)
-=======
         tr_data = load_tsv(self._tokenizer_name, os.path.join(path, "ccg_1363.train"), max_seq_len,
                            s1_idx=0, s2_idx=None, targ_idx=1, targ_fn=lambda t: t.split(' '))
         val_data = load_tsv(self._tokenizer_name, os.path.join(path, "ccg_1363.dev"), max_seq_len,
                             s1_idx=0, s2_idx=None, targ_idx=1, targ_fn=lambda t: t.split(' '))
         te_data = load_tsv(self._tokenizer_name, os.path.join(path, 'ccg_1363.test'), max_seq_len,
                            s1_idx=0, s2_idx=None, targ_idx=1, targ_fn=lambda t: t.split(' '))
->>>>>>> 46e6fa9d
         self.train_data_text = tr_data
         self.val_data_text = val_data
         self.test_data_text = te_data
