import collections
import itertools
import json
import logging as log
import os
from typing import Any, Dict, Iterable, List, Sequence, Type

import numpy as np
import pandas as pd
import torch


# Fields for instance processing
from allennlp.data import Instance, Token, vocabulary
from allennlp.data.fields import (
    LabelField,
    ListField,
    MetadataField,
    MultiLabelField,
    SpanField,
    TextField,
)
from allennlp.data.token_indexers import SingleIdTokenIndexer
from allennlp.training.metrics import Average, BooleanAccuracy, CategoricalAccuracy, F1Measure
from sklearn.metrics import mean_squared_error

from ..allennlp_mods.correlation import Correlation
from ..allennlp_mods.numeric_field import NumericField
from ..utils import utils
from ..utils.data_loaders import (
    get_tag_list,
    load_diagnostic_tsv,
    load_span_data,
    load_tsv,
    process_sentence,
)
from ..utils.tokenizers import get_tokenizer
from ..metrics.winogender_metrics import GenderParity

from .registry import register_task  # global task registry

"""Define the tasks and code for loading their data.

- As much as possible, following the existing task hierarchy structure.
- When inheriting, be sure to write and call load_data.
- Set all text data as an attribute, task.sentences (List[List[str]])
- Each task's val_metric should be name_metric, where metric is returned by
get_metrics(): e.g. if task.val_metric = task_name + "_accuracy", then
task.get_metrics() should return {"accuracy": accuracy_val, ... }
"""


UNK_TOK_ALLENNLP = "@@UNKNOWN@@"
UNK_TOK_ATOMIC = "UNKNOWN"  # an unk token that won't get split by tokenizers


def sentence_to_text_field(sent: Sequence[str], indexers: Any):
    """ Helper function to map a sequence of tokens into a sequence of
    AllenNLP Tokens, then wrap in a TextField with the given indexers """
    return TextField(list(map(Token, sent)), token_indexers=indexers)


def atomic_tokenize(
    sent: str, atomic_tok: str, nonatomic_toks: List[str], max_seq_len: int, tokenizer_name: str
):
    """ Replace tokens that will be split by tokenizer with a
    placeholder token. Tokenize, and then substitute the placeholder
    with the *first* nonatomic token in the list. """
    for nonatomic_tok in nonatomic_toks:
        sent = sent.replace(nonatomic_tok, atomic_tok)
    sent = process_sentence(tokenizer_name, sent, max_seq_len)
    sent = [nonatomic_toks[0] if t == atomic_tok else t for t in sent]
    return sent


def process_single_pair_task_split(split, indexers, is_pair=True, classification=True):
    """
    Convert a dataset of sentences into padded sequences of indices. Shared
    across several classes.

    Args:
        - split (list[list[str]]): list of inputs (possibly pair) and outputs
        - indexers ()
        - is_pair (Bool)
        - classification (Bool)

    Returns:
        - instances (Iterable[Instance]): an iterable of AllenNLP Instances with fields
    """
    # check here if using bert to avoid passing model info to tasks
    is_using_bert = "bert_wpm_pretokenized" in indexers

    def _make_instance(input1, input2, labels, idx):
        d = {}
        d["sent1_str"] = MetadataField(" ".join(input1[1:-1]))
        if is_using_bert and is_pair:
            inp = input1 + input2[1:]  # throw away input2 leading [CLS]
            d["inputs"] = sentence_to_text_field(inp, indexers)
            d["sent2_str"] = MetadataField(" ".join(input2[1:-1]))
        else:
            d["input1"] = sentence_to_text_field(input1, indexers)
            if input2:
                d["input2"] = sentence_to_text_field(input2, indexers)
                d["sent2_str"] = MetadataField(" ".join(input2[1:-1]))
        if classification:
            d["labels"] = LabelField(labels, label_namespace="labels", skip_indexing=True)
        else:
            d["labels"] = NumericField(labels)

        d["idx"] = LabelField(idx, label_namespace="idxs", skip_indexing=True)

        return Instance(d)

    split = list(split)
    if not is_pair:  # dummy iterator for input2
        split[1] = itertools.repeat(None)
    if len(split) < 4:  # counting iterator for idx
        assert len(split) == 3
        split.append(itertools.count())

    # Map over columns: input1, (input2), labels, idx
    instances = map(_make_instance, *split)
    return instances  # lazy iterator


def create_subset_scorers(count, scorer_type, **args_to_scorer):
    """
    Create a list scorers of designated type for each "coarse__fine" tag.
    This function is only used by tasks that need evalute results on tags,
    and should be called after loading all the splits.

    Parameters:
        count: N_tag, number of different "coarse__fine" tags
        scorer_type: which scorer to use
        **args_to_scorer: arguments passed to the scorer
    Returns:
        scorer_list: a list of N_tag scorer object
    """
    scorer_list = [scorer_type(**args_to_scorer) for _ in range(count)]
    return scorer_list


def update_subset_scorers(scorer_list, estimations, labels, tagmask):
    """
    Add the output and label of one minibatch to the subset scorer objects.
    This function is only used by tasks that need evalute results on tags,
    and should be called every minibatch when task.scorer are updated.

    Parameters:
        scorer_list: a list of N_tag scorer object
        estimations: a (bs, *) tensor, model estimation
        labels: a (bs, *) tensor, ground truth
        tagmask: a (bs, N_tag) 0-1 tensor, indicating tags of each sample
    """
    for tid, scorer in enumerate(scorer_list):
        subset_idx = torch.nonzero(tagmask[:, tid]).squeeze(dim=1)
        subset_estimations = estimations[subset_idx]
        subset_labels = labels[subset_idx]
        if len(subset_idx) > 0:
            scorer(subset_estimations, subset_labels)
    return


def collect_subset_scores(scorer_list, metric_name, tag_list, reset=False):
    """
    Get the scorer measures of each tag.
    This function is only used by tasks that need evalute results on tags,
    and should be called in get_metrics.

    Parameters:
        scorer_list: a list of N_tag scorer object
        metric_name: string, name prefix for this group
        tag_list: "coarse__fine" tag strings
    Returns:
        subset_scores: a dictionary from subset tags to scores
        reset:
    """
    subset_scores = {
        "%s_%s" % (metric_name, tag_str): scorer.get_metric(reset)
        for tag_str, scorer in zip(tag_list, scorer_list)
    }
    return subset_scores


class Task(object):
    """Generic class for a task

    Methods and attributes:
        - load_data: load dataset from a path and create splits
        - get_metrics:

    Outside the task:
        - process: pad and indexify data given a mapping
        - optimizer
    """

    def __init__(self, name, tokenizer_name):
        self.name = name
        self._tokenizer_name = tokenizer_name
        self.scorers = []

        self.sentences = None
        self.example_counts = None
        self.contributes_micro_macro_avg = True

    def load_data(self):
        """ Load data from path and create splits. """
        raise NotImplementedError

    def get_sentences(self) -> Iterable[Sequence[str]]:
        """ Yield sentences, used to compute vocabulary. """
        yield from self.sentences

    def count_examples(self, splits=["train", "val", "test"]):
        """ Count examples in the dataset. """
        self.example_counts = {}
        for split in splits:
            st = self.get_split_text(split)
            count = self.get_num_examples(st)
            self.example_counts[split] = count

    def tokenizer_is_supported(self, tokenizer_name):
        """ Check if the tokenizer is supported for this task. """
        return get_tokenizer(tokenizer_name) is not None

    @property
    def tokenizer_name(self):
        return self._tokenizer_name

    @property
    def n_train_examples(self):
        return self.example_counts["train"]

    @property
    def n_val_examples(self):
        return self.example_counts["val"]

    def get_split_text(self, split: str):
        """ Get split text, typically as list of columns.

        Split should be one of 'train', 'val', or 'test'.
        """
        return getattr(self, "%s_data_text" % split)

    def get_num_examples(self, split_text):
        """ Return number of examples in the result of get_split_text.

        Subclass can override this if data is not stored in column format.
        """
        return len(split_text[0])

    def process_split(self, split, indexers) -> Iterable[Type[Instance]]:
        """ Process split text into a list of AllenNLP Instances. """
        raise NotImplementedError

    def get_metrics(self, reset: bool = False) -> Dict:
        """ Get metrics specific to the task. """
        raise NotImplementedError

    def get_scorers(self):
        return self.scorers

    def update_metrics(self, logits, labels, tagmask=None):
        assert len(self.get_scorers()) > 0, "Please specify a score metric"
        for scorer in self.get_scorers():
            scorer(logits, labels)


class ClassificationTask(Task):
    """ General classification task """

    pass


class RegressionTask(Task):
    """ General regression task """

    pass


class SingleClassificationTask(ClassificationTask):
    """ Generic sentence pair classification """

    def __init__(self, name, n_classes, **kw):
        super().__init__(name, **kw)
        self.n_classes = n_classes
        self.scorer1 = CategoricalAccuracy()
        self.scorers = [self.scorer1]
        self.val_metric = "%s_accuracy" % self.name
        self.val_metric_decreases = False

    def get_metrics(self, reset=False):
        """Get metrics specific to the task"""
        acc = self.scorer1.get_metric(reset)
        return {"accuracy": acc}

    def process_split(self, split, indexers) -> Iterable[Type[Instance]]:
        """ Process split text into a list of AllenNLP Instances. """
        return process_single_pair_task_split(split, indexers, is_pair=False)


class PairClassificationTask(ClassificationTask):
    """ Generic sentence pair classification """

    def __init__(self, name, n_classes, **kw):
        super().__init__(name, **kw)
        assert n_classes > 0
        self.n_classes = n_classes
        self.scorer1 = CategoricalAccuracy()
        self.scorers = [self.scorer1]
        self.val_metric = "%s_accuracy" % self.name
        self.val_metric_decreases = False

    def get_metrics(self, reset=False):
        """Get metrics specific to the task"""
        acc = self.scorer1.get_metric(reset)
        return {"accuracy": acc}

    def process_split(self, split, indexers) -> Iterable[Type[Instance]]:
        """ Process split text into a list of AllenNLP Instances. """
        return process_single_pair_task_split(split, indexers, is_pair=True)


class PairRegressionTask(RegressionTask):
    """ Generic sentence pair classification """

    def __init__(self, name, **kw):
        super().__init__(name, **kw)
        self.n_classes = 1
        self.scorer1 = Average()  # for average MSE
        self.scorers = [self.scorer1]
        self.val_metric = "%s_mse" % self.name
        self.val_metric_decreases = True

    def get_metrics(self, reset=False):
        """Get metrics specific to the task"""
        mse = self.scorer1.get_metric(reset)
        return {"mse": mse}

    def process_split(self, split, indexers) -> Iterable[Type[Instance]]:
        """ Process split text into a list of AllenNLP Instances. """
        return process_single_pair_task_split(split, indexers, is_pair=True, classification=False)


class PairOrdinalRegressionTask(RegressionTask):
    """ Generic sentence pair ordinal regression.
        Currently just doing regression but added new class
        in case we find a good way to implement ordinal regression with NN"""

    def __init__(self, name, **kw):
        super().__init__(name, **kw)
        self.n_classes = 1
        self.scorer1 = Average()  # for average MSE
        self.scorer2 = Correlation("spearman")
        self.scorers = [self.scorer1, self.scorer2]
        self.val_metric = "%s_1-mse" % self.name
        self.val_metric_decreases = False

    def get_metrics(self, reset=False):
        mse = self.scorer1.get_metric(reset)
        spearmanr = self.scorer2.get_metric(reset)
        return {"1-mse": 1 - mse, "mse": mse, "spearmanr": spearmanr}

    def process_split(self, split, indexers) -> Iterable[Type[Instance]]:
        """ Process split text into a list of AllenNLP Instances. """
        return process_single_pair_task_split(split, indexers, is_pair=True, classification=False)

    def update_metrics(self, logits, labels, tagmask=None):
        self.scorer1(mean_squared_error(logits, labels))  # update average MSE
        self.scorer2(logits, labels)
        return


class SequenceGenerationTask(Task):
    """ Generic sentence generation task """

    def __init__(self, name, **kw):
        super().__init__(name, **kw)
        self.scorer1 = Average()  # for average BLEU or something
        self.scorers = [self.scorer1]
        self.val_metric = "%s_bleu" % self.name
        self.val_metric_decreases = False
        log.warning(
            "BLEU scoring is turned off (current code in progress)."
            "Please use outputed prediction files to score offline"
        )

    def get_metrics(self, reset=False):
        """Get metrics specific to the task"""
        bleu = self.scorer1.get_metric(reset)
        return {"bleu": bleu}

    def update_metrics(self):
        # currently don't support metrics for regression task
        # TODO(Yada): support them!
        return


class RankingTask(Task):
    """ Generic sentence ranking task, given some input """

    pass


@register_task("sst", rel_path="SST-2/")
class SSTTask(SingleClassificationTask):
    """ Task class for Stanford Sentiment Treebank.  """

    def __init__(self, path, max_seq_len, name, **kw):
        """ """
        super(SSTTask, self).__init__(name, n_classes=2, **kw)
        self.path = path
        self.max_seq_len = max_seq_len

        self.train_data_text = None
        self.val_data_text = None
        self.test_data_text = None

    def load_data(self):
        """ Load data """
        self.train_data_text = load_tsv(
            self._tokenizer_name,
            os.path.join(self.path, "train.tsv"),
            max_seq_len=self.max_seq_len,
            s1_idx=0,
            s2_idx=None,
            label_idx=1,
            skip_rows=1,
        )
        self.val_data_text = load_tsv(
            self._tokenizer_name,
            os.path.join(self.path, "dev.tsv"),
            max_seq_len=self.max_seq_len,
            s1_idx=0,
            s2_idx=None,
            label_idx=1,
            skip_rows=1,
        )
        self.test_data_text = load_tsv(
            self._tokenizer_name,
            os.path.join(self.path, "test.tsv"),
            max_seq_len=self.max_seq_len,
            s1_idx=1,
            s2_idx=None,
            has_labels=False,
            return_indices=True,
            skip_rows=1,
        )
        self.sentences = self.train_data_text[0] + self.val_data_text[0]
        log.info("\tFinished loading SST data.")


@register_task("npi_adv_li", rel_path="NPI/probing/adverbs/licensor")
@register_task("npi_adv_sc", rel_path="NPI/probing/adverbs/scope_with_licensor")
@register_task("npi_adv_pr", rel_path="NPI/probing/adverbs/npi_present")
@register_task("npi_cond_li", rel_path="NPI/probing/conditionals/licensor")
@register_task("npi_cond_sc", rel_path="NPI/probing/conditionals/scope_with_licensor")
@register_task("npi_cond_pr", rel_path="NPI/probing/conditionals/npi_present")
@register_task("npi_negdet_li", rel_path="NPI/probing/determiner_negation_biclausal/licensor")
@register_task(
    "npi_negdet_sc", rel_path="NPI/probing/determiner_negation_biclausal/scope_with_licensor"
)
@register_task("npi_negdet_pr", rel_path="NPI/probing/determiner_negation_biclausal/npi_present")
@register_task("npi_negsent_li", rel_path="NPI/probing/sentential_negation_biclausal/licensor")
@register_task(
    "npi_negsent_sc", rel_path="NPI/probing/sentential_negation_biclausal/scope_with_licensor"
)
@register_task("npi_negsent_pr", rel_path="NPI/probing/sentential_negation_biclausal/npi_present")
@register_task("npi_only_li", rel_path="NPI/probing/only/licensor")
@register_task("npi_only_sc", rel_path="NPI/probing/only/scope_with_licensor")
@register_task("npi_only_pr", rel_path="NPI/probing/only/npi_present")
@register_task("npi_qnt_li", rel_path="NPI/probing/quantifiers/licensor")
@register_task("npi_qnt_sc", rel_path="NPI/probing/quantifiers/scope_with_licensor")
@register_task("npi_qnt_pr", rel_path="NPI/probing/quantifiers/npi_present")
@register_task("npi_ques_li", rel_path="NPI/probing/questions/licensor")
@register_task("npi_ques_sc", rel_path="NPI/probing/questions/scope_with_licensor")
@register_task("npi_ques_pr", rel_path="NPI/probing/questions/npi_present")
@register_task("npi_quessmp_li", rel_path="NPI/probing/simplequestions/licensor")
@register_task("npi_quessmp_sc", rel_path="NPI/probing/simplequestions/scope_with_licensor")
@register_task("npi_quessmp_pr", rel_path="NPI/probing/simplequestions/npi_present")
@register_task("npi_sup_li", rel_path="NPI/probing/superlative/licensor")
@register_task("npi_sup_sc", rel_path="NPI/probing/superlative/scope_with_licensor")
@register_task("npi_sup_pr", rel_path="NPI/probing/superlative/npi_present")
@register_task("cola_npi_adv", rel_path="NPI/splits/adverbs")
@register_task("cola_npi_cond", rel_path="NPI/splits/conditionals")
@register_task("cola_npi_negdet", rel_path="NPI/splits/determiner_negation_biclausal")
@register_task("cola_npi_negsent", rel_path="NPI/splits/sentential_negation_biclausal")
@register_task("cola_npi_only", rel_path="NPI/splits/only")
@register_task("cola_npi_ques", rel_path="NPI/splits/questions")
@register_task("cola_npi_quessmp", rel_path="NPI/splits/simplequestions")
@register_task("cola_npi_qnt", rel_path="NPI/splits/quantifiers")
@register_task("cola_npi_sup", rel_path="NPI/splits/superlative")
@register_task("all_cola_npi", rel_path="NPI/combs/all_env")
@register_task("wilcox_npi", rel_path="NPI/wilcox")
@register_task("hd_cola_npi_adv", rel_path="NPI/combs/minus_adverbs")
@register_task("hd_cola_npi_cond", rel_path="NPI/combs/minus_conditionals")
@register_task("hd_cola_npi_negdet", rel_path="NPI/combs/minus_determiner_negation_biclausal")
@register_task("hd_cola_npi_negsent", rel_path="NPI/combs/minus_sentential_negation_biclausal")
@register_task("hd_cola_npi_only", rel_path="NPI/combs/minus_only")
@register_task("hd_cola_npi_ques", rel_path="NPI/combs/minus_questions")
@register_task("hd_cola_npi_quessmp", rel_path="NPI/combs/minus_simplequestions")
@register_task("hd_cola_npi_qnt", rel_path="NPI/combs/minus_quantifiers")
@register_task("hd_cola_npi_sup", rel_path="NPI/combs/minus_superlative")
class CoLANPITask(SingleClassificationTask):
    """Class for NPI-related task; same with Warstdadt acceptability task but outputs labels for
       test-set
       Note: Used for an NYU seminar, data not yet public"""

    def __init__(self, path, max_seq_len, name, **kw):
        """ """
        super(CoLANPITask, self).__init__(name, n_classes=2, **kw)
        self.path = path
        self.max_seq_len = max_seq_len

        self.train_data_text = None
        self.val_data_text = None
        self.test_data_text = None

        self.val_metric = "%s_mcc" % self.name
        self.val_metric_decreases = False
        # self.scorer1 = Average()
        self.scorer1 = Correlation("matthews")
        self.scorer2 = CategoricalAccuracy()
        self.scorers = [self.scorer1, self.scorer2]

    def load_data(self):
        """Load the data"""
        self.train_data_text = load_tsv(
            self._tokenizer_name,
            os.path.join(self.path, "train.tsv"),
            max_seq_len=self.max_seq_len,
            s1_idx=3,
            s2_idx=None,
            label_idx=1,
        )
        self.val_data_text = load_tsv(
            self._tokenizer_name,
            os.path.join(self.path, "dev.tsv"),
            max_seq_len=self.max_seq_len,
            s1_idx=3,
            s2_idx=None,
            label_idx=1,
        )
        self.test_data_text = load_tsv(
            self._tokenizer_name,
            os.path.join(self.path, "test_full.tsv"),
            max_seq_len=self.max_seq_len,
            s1_idx=3,
            s2_idx=None,
            label_idx=1,
        )
        self.sentences = self.train_data_text[0] + self.val_data_text[0]
        log.info("\tFinished loading NPI Data.")

    def get_metrics(self, reset=False):
        return {"mcc": self.scorer1.get_metric(reset), "accuracy": self.scorer2.get_metric(reset)}

    def update_metrics(self, logits, labels, tagmask=None):
        logits, labels = logits.detach(), labels.detach()
        _, preds = logits.max(dim=1)
        self.scorer1(preds, labels)
        self.scorer2(logits, labels)
        return


@register_task("cola", rel_path="CoLA/")
class CoLATask(SingleClassificationTask):
    """Class for Warstdadt acceptability task"""

    def __init__(self, path, max_seq_len, name, **kw):
        """ """
        super(CoLATask, self).__init__(name, n_classes=2, **kw)
        self.path = path
        self.max_seq_len = max_seq_len

        self.train_data_text = None
        self.val_data_text = None
        self.test_data_text = None

        self.val_metric = "%s_mcc" % self.name
        self.val_metric_decreases = False
        # self.scorer1 = Average()
        self.scorer1 = Correlation("matthews")
        self.scorer2 = CategoricalAccuracy()
        self.scorers = [self.scorer1, self.scorer2]

    def load_data(self):
        """Load the data"""
        self.train_data_text = load_tsv(
            self._tokenizer_name,
            os.path.join(self.path, "train.tsv"),
            max_seq_len=self.max_seq_len,
            s1_idx=3,
            s2_idx=None,
            label_idx=1,
        )
        self.val_data_text = load_tsv(
            self._tokenizer_name,
            os.path.join(self.path, "dev.tsv"),
            max_seq_len=self.max_seq_len,
            s1_idx=3,
            s2_idx=None,
            label_idx=1,
        )
        self.test_data_text = load_tsv(
            self._tokenizer_name,
            os.path.join(self.path, "test.tsv"),
            max_seq_len=self.max_seq_len,
            s1_idx=1,
            s2_idx=None,
            has_labels=False,
            return_indices=True,
            skip_rows=1,
        )
        self.sentences = self.train_data_text[0] + self.val_data_text[0]
        log.info("\tFinished loading CoLA.")

    def get_metrics(self, reset=False):
        return {"mcc": self.scorer1.get_metric(reset), "accuracy": self.scorer2.get_metric(reset)}

    def update_metrics(self, logits, labels, tagmask=None):
        logits, labels = logits.detach(), labels.detach()
        _, preds = logits.max(dim=1)
        self.scorer1(preds, labels)
        self.scorer2(logits, labels)
        return


@register_task("cola-analysis", rel_path="CoLA/")
class CoLAAnalysisTask(SingleClassificationTask):
    def __init__(self, path, max_seq_len, name, **kw):
        super(CoLAAnalysisTask, self).__init__(name, n_classes=2, **kw)
        self.path = path
        self.max_seq_len = max_seq_len

        self.train_data_text = None
        self.val_data_text = None
        self.test_data_text = None

        self.tag_list = None
        self.tag_scorers1 = None
        self.tag_scorers2 = None

        self.val_metric = "%s_mcc" % self.name
        self.val_metric_decreases = False
        self.scorer1 = Correlation("matthews")
        self.scorer2 = CategoricalAccuracy()
        self.scorers = [self.scorer1, self.scorer2]

    def load_data(self):
        """Load the data"""
        # Load data from tsv
        tag_vocab = vocabulary.Vocabulary(counter=None)
        tr_data = load_tsv(
            tokenizer_name=self._tokenizer_name,
            data_file=os.path.join(self.path, "train_analysis.tsv"),
            max_seq_len=self.max_seq_len,
            s1_idx=3,
            s2_idx=None,
            label_idx=2,
            skip_rows=1,
            tag2idx_dict={"Domain": 1},
            tag_vocab=tag_vocab,
        )
        val_data = load_tsv(
            tokenizer_name=self._tokenizer_name,
            data_file=os.path.join(self.path, "dev_analysis.tsv"),
            max_seq_len=self.max_seq_len,
            s1_idx=3,
            s2_idx=None,
            label_idx=2,
            skip_rows=1,
            tag2idx_dict={
                "Domain": 1,
                "Simple": 4,
                "Pred": 5,
                "Adjunct": 6,
                "Arg Types": 7,
                "Arg Altern": 8,
                "Imperative": 9,
                "Binding": 10,
                "Question": 11,
                "Comp Clause": 12,
                "Auxillary": 13,
                "to-VP": 14,
                "N, Adj": 15,
                "S-Syntax": 16,
                "Determiner": 17,
                "Violations": 18,
            },
            tag_vocab=tag_vocab,
        )
        te_data = load_tsv(
            tokenizer_name=self._tokenizer_name,
            data_file=os.path.join(self.path, "test_analysis.tsv"),
            max_seq_len=self.max_seq_len,
            s1_idx=3,
            s2_idx=None,
            label_idx=2,
            skip_rows=1,
            tag2idx_dict={"Domain": 1},
            tag_vocab=tag_vocab,
        )
        self.train_data_text = tr_data[:1] + tr_data[2:]
        self.val_data_text = val_data[:1] + val_data[2:]
        self.test_data_text = te_data[:1] + te_data[2:]
        self.sentences = self.train_data_text[0] + self.val_data_text[0]
        # Create score for each tag from tag-index dict
        self.tag_list = get_tag_list(tag_vocab)
        self.tag_scorers1 = create_subset_scorers(
            count=len(self.tag_list), scorer_type=Correlation, corr_type="matthews"
        )
        self.tag_scorers2 = create_subset_scorers(
            count=len(self.tag_list), scorer_type=CategoricalAccuracy
        )
        log.info("\tFinished loading CoLA sperate domain.")

    def process_split(self, split, indexers):
        def _make_instance(input1, labels, tagids):
            """ from multiple types in one column create multiple fields """
            d = {}
            d["input1"] = sentence_to_text_field(input1, indexers)
            d["sent1_str"] = MetadataField(" ".join(input1[1:-1]))
            d["labels"] = LabelField(labels, label_namespace="labels", skip_indexing=True)
            d["tagmask"] = MultiLabelField(
                tagids, label_namespace="tagids", skip_indexing=True, num_labels=len(self.tag_list)
            )
            return Instance(d)

        instances = map(_make_instance, *split)
        return instances  # lazy iterator

    def update_metrics(self, logits, labels, tagmask=None):
        logits, labels = logits.detach(), labels.detach()
        _, preds = logits.max(dim=1)
        self.scorer1(preds, labels)
        self.scorer2(logits, labels)
        if tagmask is not None:
            update_subset_scorers(self.tag_scorers1, preds, labels, tagmask)
            update_subset_scorers(self.tag_scorers2, logits, labels, tagmask)
        return

    def get_metrics(self, reset=False):
        """Get metrics specific to the task"""

        collected_metrics = {
            "mcc": self.scorer1.get_metric(reset),
            "accuracy": self.scorer2.get_metric(reset),
        }
        collected_metrics.update(
            collect_subset_scores(self.tag_scorers1, "mcc", self.tag_list, reset)
        )
        collected_metrics.update(
            collect_subset_scores(self.tag_scorers2, "accuracy", self.tag_list, reset)
        )
        return collected_metrics


@register_task("qqp", rel_path="QQP/")
@register_task("qqp-alt", rel_path="QQP/")  # second copy for different params
class QQPTask(PairClassificationTask):
    """ Task class for Quora Question Pairs. """

    def __init__(self, path, max_seq_len, name, **kw):
        super().__init__(name, n_classes=2, **kw)
        self.path = path
        self.max_seq_len = max_seq_len

        self.train_data_text = None
        self.val_data_text = None
        self.test_data_text = None

        self.scorer2 = F1Measure(1)
        self.scorers = [self.scorer1, self.scorer2]
        self.val_metric = "%s_acc_f1" % name
        self.val_metric_decreases = False

    def load_data(self):
        """Process the dataset located at data_file."""
        self.train_data_text = load_tsv(
            self._tokenizer_name,
            os.path.join(self.path, "train.tsv"),
            max_seq_len=self.max_seq_len,
            s1_idx=3,
            s2_idx=4,
            label_idx=5,
            label_fn=int,
            skip_rows=1,
        )
        self.val_data_text = load_tsv(
            self._tokenizer_name,
            os.path.join(self.path, "dev.tsv"),
            max_seq_len=self.max_seq_len,
            s1_idx=3,
            s2_idx=4,
            label_idx=5,
            label_fn=int,
            skip_rows=1,
        )
        self.test_data_text = load_tsv(
            self._tokenizer_name,
            os.path.join(self.path, "test.tsv"),
            max_seq_len=self.max_seq_len,
            s1_idx=1,
            s2_idx=2,
            has_labels=False,
            return_indices=True,
            skip_rows=1,
        )
        self.sentences = (
            self.train_data_text[0]
            + self.train_data_text[1]
            + self.val_data_text[0]
            + self.val_data_text[1]
        )
        log.info("\tFinished loading QQP data.")

    def get_metrics(self, reset=False):
        """Get metrics specific to the task"""
        acc = self.scorer1.get_metric(reset)
        pcs, rcl, f1 = self.scorer2.get_metric(reset)
        return {
            "acc_f1": (acc + f1) / 2,
            "accuracy": acc,
            "f1": f1,
            "precision": pcs,
            "recall": rcl,
        }


@register_task("mnli-fiction", rel_path="MNLI/", genre="fiction")
@register_task("mnli-slate", rel_path="MNLI/", genre="slate")
@register_task("mnli-government", rel_path="MNLI/", genre="government")
@register_task("mnli-telephone", rel_path="MNLI/", genre="telephone")
@register_task("mnli-travel", rel_path="MNLI/", genre="travel")
class MultiNLISingleGenreTask(PairClassificationTask):
    """ Task class for Multi-Genre Natural Language Inference, Fiction genre."""

    def __init__(self, path, max_seq_len, genre, name, **kw):
        """MNLI"""
        super(MultiNLISingleGenreTask, self).__init__(name, n_classes=3, **kw)
        self.path = path
        self.max_seq_len = max_seq_len
        self.genre = genre

        self.train_data_text = None
        self.val_data_text = None
        self.test_data_text = None

    def load_data(self):
        """Process the dataset located at path. We only use the in-genre matche data."""
        targ_map = {"neutral": 0, "entailment": 1, "contradiction": 2}
        self.train_data_text = load_tsv(
            self._tokenizer_name,
            os.path.join(self.path, "train.tsv"),
            max_seq_len=self.max_seq_len,
            s1_idx=8,
            s2_idx=9,
            label_idx=11,
            label_fn=targ_map.__getitem__,
            return_indices=True,
            skip_rows=1,
            filter_idx=3,
            filter_value=self.genre,
        )
        self.val_data_text = load_tsv(
            self._tokenizer_name,
            os.path.join(self.path, "dev_matched.tsv"),
            max_seq_len=self.max_seq_len,
            s1_idx=8,
            s2_idx=9,
            label_idx=11,
            label_fn=targ_map.__getitem__,
            return_indices=True,
            skip_rows=1,
            filter_idx=3,
            filter_value=self.genre,
        )
        self.test_data_text = load_tsv(
            self._tokenizer_name,
            os.path.join(self.path, "test_matched.tsv"),
            max_seq_len=self.max_seq_len,
            s1_idx=8,
            s2_idx=9,
            has_labels=False,
            return_indices=True,
            skip_rows=1,
            filter_idx=3,
            filter_value=self.genre,
        )
        self.sentences = (
            self.train_data_text[0]
            + self.train_data_text[1]
            + self.val_data_text[0]
            + self.val_data_text[1]
        )
        log.info("\tFinished loading MNLI " + self.genre + " data.")

    def get_metrics(self, reset=False):
        """ No F1 """
        return {"accuracy": self.scorer1.get_metric(reset)}


@register_task("mrpc", rel_path="MRPC/")
class MRPCTask(PairClassificationTask):
    """Task class for Microsoft Research Paraphase Task."""

    def __init__(self, path, max_seq_len, name, **kw):
        super(MRPCTask, self).__init__(name, n_classes=2, **kw)
        self.path = path
        self.max_seq_len = max_seq_len

        self.train_data_text = None
        self.val_data_text = None
        self.test_data_text = None

        self.scorer2 = F1Measure(1)
        self.scorers = [self.scorer1, self.scorer2]
        self.val_metric = "%s_acc_f1" % name
        self.val_metric_decreases = False

    def load_data(self):
        """ Process the dataset located at path.  """
        self.train_data_text = load_tsv(
            self._tokenizer_name,
            os.path.join(self.path, "train.tsv"),
            max_seq_len=self.max_seq_len,
            s1_idx=3,
            s2_idx=4,
            label_idx=0,
            skip_rows=1,
        )
        self.val_data_text = load_tsv(
            self._tokenizer_name,
            os.path.join(self.path, "dev.tsv"),
            max_seq_len=self.max_seq_len,
            s1_idx=3,
            s2_idx=4,
            label_idx=0,
            skip_rows=1,
        )
        self.test_data_text = load_tsv(
            self._tokenizer_name,
            os.path.join(self.path, "test.tsv"),
            max_seq_len=self.max_seq_len,
            s1_idx=3,
            s2_idx=4,
            has_labels=False,
            return_indices=True,
            skip_rows=1,
        )
        self.sentences = (
            self.train_data_text[0]
            + self.train_data_text[1]
            + self.val_data_text[0]
            + self.val_data_text[1]
        )
        log.info("\tFinished loading MRPC data.")

    def get_metrics(self, reset=False):
        """Get metrics specific to the task"""
        acc = self.scorer1.get_metric(reset)
        pcs, rcl, f1 = self.scorer2.get_metric(reset)
        return {
            "acc_f1": (acc + f1) / 2,
            "accuracy": acc,
            "f1": f1,
            "precision": pcs,
            "recall": rcl,
        }


@register_task("sts-b", rel_path="STS-B/")
# second copy for different params
@register_task("sts-b-alt", rel_path="STS-B/")
class STSBTask(PairRegressionTask):
    """ Task class for Sentence Textual Similarity Benchmark.  """

    def __init__(self, path, max_seq_len, name, **kw):
        """ """
        super(STSBTask, self).__init__(name, **kw)
        self.path = path
        self.max_seq_len = max_seq_len

        self.train_data_text = None
        self.val_data_text = None
        self.test_data_text = None

        self.scorer1 = Correlation("pearson")
        self.scorer2 = Correlation("spearman")
        self.scorers = [self.scorer1, self.scorer2]
        self.val_metric = "%s_corr" % self.name
        self.val_metric_decreases = False

    def load_data(self):
        """ Load data """
        self.train_data_text = load_tsv(
            self._tokenizer_name,
            os.path.join(self.path, "train.tsv"),
            max_seq_len=self.max_seq_len,
            skip_rows=1,
            s1_idx=7,
            s2_idx=8,
            label_idx=9,
            label_fn=lambda x: float(x) / 5,
        )
        self.val_data_text = load_tsv(
            self._tokenizer_name,
            os.path.join(self.path, "dev.tsv"),
            max_seq_len=self.max_seq_len,
            skip_rows=1,
            s1_idx=7,
            s2_idx=8,
            label_idx=9,
            label_fn=lambda x: float(x) / 5,
        )
        self.test_data_text = load_tsv(
            self._tokenizer_name,
            os.path.join(self.path, "test.tsv"),
            max_seq_len=self.max_seq_len,
            s1_idx=7,
            s2_idx=8,
            has_labels=False,
            return_indices=True,
            skip_rows=1,
        )
        self.sentences = (
            self.train_data_text[0]
            + self.train_data_text[1]
            + self.val_data_text[0]
            + self.val_data_text[1]
        )
        log.info("\tFinished loading STS Benchmark data.")

    def get_metrics(self, reset=False):
        pearsonr = self.scorer1.get_metric(reset)
        spearmanr = self.scorer2.get_metric(reset)
        return {"corr": (pearsonr + spearmanr) / 2, "pearsonr": pearsonr, "spearmanr": spearmanr}


@register_task("snli", rel_path="SNLI/")
class SNLITask(PairClassificationTask):
    """ Task class for Stanford Natural Language Inference """

    def __init__(self, path, max_seq_len, name, **kw):
        """ Do stuff """
        super(SNLITask, self).__init__(name, n_classes=3, **kw)
        self.path = path
        self.max_seq_len = max_seq_len

        self.train_data_text = None
        self.val_data_text = None
        self.test_data_text = None

    def load_data(self):
        """ Process the dataset located at path.  """
        targ_map = {"neutral": 0, "entailment": 1, "contradiction": 2}
        self.train_data_text = load_tsv(
            self._tokenizer_name,
            os.path.join(self.path, "train.tsv"),
            max_seq_len=self.max_seq_len,
            label_fn=targ_map.__getitem__,
            s1_idx=7,
            s2_idx=8,
            label_idx=10,
            skip_rows=1,
        )
        self.val_data_text = load_tsv(
            self._tokenizer_name,
            os.path.join(self.path, "dev.tsv"),
            max_seq_len=self.max_seq_len,
            label_fn=targ_map.__getitem__,
            s1_idx=7,
            s2_idx=8,
            label_idx=10,
            skip_rows=1,
        )
        self.test_data_text = load_tsv(
            self._tokenizer_name,
            os.path.join(self.path, "test.tsv"),
            max_seq_len=self.max_seq_len,
            s1_idx=7,
            s2_idx=8,
            has_labels=False,
            return_indices=True,
            skip_rows=1,
        )
        self.sentences = (
            self.train_data_text[0]
            + self.train_data_text[1]
            + self.val_data_text[0]
            + self.val_data_text[1]
        )
        log.info("\tFinished loading SNLI data.")


@register_task("mnli", rel_path="MNLI/")
# second copy for different params
@register_task("mnli-alt", rel_path="MNLI/")
class MultiNLITask(PairClassificationTask):
    """ Task class for Multi-Genre Natural Language Inference """

    def __init__(self, path, max_seq_len, name, **kw):
        """MNLI"""
        super(MultiNLITask, self).__init__(name, n_classes=3, **kw)
        self.path = path
        self.max_seq_len = max_seq_len

        self.train_data_text = None
        self.val_data_text = None
        self.test_data_text = None

    def load_data(self):
        """Process the dataset located at path."""
        targ_map = {"neutral": 0, "entailment": 1, "contradiction": 2}
        tr_data = load_tsv(
            self._tokenizer_name,
            os.path.join(self.path, "train.tsv"),
            max_seq_len=self.max_seq_len,
            s1_idx=8,
            s2_idx=9,
            label_idx=11,
            label_fn=targ_map.__getitem__,
            skip_rows=1,
        )

        # Warning to anyone who edits this: The reference label is column *15*,
        # not 11 as above.
        val_matched_data = load_tsv(
            self._tokenizer_name,
            os.path.join(self.path, "dev_matched.tsv"),
            max_seq_len=self.max_seq_len,
            s1_idx=8,
            s2_idx=9,
            label_idx=15,
            label_fn=targ_map.__getitem__,
            skip_rows=1,
        )
        val_mismatched_data = load_tsv(
            self._tokenizer_name,
            os.path.join(self.path, "dev_mismatched.tsv"),
            max_seq_len=self.max_seq_len,
            s1_idx=8,
            s2_idx=9,
            label_idx=15,
            label_fn=targ_map.__getitem__,
            skip_rows=1,
        )
        val_data = [m + mm for m, mm in zip(val_matched_data, val_mismatched_data)]
        val_data = tuple(val_data)

        te_matched_data = load_tsv(
            self._tokenizer_name,
            os.path.join(self.path, "test_matched.tsv"),
            max_seq_len=self.max_seq_len,
            s1_idx=8,
            s2_idx=9,
            has_labels=False,
            return_indices=True,
            skip_rows=1,
        )
        te_mismatched_data = load_tsv(
            self._tokenizer_name,
            os.path.join(self.path, "test_mismatched.tsv"),
            max_seq_len=self.max_seq_len,
            s1_idx=8,
            s2_idx=9,
            has_labels=False,
            return_indices=True,
            skip_rows=1,
        )
        te_diagnostic_data = load_tsv(
            self._tokenizer_name,
            os.path.join(self.path, "diagnostic.tsv"),
            max_seq_len=self.max_seq_len,
            s1_idx=1,
            s2_idx=2,
            has_labels=False,
            return_indices=True,
            skip_rows=1,
        )
        te_data = [
            m + mm + d for m, mm, d in zip(te_matched_data, te_mismatched_data, te_diagnostic_data)
        ]

        self.train_data_text = tr_data
        self.val_data_text = val_data
        self.test_data_text = te_data
        self.sentences = (
            self.train_data_text[0]
            + self.train_data_text[1]
            + self.val_data_text[0]
            + self.val_data_text[1]
        )
        log.info("\tFinished loading MNLI data.")


@register_task("glue-diagnostic", rel_path="MNLI/", n_classes=3)
@register_task("superglue-diagnostic", rel_path="RTE/", n_classes=2)
class GLUEDiagnosticTask(PairClassificationTask):
    """ Task class for GLUE/SuperGLUE diagnostic data """

    def __init__(self, path, max_seq_len, name, n_classes, **kw):
        super().__init__(name, n_classes, **kw)
        self.path = path
        self.max_seq_len = max_seq_len
        self.n_classes = n_classes

        self.train_data_text = None
        self.val_data_text = None
        self.test_data_text = None

        self.ix_to_lex_sem_dic = None
        self.ix_to_pr_ar_str_dic = None
        self.ix_to_logic_dic = None
        self.ix_to_knowledge_dic = None
        self.contributes_micro_macro_avg = False

    def load_data(self):
        """load diagnostics data. The tags for every column are loaded as indices.
        They will be converted to bools in preprocess_split function"""

        # Will create separate scorer for every tag. tag_group is the name of the
        # column it will have its own scorer
        def create_score_function(scorer, arg_to_scorer, tags_dict, tag_group):
            setattr(self, "scorer__%s" % tag_group, scorer(arg_to_scorer))
            for index, tag in tags_dict.items():
                # 0 is missing value
                if index == 0:
                    continue
                setattr(self, "scorer__%s__%s" % (tag_group, tag), scorer(arg_to_scorer))

        if self.n_classes == 2:
            targ_map = {"neutral": 0, "entailment": 1, "contradiction": 0}
        elif self.n_classes == 3:
            targ_map = {"neutral": 0, "entailment": 1, "contradiction": 2}
        else:
            raise ValueError("Invalid number of classes for NLI task")

        diag_data_dic = load_diagnostic_tsv(
            self._tokenizer_name,
            os.path.join(self.path, "diagnostic-full.tsv"),
            max_seq_len=self.max_seq_len,
            s1_col="Premise",
            s2_col="Hypothesis",
            label_col="Label",
            label_fn=targ_map.__getitem__,
            skip_rows=1,
        )

        self.ix_to_lex_sem_dic = diag_data_dic["ix_to_lex_sem_dic"]
        self.ix_to_pr_ar_str_dic = diag_data_dic["ix_to_pr_ar_str_dic"]
        self.ix_to_logic_dic = diag_data_dic["ix_to_logic_dic"]
        self.ix_to_knowledge_dic = diag_data_dic["ix_to_knowledge_dic"]

        # Train, val, test splits are same. We only need one split but the code
        # probably expects all splits to be present.
        self.train_data_text = (
            diag_data_dic["sents1"],
            diag_data_dic["sents2"],
            diag_data_dic["targs"],
            diag_data_dic["idxs"],
            diag_data_dic["lex_sem"],
            diag_data_dic["pr_ar_str"],
            diag_data_dic["logic"],
            diag_data_dic["knowledge"],
        )
        self.val_data_text = self.train_data_text
        self.test_data_text = self.train_data_text
        self.sentences = (
            self.train_data_text[0]
            + self.train_data_text[1]
            + self.val_data_text[0]
            + self.val_data_text[1]
        )
        log.info("\tFinished loading diagnostic data.")

        # TODO: use FastMatthews instead to save memory.
        create_score_function(Correlation, "matthews", self.ix_to_lex_sem_dic, "lex_sem")
        create_score_function(Correlation, "matthews", self.ix_to_pr_ar_str_dic, "pr_ar_str")
        create_score_function(Correlation, "matthews", self.ix_to_logic_dic, "logic")
        create_score_function(Correlation, "matthews", self.ix_to_knowledge_dic, "knowledge")
        log.info("\tFinished creating score functions for diagnostic data.")

    def update_diagnostic_metrics(self, logits, labels, batch):
        # Updates scorer for every tag in a given column (tag_group) and also the
        # the scorer for the column itself.
        def update_scores_for_tag_group(ix_to_tags_dic, tag_group):
            for ix, tag in ix_to_tags_dic.items():
                # 0 is for missing tag so here we use it to update scorer for the column
                # itself (tag_group).
                if ix == 0:
                    # This will contain 1s on positions where at least one of the tags of this
                    # column is present.
                    mask = batch[tag_group]
                    scorer_str = "scorer__%s" % tag_group
                # This branch will update scorers of individual tags in the
                # column
                else:
                    # batch contains_field for every tag. It's either 0 or 1.
                    mask = batch["%s__%s" % (tag_group, tag)]
                    scorer_str = "scorer__%s__%s" % (tag_group, tag)

                # This will take only values for which the tag is true.
                indices_to_pull = torch.nonzero(mask)
                # No example in the batch is labeled with the tag.
                if indices_to_pull.size()[0] == 0:
                    continue
                sub_labels = labels[indices_to_pull[:, 0]]
                sub_logits = logits[indices_to_pull[:, 0]]
                scorer = getattr(self, scorer_str)
                scorer(sub_logits, sub_labels)
            return

        # Updates scorers for each tag.
        update_scores_for_tag_group(self.ix_to_lex_sem_dic, "lex_sem")
        update_scores_for_tag_group(self.ix_to_pr_ar_str_dic, "pr_ar_str")
        update_scores_for_tag_group(self.ix_to_logic_dic, "logic")
        update_scores_for_tag_group(self.ix_to_knowledge_dic, "knowledge")

    def process_split(self, split, indexers) -> Iterable[Type[Instance]]:
        """ Process split text into a list of AllenNLP Instances. """
        is_using_bert = "bert_wpm_pretokenized" in indexers

        def create_labels_from_tags(fields_dict, ix_to_tag_dict, tag_arr, tag_group):
            # If there is something in this row then tag_group should be set to
            # 1.
            is_tag_group = 1 if len(tag_arr) != 0 else 0
            fields_dict[tag_group] = LabelField(
                is_tag_group, label_namespace=tag_group, skip_indexing=True
            )
            # For every possible tag in the column set 1 if the tag is present for
            # this example, 0 otherwise.
            for ix, tag in ix_to_tag_dict.items():
                if ix == 0:
                    continue
                is_present = 1 if ix in tag_arr else 0
                fields_dict["%s__%s" % (tag_group, tag)] = LabelField(
                    is_present, label_namespace="%s__%s" % (tag_group, tag), skip_indexing=True
                )
            return

        def _make_instance(input1, input2, label, idx, lex_sem, pr_ar_str, logic, knowledge):
            """ from multiple types in one column create multiple fields """
            d = {}
            if is_using_bert:
                inp = input1 + input2[1:]  # drop the leading [CLS] token
                d["inputs"] = sentence_to_text_field(inp, indexers)
            else:
                d["input1"] = sentence_to_text_field(input1, indexers)
                d["input2"] = sentence_to_text_field(input2, indexers)
            d["labels"] = LabelField(label, label_namespace="labels", skip_indexing=True)
            d["idx"] = LabelField(idx, label_namespace="idx", skip_indexing=True)
            d["sent1_str"] = MetadataField(" ".join(input1[1:-1]))
            d["sent2_str"] = MetadataField(" ".join(input2[1:-1]))

            # adds keys to dict "d" for every possible type in the column
            create_labels_from_tags(d, self.ix_to_lex_sem_dic, lex_sem, "lex_sem")
            create_labels_from_tags(d, self.ix_to_pr_ar_str_dic, pr_ar_str, "pr_ar_str")
            create_labels_from_tags(d, self.ix_to_logic_dic, logic, "logic")
            create_labels_from_tags(d, self.ix_to_knowledge_dic, knowledge, "knowledge")

            return Instance(d)

        instances = map(_make_instance, *split)
        #  return list(instances)
        return instances  # lazy iterator

    def get_metrics(self, reset=False):
        """Get metrics specific to the task"""
        collected_metrics = {}
        # We do not compute accuracy for this dataset but the eval function
        # requires this key.
        collected_metrics["accuracy"] = 0

        def collect_metrics(ix_to_tag_dict, tag_group):
            for index, tag in ix_to_tag_dict.items():
                # Index 0 is used for missing data, here it will be used for score of the
                # whole category.
                if index == 0:
                    scorer_str = "scorer__%s" % tag_group
                    scorer = getattr(self, scorer_str)
                    collected_metrics["%s" % (tag_group)] = scorer.get_metric(reset)
                else:
                    scorer_str = "scorer__%s__%s" % (tag_group, tag)
                    scorer = getattr(self, scorer_str)
                    collected_metrics["%s__%s" % (tag_group, tag)] = scorer.get_metric(reset)

        collect_metrics(self.ix_to_lex_sem_dic, "lex_sem")
        collect_metrics(self.ix_to_pr_ar_str_dic, "pr_ar_str")
        collect_metrics(self.ix_to_logic_dic, "logic")
        collect_metrics(self.ix_to_knowledge_dic, "knowledge")
        return collected_metrics


@register_task("winogender-diagnostic", rel_path="RTE/diagnostics", n_classes=2)
class WinoGenderTask(GLUEDiagnosticTask):
    """Supported wnogender task """

    def __init__(self, path, max_seq_len, name, n_classes, **kw):
        super().__init__(path, max_seq_len, name, n_classes, **kw)
        self.path = path
        self.max_seq_len = max_seq_len
        self.n_classes = n_classes

        self.train_data_text = None
        self.val_data_text = None
        self.test_data = None
        self.acc_scorer = BooleanAccuracy()
        self.gender_parity_scorer = GenderParity()
        self.val_mtric = "winogender-diagnostic_accuracy"

    def load_data(self):
<<<<<<< HEAD
        rows = pd.read_json(os.path.join(self.path, "winogender.tsv"))
        # if is_bert, then we will add [CLS], [SEP]
        rows["sent1"] = rows["sent1"].apply(lambda x: process_sentence(self.tokenizer_name, x, self.max_seq_len))
        rows["sent2"] = rows["sent2"].apply(lambda x: process_sentence(self.tokenizer_name, x, self.max_seq_len))
=======
        rows = pd.read_csv(os.path.join(self.path, "winogender.tsv"), sep="\t")
        # if is_bert, then we will add [CLS], [SEP]
        rows["sent1"] = rows["sent1"].apply(
            lambda x: process_sentence(self.tokenizer_name, x, self.max_seq_len)
        )
        rows["sent2"] = rows["sent2"].apply(
            lambda x: process_sentence(self.tokenizer_name, x, self.max_seq_len)
        )
>>>>>>> 9c615dc9
        data = list(rows.T.to_dict().values())
        self.train_data_text = data
        self.val_data_text = data
        self.test_data_text = data

    def process_split(self, split, indexers):
        is_using_bert = "bert_wpm_pretokenized" in indexers

        def _make_instance(record):
            """ from multiple types in one column create multiple fields """
            d = {}
<<<<<<< HEAD
            if self.is_bert:
=======
            if is_using_bert:
>>>>>>> 9c615dc9
                input_final = record["sent1"] + record["sent2"][1:]
                d["inputs"] = sentence_to_text_field(input_final, indexers)
            else:
                d["sent1"] = sentence_to_text_field(record["sent1"], indexers)
                d["sent2"] = sentence_to_text_field(record["sent2"], indexers)
            d["sent1_str"] = MetadataField(record["sent1"])
<<<<<<< HEAD
            d["sent2_str"] =  MetadataField(" ".join(record["sent2"]))
            d["labels"] = LabelField(record["label"], label_namespace="labels", skip_indexing=True)
=======
            d["idx"] = LabelField(int(record["idx"]), label_namespace="idxs", skip_indexing=True)
            d["pair_id"] = LabelField(
                record["pair_id"], label_namespace="pair_id", skip_indexing=True
            )
            d["sent2_str"] = MetadataField(" ".join(record["sent2"]))
            d["labels"] = LabelField(
                int(record["label"]), label_namespace="labels", skip_indexing=True
            )
>>>>>>> 9c615dc9
            return Instance(d)

        instances = map(_make_instance, split)
        return instances

    def get_metrics(self, reset=False):
        return {"accuracy": self.acc_scorer.get_metric(reset)}

    def update_diagnostic_metrics(self, logits, labels, batch):
        self.acc_scorer(logits, labels)


@register_task("rte", rel_path="RTE/")
class RTETask(PairClassificationTask):
    """ Task class for Recognizing Textual Entailment 1, 2, 3, 5 """

    def __init__(self, path, max_seq_len, name, **kw):
        """ """
        super().__init__(name, n_classes=2, **kw)
        self.path = path
        self.max_seq_len = max_seq_len

        self.train_data_text = None
        self.val_data_text = None
        self.test_data_text = None

    def load_data(self):
        """ Process the datasets located at path. """
        targ_map = {"not_entailment": 0, "entailment": 1}
        self.train_data_text = load_tsv(
            self._tokenizer_name,
            os.path.join(self.path, "train.tsv"),
            max_seq_len=self.max_seq_len,
            label_fn=targ_map.__getitem__,
            s1_idx=1,
            s2_idx=2,
            label_idx=3,
            skip_rows=1,
        )
        self.val_data_text = load_tsv(
            self._tokenizer_name,
            os.path.join(self.path, "dev.tsv"),
            max_seq_len=self.max_seq_len,
            label_fn=targ_map.__getitem__,
            s1_idx=1,
            s2_idx=2,
            label_idx=3,
            skip_rows=1,
        )
        self.test_data_text = load_tsv(
            self._tokenizer_name,
            os.path.join(self.path, "test.tsv"),
            max_seq_len=self.max_seq_len,
            s1_idx=1,
            s2_idx=2,
            has_labels=False,
            return_indices=True,
            skip_rows=1,
        )
        self.sentences = (
            self.train_data_text[0]
            + self.train_data_text[1]
            + self.val_data_text[0]
            + self.val_data_text[1]
        )
        log.info("\tFinished loading RTE (from GLUE formatted data).")


@register_task("rte-superglue", rel_path="RTE/")
class RTESuperGLUETask(RTETask):
    """ Task class for Recognizing Textual Entailment 1, 2, 3, 5 """

    def load_data(self):
        """ Process the datasets located at path. """
        targ_map = {"not_entailment": 0, "entailment": 1}

        def _load_jsonl(data_file):
            data = [json.loads(d) for d in open(data_file, encoding="utf-8")]
            sent1s, sent2s, trgs, idxs = [], [], [], []
            for example in data:
                sent1s.append(
                    process_sentence(self._tokenizer_name, example["premise"], self.max_seq_len)
                )
                sent2s.append(
                    process_sentence(self._tokenizer_name, example["hypothesis"], self.max_seq_len)
                )
                trg = targ_map[example["label"]] if "label" in example else 0
                trgs.append(trg)
                idxs.append(example["idx"])
            return [sent1s, sent2s, trgs, idxs]

        self.train_data_text = _load_jsonl(os.path.join(self.path, "train.jsonl"))
        self.val_data_text = _load_jsonl(os.path.join(self.path, "val.jsonl"))
        self.test_data_text = _load_jsonl(os.path.join(self.path, "test.jsonl"))
        self.sentences = (
            self.train_data_text[0]
            + self.train_data_text[1]
            + self.val_data_text[0]
            + self.val_data_text[1]
        )
        log.info("\tFinished loading RTE (from SuperGLUE formatted data).")


@register_task("qnli", rel_path="QNLI/")
# second copy for different params
@register_task("qnli-alt", rel_path="QNLI/")
class QNLITask(PairClassificationTask):
    """Task class for SQuAD NLI"""

    def __init__(self, path, max_seq_len, name, **kw):
        super(QNLITask, self).__init__(name, n_classes=2, **kw)
        self.path = path
        self.max_seq_len = max_seq_len

        self.train_data_text = None
        self.val_data_text = None
        self.test_data_text = None

    def load_data(self):
        """Load the data"""
        targ_map = {"not_entailment": 0, "entailment": 1}
        self.train_data_text = load_tsv(
            self._tokenizer_name,
            os.path.join(self.path, "train.tsv"),
            max_seq_len=self.max_seq_len,
            label_fn=targ_map.__getitem__,
            s1_idx=1,
            s2_idx=2,
            label_idx=3,
            skip_rows=1,
        )
        self.val_data_text = load_tsv(
            self._tokenizer_name,
            os.path.join(self.path, "dev.tsv"),
            max_seq_len=self.max_seq_len,
            label_fn=targ_map.__getitem__,
            s1_idx=1,
            s2_idx=2,
            label_idx=3,
            skip_rows=1,
        )
        self.test_data_text = load_tsv(
            self._tokenizer_name,
            os.path.join(self.path, "test.tsv"),
            max_seq_len=self.max_seq_len,
            s1_idx=1,
            s2_idx=2,
            has_labels=False,
            return_indices=True,
            skip_rows=1,
        )
        self.sentences = (
            self.train_data_text[0]
            + self.train_data_text[1]
            + self.val_data_text[0]
            + self.val_data_text[1]
        )
        log.info("\tFinished loading QNLI.")


@register_task("wnli", rel_path="WNLI/")
class WNLITask(PairClassificationTask):
    """Class for Winograd NLI task"""

    def __init__(self, path, max_seq_len, name, **kw):
        super(WNLITask, self).__init__(name, n_classes=2, **kw)
        self.path = path
        self.max_seq_len = max_seq_len

        self.train_data_text = None
        self.val_data_text = None
        self.test_data_text = None

    def load_data(self):
        """Load the data"""
        self.train_data_text = load_tsv(
            self._tokenizer_name,
            os.path.join(self.path, "train.tsv"),
            max_seq_len=self.max_seq_len,
            s1_idx=1,
            s2_idx=2,
            label_idx=3,
            skip_rows=1,
        )
        self.val_data_text = load_tsv(
            self._tokenizer_name,
            os.path.join(self.path, "dev.tsv"),
            max_seq_len=self.max_seq_len,
            s1_idx=1,
            s2_idx=2,
            label_idx=3,
            skip_rows=1,
        )
        self.test_data_text = load_tsv(
            self._tokenizer_name,
            os.path.join(self.path, "test.tsv"),
            max_seq_len=self.max_seq_len,
            s1_idx=1,
            s2_idx=2,
            has_labels=False,
            return_indices=True,
            skip_rows=1,
        )
        self.sentences = (
            self.train_data_text[0]
            + self.train_data_text[1]
            + self.val_data_text[0]
            + self.val_data_text[1]
        )
        log.info("\tFinished loading Winograd.")


@register_task("joci", rel_path="JOCI/")
class JOCITask(PairOrdinalRegressionTask):
    """Class for JOCI ordinal regression task"""

    def __init__(self, path, max_seq_len, name, **kw):
        super(JOCITask, self).__init__(name, **kw)
        self.path = path
        self.max_seq_len = max_seq_len

        self.train_data_text = None
        self.val_data_text = None
        self.test_data_text = None

    def load_data(self):
        self.train_data_text = load_tsv(
            self._tokenizer_name,
            os.path.join(self.path, "train.tsv"),
            max_seq_len=self.max_seq_len,
            skip_rows=1,
            s1_idx=0,
            s2_idx=1,
            label_idx=2,
        )
        self.val_data_text = load_tsv(
            self._tokenizer_name,
            os.path.join(self.path, "dev.tsv"),
            max_seq_len=self.max_seq_len,
            skip_rows=1,
            s1_idx=0,
            s2_idx=1,
            label_idx=2,
        )
        self.test_data_text = load_tsv(
            self._tokenizer_name,
            os.path.join(self.path, "test.tsv"),
            max_seq_len=self.max_seq_len,
            skip_rows=1,
            s1_idx=0,
            s2_idx=1,
            label_idx=2,
        )
        self.sentences = (
            self.train_data_text[0]
            + self.train_data_text[1]
            + self.val_data_text[0]
            + self.val_data_text[1]
        )
        log.info("\tFinished loading JOCI data.")


@register_task("wiki103_classif", rel_path="WikiText103/")
class Wiki103Classification(PairClassificationTask):
    """Pair Classificaiton Task using Wiki103"""

    def __init__(self, path, max_seq_len, name, **kw):
        super().__init__(name, n_classes=2, **kw)
        self.scorer2 = None
        self.val_metric = "%s_accuracy" % self.name
        self.val_metric_decreases = False
        self.files_by_split = {
            "train": os.path.join(path, "train.sentences.txt"),
            "val": os.path.join(path, "valid.sentences.txt"),
            "test": os.path.join(path, "test.sentences.txt"),
        }
        self.max_seq_len = max_seq_len
        self.min_seq_len = 0

    def load_data(self):
        # Data is exposed as iterable: no preloading
        pass

    def get_split_text(self, split: str):
        """ Get split text as iterable of records.
        Split should be one of 'train', 'val', or 'test'.
        """
        return self.load_data_for_path(self.files_by_split[split])

    def load_data_for_path(self, path):
        """ Rather than return a whole list of examples, stream them
        See WikiTextLMTask for an explanation of the preproc"""
        nonatomics_toks = [UNK_TOK_ALLENNLP, "<unk>"]
        with open(path) as txt_fh:
            for row in txt_fh:
                toks = row.strip()
                if not toks:
                    continue
                sent = atomic_tokenize(
                    toks,
                    UNK_TOK_ATOMIC,
                    nonatomics_toks,
                    self.max_seq_len,
                    tokenizer_name=self._tokenizer_name,
                )
                if sent.count("=") >= 2 or len(toks) < self.min_seq_len + 2:
                    continue
                yield sent

    def get_sentences(self) -> Iterable[Sequence[str]]:
        """ Yield sentences, used to compute vocabulary. """
        for split in self.files_by_split:
            # Don't use test set for vocab building.
            if split.startswith("test"):
                continue
            path = self.files_by_split[split]
            for sent in self.load_data_for_path(path):
                yield sent

    def process_split(self, split, indexers) -> Iterable[Type[Instance]]:
        """ Process a language modeling split.  Split is a single list of sentences here.  """

        def _make_instance(input1, input2, labels):
            d = {}
            d["input1"] = sentence_to_text_field(input1, indexers)
            d["input2"] = sentence_to_text_field(input2, indexers)
            d["labels"] = LabelField(labels, label_namespace="labels", skip_indexing=True)
            return Instance(d)

        first = True
        for sent in split:
            if first:
                prev_sent = sent
                first = False
                continue
            yield _make_instance(prev_sent, sent, 1)
            prev_sent = sent

    def count_examples(self):
        """ Compute here b/c we're streaming the sentences. """
        example_counts = {}
        for split, split_path in self.files_by_split.items():
            # pair sentence # = sent # - 1
            example_counts[split] = sum(1 for line in open(split_path)) - 1
        self.example_counts = example_counts


# Task class for DisSent with Wikitext 103 only considering clauses from within a single sentence
# Data sets should be prepared as described in Nie, Bennett, and Goodman (2017)
@register_task("dissentwiki", rel_path="DisSent/wikitext/", prefix="wikitext.dissent.single_sent")
# Task class for DisSent with Wikitext 103 considering clauses from within a single sentence
# or across two sentences.
# Data sets should be prepared as described in Nie, Bennett, and Goodman (2017)
@register_task("dissentwikifullbig", rel_path="DisSent/wikitext/", prefix="wikitext.dissent.big")
class DisSentTask(PairClassificationTask):
    """ Task class for DisSent, dataset agnostic.
        Based on Nie, Bennett, and Goodman (2017), but with different datasets.
    """

    def __init__(self, path, max_seq_len, prefix, name, **kw):
        """ There are 8 classes because there are 8 discourse markers in
            the dataset (and, but, because, if, when, before, though, so)
        """
        super().__init__(name, n_classes=8, **kw)
        self.max_seq_len = max_seq_len
        self.files_by_split = {
            "train": os.path.join(path, "%s.train" % prefix),
            "val": os.path.join(path, "%s.valid" % prefix),
            "test": os.path.join(path, "%s.test" % prefix),
        }

    def load_data(self):
        # Data is exposed as iterable: no preloading
        pass

    def get_split_text(self, split: str):
        """ Get split text as iterable of records.

        Split should be one of 'train', 'val', or 'test'.
        """
        return self.load_data_for_path(self.files_by_split[split])

    def load_data_for_path(self, path):
        """ Load data """
        with open(path, "r") as txt_fh:
            for row in txt_fh:
                row = row.strip().split("\t")
                if len(row) != 3 or not (row[0] and row[1] and row[2]):
                    continue
                sent1 = process_sentence(self._tokenizer_name, row[0], self.max_seq_len)
                sent2 = process_sentence(self._tokenizer_name, row[1], self.max_seq_len)
                targ = int(row[2])
                yield (sent1, sent2, targ)

    def get_sentences(self) -> Iterable[Sequence[str]]:
        """ Yield sentences, used to compute vocabulary. """
        for split in self.files_by_split:
            """ Don't use test set for vocab building. """
            if split.startswith("test"):
                continue
            path = self.files_by_split[split]
            for sent1, sent2, _ in self.load_data_for_path(path):
                yield sent1
                yield sent2

    def count_examples(self):
        """ Compute the counts here b/c we're streaming the sentences. """
        example_counts = {}
        for split, split_path in self.files_by_split.items():
            example_counts[split] = sum(1 for line in open(split_path))
        self.example_counts = example_counts

    def process_split(self, split, indexers) -> Iterable[Type[Instance]]:
        """ Process split text into a list of AllenNLP Instances. """
        is_using_bert = "bert_wpm_pretokenized" in indexers

        def _make_instance(input1, input2, labels):
            d = {}
            if is_using_bert:
                inp = input1 + input2[1:]  # drop leading [CLS] token
                d["inputs"] = sentence_to_text_field(inp, indexers)
            else:
                d["input1"] = sentence_to_text_field(input1, indexers)
                d["input2"] = sentence_to_text_field(input2, indexers)
            d["labels"] = LabelField(labels, label_namespace="labels", skip_indexing=True)
            return Instance(d)

        for sent1, sent2, trg in split:
            yield _make_instance(sent1, sent2, trg)


@register_task("recast-puns", rel_path="DNC/recast_puns_data")
@register_task("recast-ner", rel_path="DNC/recast_ner_data")
@register_task("recast-verbnet", rel_path="DNC/recast_verbnet_data")
@register_task("recast-verbcorner", rel_path="DNC/recast_verbcorner_data")
@register_task("recast-sentiment", rel_path="DNC/recast_sentiment_data")
@register_task("recast-factuality", rel_path="DNC/recast_factuality_data")
@register_task("recast-winogender", rel_path="DNC/manually-recast-winogender")
@register_task("recast-lexicosyntax", rel_path="DNC/lexicosyntactic_recasted")
@register_task("recast-kg", rel_path="DNC/kg-relations")
class RecastNLITask(PairClassificationTask):
    """ Task class for NLI Recast Data"""

    def __init__(self, path, max_seq_len, name, **kw):
        super(RecastNLITask, self).__init__(name, n_classes=2, **kw)
        self.path = path
        self.max_seq_len = max_seq_len

        self.train_data_text = None
        self.val_data_text = None
        self.test_data_text = None

    def load_data(self):
        self.train_data_text = load_tsv(
            self._tokenizer_name,
            os.path.join(self.path, "train.tsv"),
            max_seq_len=self.max_seq_len,
            s1_idx=1,
            s2_idx=2,
            skip_rows=0,
            label_idx=3,
        )
        self.val_data_text = load_tsv(
            self._tokenizer_name,
            os.path.join(self.path, "dev.tsv"),
            max_seq_len=self.max_seq_len,
            s1_idx=0,
            s2_idx=1,
            skip_rows=0,
            label_idx=3,
        )
        self.test_data_text = load_tsv(
            self._tokenizer_name,
            os.path.join(self.path, "test.tsv"),
            max_seq_len=self.max_seq_len,
            s1_idx=1,
            s2_idx=2,
            skip_rows=0,
            label_idx=3,
        )
        self.sentences = (
            self.train_data_text[0]
            + self.train_data_text[1]
            + self.val_data_text[0]
            + self.val_data_text[1]
        )
        log.info("\tFinished loading recast probing data.")


class TaggingTask(Task):
    """ Generic tagging task, one tag per word """

    def __init__(self, name, num_tags, **kw):
        super().__init__(name, **kw)
        assert num_tags > 0
        self.num_tags = num_tags + 2  # add tags for unknown and padding
        self.scorer1 = CategoricalAccuracy()
        self.val_metric = "%s_accuracy" % self.name
        self.val_metric_decreases = False
        self.all_labels = [str(i) for i in range(self.num_tags)]
        self._label_namespace = self.name + "_tags"
        self.target_indexer = {"words": SingleIdTokenIndexer(namespace=self._label_namespace)}

        self.train_data_text = None
        self.val_data_text = None
        self.test_data_text = None

    def get_metrics(self, reset=False):
        """Get metrics specific to the task"""
        acc = self.scorer1.get_metric(reset)
        return {"accuracy": acc}

    def get_all_labels(self) -> List[str]:
        return self.all_labels


@register_task("ccg", rel_path="CCG/")
class CCGTaggingTask(TaggingTask):
    """ CCG supertagging as a task.
        Using the supertags from CCGbank. """

    def __init__(self, path, max_seq_len, name="ccg", **kw):
        """ There are 1363 supertags in CCGBank without introduced token. """
        self.path = path
        super().__init__(name, 1363, **kw)
        self.INTRODUCED_TOKEN = "1363"
        self.bert_tokenization = self._tokenizer_name.startswith("bert-")
        self.max_seq_len = max_seq_len
        if self._tokenizer_name.startswith("bert-"):
            # the +1 is for the tokenization added token
            self.num_tags = self.num_tags + 1

        self.train_data_text = None
        self.val_data_text = None
        self.test_data_text = None

    def process_split(self, split, indexers) -> Iterable[Type[Instance]]:
        """ Process a tagging task """
        inputs = [TextField(list(map(Token, sent)), token_indexers=indexers) for sent in split[0]]
        targs = [
            TextField(list(map(Token, sent)), token_indexers=self.target_indexer)
            for sent in split[2]
        ]
        mask = [
            MultiLabelField(mask, label_namespace="indices", skip_indexing=True, num_labels=511)
            for mask in split[3]
        ]
        instances = [
            Instance({"inputs": x, "targs": t, "mask": m}) for (x, t, m) in zip(inputs, targs, mask)
        ]
        return instances

    def load_data(self):
        tr_data = load_tsv(
            self._tokenizer_name,
            os.path.join(self.path, "ccg.train." + self._tokenizer_name),
            max_seq_len=self.max_seq_len,
            s1_idx=1,
            s2_idx=None,
            label_idx=2,
            skip_rows=1,
            col_indices=[0, 1, 2],
            delimiter="\t",
            label_fn=lambda t: t.split(" "),
        )
        val_data = load_tsv(
            self._tokenizer_name,
            os.path.join(self.path, "ccg.dev." + self._tokenizer_name),
            max_seq_len=self.max_seq_len,
            s1_idx=1,
            s2_idx=None,
            label_idx=2,
            skip_rows=1,
            col_indices=[0, 1, 2],
            delimiter="\t",
            label_fn=lambda t: t.split(" "),
        )
        te_data = load_tsv(
            self._tokenizer_name,
            os.path.join(self.path, "ccg.test." + self._tokenizer_name),
            max_seq_len=self.max_seq_len,
            s1_idx=1,
            s2_idx=None,
            label_idx=2,
            skip_rows=1,
            col_indices=[0, 1, 2],
            delimiter="\t",
            has_labels=False,
        )

        # Get the mask for each sentence, where the mask is whether or not
        # the token was split off by tokenization. We want to only count the first
        # sub-piece in the BERT tokenization in the loss and score, following Devlin's NER
        # experiment
        # [BERT: Pretraining of Deep Bidirectional Transformers for Language Understanding]
        # (https://arxiv.org/abs/1810.04805)
        if self.bert_tokenization:
            import numpy.ma as ma

            masks = []
            for dataset in [tr_data, val_data]:
                dataset_mask = []
                for i in range(len(dataset[2])):
                    mask = ma.getmask(
                        ma.masked_where(
                            np.array(dataset[2][i]) != self.INTRODUCED_TOKEN,
                            np.array(dataset[2][i]),
                        )
                    )
                    mask_indices = np.where(mask)[0].tolist()
                    dataset_mask.append(mask_indices)
                masks.append(dataset_mask)

        # mock labels for test data (tagging)
        te_targs = [["0"] * len(x) for x in te_data[0]]
        te_mask = [list(range(len(x))) for x in te_data[0]]
        self.train_data_text = list(tr_data) + [masks[0]]
        self.val_data_text = list(val_data) + [masks[1]]
        self.test_data_text = list(te_data[:2]) + [te_targs] + [te_mask]
        self.sentences = self.train_data_text[0] + self.val_data_text[0]
        log.info("\tFinished loading CCGTagging data.")


class SpanClassificationTask(Task):
    """
    Generic class for span tasks.
    Acts as a classifier, but with multiple targets for each input text.
    Targets are of the form (span1, span2,..., span_n, label), where the spans are
    half-open token intervals [i, j).
    The number of spans is constant across examples.
    """

    def tokenizer_is_supported(self, tokenizer_name):
        """ Check if the tokenizer is supported for this task. """
        # Assume all tokenizers supported; if retokenized data not found
        # for this particular task, we'll just crash on file loading.
        return True

    def __init__(
        self,
        path: str,
        max_seq_len: int,
        name: str,
        label_file: str = None,
        files_by_split: Dict[str, str] = None,
        num_spans: int = 2,
        **kw,
    ):
        """
        Construct a span task.
        @register_task.

        Parameters
        ---------------------
            path: data directory
            max_seq_len: maximum sequence length (currently ignored)
            name: task name
            label_file: relative path to labels file
                - should be a line-delimited file where each line is a value the
                label can take.
            files_by_split: split name ('train', 'val', 'test') mapped to
                relative filenames (e.g. 'train': 'train.json')
        """
        super().__init__(name, **kw)

        assert label_file is not None
        assert files_by_split is not None
        self._files_by_split = {
            split: os.path.join(path, fname) for split, fname in files_by_split.items()
        }
        self.num_spans = num_spans
        self.max_seq_len = max_seq_len

        self._iters_by_split = None

        self.label_file = os.path.join(path, label_file)
        self.all_labels = None
        self.n_classes = None
        self._label_namespace = self.name + "_labels"

        self.acc_scorer = BooleanAccuracy()  # binary accuracy
        self.f1_scorer = F1Measure(positive_label=1)  # binary F1 overall
        self.scorers = [self.acc_scorer, self.f1_scorer]
        self.val_metric = "%s_f1" % self.name
        self.val_metric_decreases = False

    def _stream_records(self, filename):
        """
        Helper function for loading the data, which is in json format and
        checks if it has targets.
        """
        skip_ctr = 0
        total_ctr = 0
        for record in utils.load_json_data(filename):
            total_ctr += 1
            if not record.get("targets", None):
                skip_ctr += 1
                continue
            yield record
        log.info(
            "Read=%d, Skip=%d, Total=%d from %s",
            total_ctr - skip_ctr,
            skip_ctr,
            total_ctr,
            filename,
        )

    def get_split_text(self, split: str):
        """
        Get split text as iterable of records.
        Split should be one of 'train', 'val', or 'test'.
        """
        return self._iters_by_split[split]

    def get_num_examples(self, split_text):
        """
        Return number of examples in the result of get_split_text.
        Subclass can override this if data is not stored in column format.
        """
        return len(split_text)

    def _make_span_field(self, s, text_field, offset=1):
        # AllenNLP span extractor expects inclusive span indices
        # so minus 1 at the end index.
        return SpanField(s[0] + offset, s[1] - 1 + offset, text_field)

    def _pad_tokens(self, tokens):
        """Pad tokens according to the current tokenization style."""
        if self.tokenizer_name.startswith("bert-"):
            # standard padding for BERT; see
            # https://github.com/huggingface/pytorch-pretrained-BERT/blob/master/examples/extract_features.py#L85
            return ["[CLS]"] + tokens + ["[SEP]"]
        else:
            return [utils.SOS_TOK] + tokens + [utils.EOS_TOK]

    def make_instance(self, record, idx, indexers) -> Type[Instance]:
        """Convert a single record to an AllenNLP Instance."""
        tokens = record["text"].split()
        tokens = self._pad_tokens(tokens)
        text_field = sentence_to_text_field(tokens, indexers)

        example = {}
        example["idx"] = MetadataField(idx)

        example["input1"] = text_field

        for i in range(self.num_spans):
            example["span" + str(i + 1) + "s"] = ListField(
                [self._make_span_field(record["target"]["span" + str(i + 1)], text_field, 1)]
            )
        example["labels"] = ListField(
            [
                MultiLabelField(
                    [str(record["label"])],
                    label_namespace=self._label_namespace,
                    skip_indexing=False,
                )
            ]
        )
        return Instance(example)

    def process_split(self, records, indexers) -> Iterable[Type[Instance]]:
        """ Process split text into a list of AllenNLP Instances. """

        def _map_fn(r, idx):
            return self.make_instance(r, idx, indexers)

        return map(_map_fn, records, itertools.count())

    def get_all_labels(self) -> List[str]:
        return self.all_labels

    def get_sentences(self) -> Iterable[Sequence[str]]:
        """ Yield sentences, used to compute vocabulary. """
        for split, iter in self._iters_by_split.items():
            # Don't use test set for vocab building.
            if split.startswith("test"):
                continue
            for record in iter:
                yield record["text"].split()

    def get_metrics(self, reset=False):
        """Get metrics specific to the task"""
        metrics = {}
        metrics["acc"] = self.acc_scorer.get_metric(reset)
        precision, recall, f1 = self.f1_scorer.get_metric(reset)
        metrics["precision"] = precision
        metrics["recall"] = recall
        metrics["f1"] = f1
        return metrics


@register_task("commitbank", rel_path="CB/")
class CommitmentTask(PairClassificationTask):
    """ NLI-formatted task detecting speaker commitment.
    Data and more info at github.com/mcdm/CommitmentBank/
    Paper forthcoming. """

    def __init__(self, path, max_seq_len, name, **kw):
        """ We use three F1 trackers, one for each class to compute multi-class F1 """
        super().__init__(name, n_classes=3, **kw)
        self.path = path
        self.max_seq_len = max_seq_len

        self.train_data_text = None
        self.val_data_text = None
        self.test_data_text = None

        self.scorer2 = F1Measure(0)
        self.scorer3 = F1Measure(1)
        self.scorer4 = F1Measure(2)
        self.scorers = [self.scorer1, self.scorer2, self.scorer3, self.scorer4]
        self.val_metric = "%s_f1" % name

    def load_data(self):
        """Process the dataset located at each data file.
           The target needs to be split into tokens because
           it is a sequence (one tag per input token). """
        targ_map = {"neutral": 0, "entailment": 1, "contradiction": 2}

        def _load_data(data_file):
            data = [json.loads(l) for l in open(data_file, encoding="utf-8").readlines()]
            sent1s, sent2s, targs, idxs = [], [], [], []
            for example in data:
                sent1s.append(
                    process_sentence(self._tokenizer_name, example["premise"], self.max_seq_len)
                )
                sent2s.append(
                    process_sentence(self._tokenizer_name, example["hypothesis"], self.max_seq_len)
                )
                trg = targ_map[example["label"]] if "label" in example else 0
                targs.append(trg)
                targs.append(trg)
                idxs.append(example["idx"])
            return [sent1s, sent2s, targs, idxs]

        self.train_data_text = _load_data(os.path.join(self.path, "train.jsonl"))
        self.val_data_text = _load_data(os.path.join(self.path, "val.jsonl"))
        self.test_data_text = _load_data(os.path.join(self.path, "test.jsonl"))
        self.sentences = (
            self.train_data_text[0]
            + self.val_data_text[0]
            + self.train_data_text[1]
            + self.val_data_text[1]
        )
        log.info("\tFinished loading CommitmentBank data.")

    def get_metrics(self, reset=False):
        """Get metrics specific to the task.
            - scorer1 tracks accuracy
            - scorers{2,3,4} compute class-specific F1,
                and we macro-average to get multi-class F1"""
        acc = self.scorer1.get_metric(reset)
        pcs1, rcl1, f11 = self.scorer2.get_metric(reset)
        pcs2, rcl2, f12 = self.scorer3.get_metric(reset)
        pcs3, rcl3, f13 = self.scorer4.get_metric(reset)
        pcs = (pcs1 + pcs2 + pcs3) / 3
        rcl = (rcl1 + rcl2 + rcl3) / 3
        f1 = (f11 + f12 + f13) / 3
        return {"accuracy": acc, "f1": f1, "precision": pcs, "recall": rcl}


@register_task("wic", rel_path="WiC/")
class WiCTask(PairClassificationTask):
    """ Task class for Words in Context. """

    def __init__(self, path, max_seq_len, name, **kw):
        super().__init__(name, n_classes=2, **kw)
        self.path = path
        self.max_seq_len = max_seq_len

        self.train_data_text = None
        self.val_data_text = None
        self.test_data_text = None

        self.scorer1 = CategoricalAccuracy()
        self.scorer2 = F1Measure(1)
        self.scorers = [self.scorer1, self.scorer2]
        self.val_metric = "%s_accuracy" % name
        self.val_metric_decreases = False

    def load_data(self):
        """Process the dataset located at data_file."""

        trg_map = {"true": 1, "false": 0, True: 1, False: 0}

        def _load_split(data_file):
            sents1, sents2, idxs1, idxs2, trgs = [], [], [], [], []
            with open(data_file, "r") as data_fh:
                for row in data_fh:
                    row = json.loads(row)
                    sent1 = process_sentence(
                        self._tokenizer_name, row["sentence1"], self.max_seq_len
                    )
                    sent2 = process_sentence(
                        self._tokenizer_name, row["sentence2"], self.max_seq_len
                    )
                    sents1.append(sent1)
                    sents2.append(sent2)
                    idx1 = row["sentence1_idx"]
                    idx2 = row["sentence2_idx"]
                    idxs1.append(int(idx1))
                    idxs2.append(int(idx2))
                    trg = trg_map[row["label"]] if "label" in row else 0
                    trgs.append(trg)
                return [sents1, sents2, idxs1, idxs2, trgs]

        self.train_data_text = _load_split(os.path.join(self.path, "train.jsonl"))
        self.val_data_text = _load_split(os.path.join(self.path, "val.jsonl"))
        self.test_data_text = _load_split(os.path.join(self.path, "test.jsonl"))
        self.sentences = (
            self.train_data_text[0]
            + self.train_data_text[1]
            + self.val_data_text[0]
            + self.val_data_text[1]
        )
        log.info("\tFinished loading WiC data.")

    def process_split(self, split, indexers):
        """
        Convert a dataset of sentences into padded sequences of indices. Shared
        across several classes.

        """
        # check here if using bert to avoid passing model info to tasks
        is_using_bert = "bert_wpm_pretokenized" in indexers

        def _make_instance(input1, input2, idxs1, idxs2, labels, idx):
            d = {}
            d["sent1_str"] = MetadataField(" ".join(input1[1:-1]))
            d["idx1"] = NumericField(idxs1)
            d["sent2_str"] = MetadataField(" ".join(input2[1:-1]))
            d["idx2"] = NumericField(idxs2)  # modify if using BERT
            if is_using_bert:
                inp = input1 + input2[1:]  # throw away input2 leading [CLS]
                d["inputs"] = sentence_to_text_field(inp, indexers)
                idxs2 += len(input1)
            else:
                d["input1"] = sentence_to_text_field(input1, indexers)
                d["input2"] = sentence_to_text_field(input2, indexers)
            d["labels"] = LabelField(labels, label_namespace="labels", skip_indexing=True)

            d["idx"] = LabelField(idx, label_namespace="idxs", skip_indexing=True)

            return Instance(d)

        if len(split) < 6:  # counting iterator for idx
            assert len(split) == 5
            split.append(itertools.count())

        # Map over columns: input1, (input2), labels, idx
        instances = map(_make_instance, *split)
        return instances  # lazy iterator

    def get_metrics(self, reset=False):
        """Get metrics specific to the task"""
        acc = self.scorer1.get_metric(reset)
        pcs, rcl, f1 = self.scorer2.get_metric(reset)
        return {"accuracy": acc, "f1": f1, "precision": pcs, "recall": rcl}


class MultipleChoiceTask(Task):
    """ Generic task class for a multiple choice
    where each example consists of a question and
    a (possibly variable) number of possible answers"""

    pass


@register_task("copa", rel_path="COPA/")
class COPATask(MultipleChoiceTask):
    """ Task class for Choice of Plausible Alternatives Task.  """

    def __init__(self, path, max_seq_len, name, **kw):
        """ """
        super().__init__(name, **kw)
        self.path = path
        self.max_seq_len = max_seq_len

        self.train_data_text = None
        self.val_data_text = None
        self.test_data_text = None

        self.scorer1 = CategoricalAccuracy()
        self.scorers = [self.scorer1]
        self.val_metric = "%s_accuracy" % name
        self.val_metric_decreases = False
        self.n_choices = 2

    def load_data(self):
        """ Process the dataset located at path.  """

        def _load_split(data_file):
            contexts, questions, choicess, targs = [], [], [], []
            data = [json.loads(l) for l in open(data_file, encoding="utf-8")]
            for example in data:
                context = example["premise"]
                choice1 = example["choice1"]
                choice2 = example["choice2"]
                question = example["question"]
                question = (
                    "What was the cause of this?"
                    if question == "cause"
                    else "What happened as a result?"
                )
                choices = [
                    process_sentence(self._tokenizer_name, choice, self.max_seq_len)
                    for choice in [choice1, choice2]
                ]
                targ = example["label"] if "label" in example else 0
                contexts.append(process_sentence(self._tokenizer_name, context, self.max_seq_len))
                choicess.append(choices)
                questions.append(process_sentence(self._tokenizer_name, question, self.max_seq_len))
                targs.append(targ)
            return [contexts, choicess, questions, targs]

        self.train_data_text = _load_split(os.path.join(self.path, "train.jsonl"))
        self.val_data_text = _load_split(os.path.join(self.path, "val.jsonl"))
        self.test_data_text = _load_split(os.path.join(self.path, "test.jsonl"))
        self.sentences = (
            self.train_data_text[0]
            + self.val_data_text[0]
            + [choice for choices in self.train_data_text[1] for choice in choices]
            + [choice for choices in self.val_data_text[1] for choice in choices]
        )
        log.info("\tFinished loading COPA (as QA) data.")

    def process_split(self, split, indexers) -> Iterable[Type[Instance]]:
        """ Process split text into a list of AlleNNLP Instances. """
        is_using_bert = "bert_wpm_pretokenized" in indexers

        def _make_instance(context, choices, question, label, idx):
            d = {}
            d["question_str"] = MetadataField(" ".join(context[1:-1]))
            if not is_using_bert:
                d["question"] = sentence_to_text_field(context, indexers)
            for choice_idx, choice in enumerate(choices):
                inp = context + question[1:] + choice[1:] if is_using_bert else choice
                d["choice%d" % choice_idx] = sentence_to_text_field(inp, indexers)
                d["choice%d_str" % choice_idx] = MetadataField(" ".join(choice[1:-1]))
            d["label"] = LabelField(label, label_namespace="labels", skip_indexing=True)
            d["idx"] = LabelField(idx, label_namespace="idxs", skip_indexing=True)
            return Instance(d)

        split = list(split)
        if len(split) < 5:
            split.append(itertools.count())
        instances = map(_make_instance, *split)
        return instances

    def get_metrics(self, reset=False):
        """Get metrics specific to the task"""
        acc = self.scorer1.get_metric(reset)
        return {"accuracy": acc}


@register_task("swag", rel_path="SWAG/")
class SWAGTask(MultipleChoiceTask):
    """ Task class for Situations with Adversarial Generations.  """

    def __init__(self, path, max_seq_len, name, **kw):
        super().__init__(name, **kw)
        self.path = path
        self.max_seq_len = max_seq_len

        self.train_data_text = None
        self.val_data_text = None
        self.test_data_text = None

        self.scorer1 = CategoricalAccuracy()
        self.scorers = [self.scorer1]
        self.val_metric = "%s_accuracy" % name
        self.val_metric_decreases = False
        self.n_choices = 4

    def load_data(self):
        """ Process the dataset located at path.  """

        def _load_split(data_file):
            questions, choicess, targs = [], [], []
            data = pd.read_csv(data_file)
            for ex_idx, ex in data.iterrows():
                sent1 = process_sentence(self._tokenizer_name, ex["sent1"], self.max_seq_len)
                questions.append(sent1)
                sent2_prefix = ex["sent2"]
                choices = []
                for i in range(4):
                    choice = sent2_prefix + " " + ex["ending%d" % i]
                    choice = process_sentence(self._tokenizer_name, choice, self.max_seq_len)
                    choices.append(choice)
                choicess.append(choices)
                targ = ex["label"] if "label" in ex else 0
                targs.append(targ)
            return [questions, choicess, targs]

        self.train_data_text = _load_split(os.path.join(self.path, "train.csv"))
        self.val_data_text = _load_split(os.path.join(self.path, "val.csv"))
        self.test_data_text = _load_split(os.path.join(self.path, "test.csv"))
        self.sentences = (
            self.train_data_text[0]
            + self.val_data_text[0]
            + [choice for choices in self.train_data_text[1] for choice in choices]
            + [choice for choices in self.val_data_text[1] for choice in choices]
        )
        log.info("\tFinished loading SWAG data.")

    def process_split(self, split, indexers) -> Iterable[Type[Instance]]:
        """ Process split text into a list of AlleNNLP Instances. """
        is_using_bert = "bert_wpm_pretokenized" in indexers

        def _make_instance(question, choices, label, idx):
            d = {}
            d["question_str"] = MetadataField(" ".join(question[1:-1]))
            if not is_using_bert:
                d["question"] = sentence_to_text_field(question, indexers)
            for choice_idx, choice in enumerate(choices):
                inp = question + choice[1:] if is_using_bert else choice
                d["choice%d" % choice_idx] = sentence_to_text_field(inp, indexers)
                d["choice%d_str" % choice_idx] = MetadataField(" ".join(choice[1:-1]))
            d["label"] = LabelField(label, label_namespace="labels", skip_indexing=True)
            d["idx"] = LabelField(idx, label_namespace="idxs", skip_indexing=True)
            return Instance(d)

        split = list(split)
        if len(split) < 4:
            split.append(itertools.count())
        instances = map(_make_instance, *split)
        return instances

    def get_metrics(self, reset=False):
        """Get metrics specific to the task"""
        acc = self.scorer1.get_metric(reset)
        return {"accuracy": acc}


@register_task("winograd-coreference", rel_path="WSC")
class WinogradCoreferenceTask(SpanClassificationTask):
    def __init__(self, path, **kw):
        self._files_by_split = {"train": "train.jsonl", "val": "val.jsonl", "test": "test.jsonl"}
        self.num_spans = 2
        super().__init__(
            files_by_split=self._files_by_split, label_file="labels.txt", path=path, **kw
        )
        self.n_classes = 2
        self.val_metric = "%s_acc" % self.name

    def load_data(self):
        iters_by_split = collections.OrderedDict()
        for split, filename in self._files_by_split.items():
            if filename.endswith("test.jsonl"):
                iters_by_split[split] = load_span_data(
                    self.tokenizer_name, filename, has_labels=False
                )
            else:
                iters_by_split[split] = load_span_data(self.tokenizer_name, filename)
        self._iters_by_split = iters_by_split

    def get_all_labels(self):
        return ["True", "False"]

    def update_metrics(self, logits, labels, tagmask=None):
        logits, labels = logits.detach(), labels.detach()

        def make_one_hot(batch, depth=2):
            """
            Creates a one-hot embedding of dimension 2.
            Parameters:
            batch: list of size batch_size of class predictions
            Returns:
            one hot encoding of size [batch_size, 2]
            """
            ones = torch.sparse.torch.eye(depth).cuda()
            return ones.index_select(0, batch)

        binary_preds = make_one_hot(logits, depth=2)
        # Make label_ints a batch_size list of labels
        label_ints = torch.argmax(labels, dim=1)
        self.f1_scorer(binary_preds, label_ints)
        self.acc_scorer(binary_preds.long(), labels.long())

    def get_metrics(self, reset=False):
        """Get metrics specific to the task"""
        collected_metrics = {
            "f1": self.f1_scorer.get_metric(reset)[2],
            "acc": self.acc_scorer.get_metric(reset),
        }
        return collected_metrics<|MERGE_RESOLUTION|>--- conflicted
+++ resolved
@@ -1411,12 +1411,6 @@
         self.val_mtric = "winogender-diagnostic_accuracy"
 
     def load_data(self):
-<<<<<<< HEAD
-        rows = pd.read_json(os.path.join(self.path, "winogender.tsv"))
-        # if is_bert, then we will add [CLS], [SEP]
-        rows["sent1"] = rows["sent1"].apply(lambda x: process_sentence(self.tokenizer_name, x, self.max_seq_len))
-        rows["sent2"] = rows["sent2"].apply(lambda x: process_sentence(self.tokenizer_name, x, self.max_seq_len))
-=======
         rows = pd.read_csv(os.path.join(self.path, "winogender.tsv"), sep="\t")
         # if is_bert, then we will add [CLS], [SEP]
         rows["sent1"] = rows["sent1"].apply(
@@ -1425,7 +1419,6 @@
         rows["sent2"] = rows["sent2"].apply(
             lambda x: process_sentence(self.tokenizer_name, x, self.max_seq_len)
         )
->>>>>>> 9c615dc9
         data = list(rows.T.to_dict().values())
         self.train_data_text = data
         self.val_data_text = data
@@ -1437,21 +1430,13 @@
         def _make_instance(record):
             """ from multiple types in one column create multiple fields """
             d = {}
-<<<<<<< HEAD
-            if self.is_bert:
-=======
             if is_using_bert:
->>>>>>> 9c615dc9
                 input_final = record["sent1"] + record["sent2"][1:]
                 d["inputs"] = sentence_to_text_field(input_final, indexers)
             else:
                 d["sent1"] = sentence_to_text_field(record["sent1"], indexers)
                 d["sent2"] = sentence_to_text_field(record["sent2"], indexers)
             d["sent1_str"] = MetadataField(record["sent1"])
-<<<<<<< HEAD
-            d["sent2_str"] =  MetadataField(" ".join(record["sent2"]))
-            d["labels"] = LabelField(record["label"], label_namespace="labels", skip_indexing=True)
-=======
             d["idx"] = LabelField(int(record["idx"]), label_namespace="idxs", skip_indexing=True)
             d["pair_id"] = LabelField(
                 record["pair_id"], label_namespace="pair_id", skip_indexing=True
@@ -1460,7 +1445,6 @@
             d["labels"] = LabelField(
                 int(record["label"]), label_namespace="labels", skip_indexing=True
             )
->>>>>>> 9c615dc9
             return Instance(d)
 
         instances = map(_make_instance, split)
