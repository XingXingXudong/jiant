--- conflicted
+++ resolved
@@ -407,12 +407,7 @@
     log.info("\tFinished loading pretrained fastText model and embeddings")
     return embeddings, model
 
-<<<<<<< HEAD
 def process_task_split(task, split, token_indexer, target_indexer=None):
-=======
-
-def process_task_split(task, split, token_indexer):
->>>>>>> df1cc15f
     '''
     Convert a task split into AllenNLP fields.
     Different tasks have different formats and fields, so process_task routes tasks
@@ -541,12 +536,7 @@
     #instances = [Instance({"input": inp_f, "targs": trg_f}) for (inp_f, trg_f) in zip(inp_fwd, trg_fwd)]
     return instances
 
-<<<<<<< HEAD
 def process_mt_task_split(split, token_indexer, target_indexer):
-=======
-
-def process_mt_task_split(split, indexers):
->>>>>>> df1cc15f
     ''' Process a machine translation split '''
     inputs = [TextField(list(map(Token, sent)), token_indexers=token_indexer) for sent in split[0]]
     targs = [TextField(list(map(Token, sent)), token_indexers=target_indexer) for sent in split[2]]
