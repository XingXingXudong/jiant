'''Preprocessing functions and pipeline'''
import io
import os
import sys
import copy
import logging as log
from collections import defaultdict
import numpy as np
import torch

from allennlp.data import Vocabulary
from allennlp.data.token_indexers import \
    SingleIdTokenIndexer, ELMoTokenCharactersIndexer, \
    TokenCharactersIndexer

try:
    import fastText
except BaseException:
    log.info("fastText library not found!")

import _pickle as pkl

from . import serialize
from . import utils
from . import tasks as tasks_module

from .tasks import \
    CoLATask, MRPCTask, MultiNLITask, QQPTask, RTETask, \
    QNLITask, SNLITask, SSTTask, STSBTask, WNLITask, \
    PDTBTask, \
    WikiText2LMTask, WikiText103LMTask, DisSentBWBSingleTask, \
    DisSentWikiSingleTask, DisSentWikiFullTask, \
    JOCITask, PairOrdinalRegressionTask, WeakGroundedTask, \
    GroundedTask, MTTask, BWBLMTask, WikiInsertionsTask, \
    NLITypeProbingTask, MultiNLIAltTask, VAETask, \
    RedditTask
from .tasks import \
    RecastKGTask, RecastLexicosynTask, RecastWinogenderTask, \
    RecastFactualityTask, RecastSentimentTask, RecastVerbcornerTask, \
    RedditTask, \
    RecastVerbnetTask, RecastNERTask, RecastPunTask, TaggingTask, \
    POSTaggingTask, CCGTaggingTask, Reddit_MTTask, \
    MultiNLIFictionTask, MultiNLISlateTask, MultiNLIGovernmentTask, \
    MultiNLITravelTask, MultiNLITelephoneTask 
from .tasks import POSTaggingTask, CCGTaggingTask 
from .tasks import Reddit_MTTask

ALL_GLUE_TASKS = ['sst', 'cola', 'mrpc', 'qqp', 'sts-b',
                  'mnli', 'qnli', 'rte', 'wnli']

# DEPRECATED: use @register_task in tasks.py instead.
NAME2INFO = {'sst': (SSTTask, 'SST-2/'),
             'cola': (CoLATask, 'CoLA/'),
             'mrpc': (MRPCTask, 'MRPC/'),
             'qqp': (QQPTask, 'QQP'),
             'sts-b': (STSBTask, 'STS-B/'),
             'mnli': (MultiNLITask, 'MNLI/'),
             'mnli-alt': (MultiNLIAltTask, 'MNLI/'),
             'mnli-fiction': (MultiNLIFictionTask, 'MNLI/'),
             'mnli-slate': (MultiNLISlateTask, 'MNLI/'),
             'mnli-government': (MultiNLIGovernmentTask, 'MNLI/'),
             'mnli-telephone': (MultiNLITelephoneTask, 'MNLI/'),
             'mnli-travel': (MultiNLITravelTask, 'MNLI/'),
             'qnli': (QNLITask, 'QNLI/'),
             'rte': (RTETask, 'RTE/'),
             'snli': (SNLITask, 'SNLI/'),
             'wnli': (WNLITask, 'WNLI/'),
             'joci': (JOCITask, 'JOCI/'),
             'wiki2': (WikiText2LMTask, 'WikiText2/'),
             'wiki103': (WikiText103LMTask, 'WikiText103/'),
             'bwb': (BWBLMTask, 'BWB/'),
             'pdtb': (PDTBTask, 'PDTB/'),
             'wmt14_en_de': (MTTask, 'wmt14_en_de'),
             'wikiins': (WikiInsertionsTask, 'wiki-insertions'),
             'dissentbwb': (DisSentBWBSingleTask, 'DisSent/bwb/'),
             'dissentwiki': (DisSentWikiSingleTask, 'DisSent/wikitext/'),
             'dissentwikifull': (DisSentWikiFullTask, 'DisSent/wikitext/'),
             'weakgrounded': (WeakGroundedTask, 'mscoco/weakgrounded/'),
             'grounded': (GroundedTask, 'mscoco/grounded/'),
             'reddit': (RedditTask, 'reddit_comments_replies/'),
             'reddit_MTtask': (Reddit_MTTask, 'reddit_comments_replies_MT/'),
             'pos': (POSTaggingTask, 'POS/'),
             'ccg': (CCGTaggingTask, 'CCG/'),
             'nli-prob': (NLITypeProbingTask, 'NLI-Prob/'),
             'vae': (VAETask, 'VAE'),
             'recast-kg': (RecastKGTask, 'DNC/kg-relations'),
             'recast-lexicosyntax': (RecastLexicosynTask, 'DNC/lexicosyntactic_recasted'),
             'recast-winogender': (RecastWinogenderTask, 'DNC/manually-recast-winogender'),
             'recast-factuality': (RecastFactualityTask, 'DNC/recast_factuality_data'),
             'recast-ner': (RecastNERTask, 'DNC/recast_ner_data'),
             'recast-puns': (RecastPunTask, 'DNC/recast_puns_data'),
             'recast-sentiment': (RecastSentimentTask, 'DNC/recast_sentiment_data'),
             'recast-verbcorner': (RecastVerbcornerTask, 'DNC/recast_verbcorner_data'),
             'recast-verbnet': (RecastVerbnetTask, 'DNC/recast_verbnet_data'),
             }
# Add any tasks registered in tasks.py
NAME2INFO.update(tasks_module.REGISTRY)

SOS_TOK, EOS_TOK = "<SOS>", "<EOS>"
SPECIALS = [SOS_TOK, EOS_TOK]

ALL_SPLITS = ['train', 'val', 'test']


def _get_serialized_record_path(task_name, split, preproc_dir):
    """Get the canonical path for a serialized task split."""
    serialized_record_path = os.path.join(preproc_dir,
                                          "{:s}__{:s}_data".format(task_name, split))
    return serialized_record_path


def _get_instance_generator(task_name, split, preproc_dir, fraction=None):
    """Get a lazy generator for the given task and split.

    Args:
        task_name: (string), task name
        split: (string), split name ('train', 'val', or 'test')
        preproc_dir: (string) path to preprocessing dir
        fraction: if set to a float between 0 and 1, load only the specified percentage
          of examples. Hashing is used to ensure that the same examples are loaded each
          epoch.

    Returns:
        serialize.RepeatableIterator yielding Instance objects
    """
    filename = _get_serialized_record_path(task_name, split, preproc_dir)
    assert os.path.isfile(filename), ("Record file '%s' not found!" % filename)
    return serialize.read_records(filename, repeatable=True, fraction=fraction)


def _indexed_instance_generator(instance_iter, vocab):
    """Yield indexed instances. Instances are modified in-place.

    TODO(iftenney): multiprocess the $%^& out of this.

    Args:
        instance_iter: iterable(Instance) of examples
        vocab: Vocabulary for use in indexing

    Yields:
        Instance with indexed fields.
    """
    for instance in instance_iter:
        instance.index_fields(vocab)
        # Strip token fields to save memory and disk.
        del_field_tokens(instance)
        yield instance


def del_field_tokens(instance):
    ''' Save memory by deleting the tokens that will no longer be used.

    Args:
        instance: AllenNLP Instance. Modified in-place.
    '''
    if 'input1' in instance.fields:
        field = instance.fields['input1']
        del field.tokens
    if 'input2' in instance.fields:
        field = instance.fields['input2']
        del field.tokens


def _index_split(task, split, indexers, vocab, record_file):
    """Index instances and stream to disk.
    Args:
        task: Task instance
        split: (string), 'train', 'val', or 'test'
        indexers: dict of token indexers
        vocab: Vocabulary instance
        record_file: (string) file to write serialized Instances to
    """
    log_prefix = "\tTask '%s', split '%s'" % (task.name, split)
    log.info("%s: indexing from scratch", log_prefix)
    split_text = task.get_split_text(split)
    instance_iter = task.process_split(split_text, indexers)
    if hasattr(instance_iter, '__len__'):  # if non-lazy
        log.warn("%s: non-lazy Instance generation. You'll want to refactor "
                 "%s.process_split to return a lazy iterator.", log_prefix,
                 type(task).__name__)
        log.info("%s: %d examples to index", log_prefix, len(instance_iter))
        # Copy so that we don't store indexed data in memory.
        # TODO: remove this case and stream everything.
        instance_iter = utils.copy_iter(instance_iter)

    # Counter for lazy-loaded data, so we can log the # of elements.
    _instance_counter = 0
    def _counter_iter(elems):
        nonlocal _instance_counter
        for elem in elems:
            _instance_counter += 1
            yield elem
    instance_iter = _counter_iter(instance_iter)

    # Actually call generators and stream to disk.
    serialize.write_records(
        _indexed_instance_generator(instance_iter, vocab), record_file)
    log.info("%s: saved %d instances to %s",
             log_prefix, _instance_counter, record_file)

def _find_cached_file(exp_dir: str, global_exp_cache_dir: str,
                      relative_path: str, log_prefix: str="") -> bool:
    """Find a cached file.

    Look in local exp_dir first, then in global_exp_cache_dir. If found in the
    global dir, make a symlink in the local dir pointing to the global one.

    Args:
        exp_dir: (string) local experiment dir
        global_exp_cache_dir: (string) global experiment cache
        relative_path: (string) relative path to file, from exp_dir
        log_prefix: (string) prefix for logging info

    Returns:
        True if file was found in either location.
    """
    if log_prefix:
        log_prefix = log_prefix + ": "
    # Try in local preproc dir.
    local_file = os.path.join(exp_dir, relative_path)
    if os.path.isfile(local_file) or os.path.islink(local_file):
        log.info("%sFound preprocessed copy in %s", log_prefix, local_file)
        return True
    # Try in global preproc dir; if found, make a symlink.
    global_file = os.path.join(global_exp_cache_dir, relative_path)
    if os.path.exists(global_file):
        log.info("%sFound (global) preprocessed copy in %s", log_prefix, global_file)
        os.symlink(global_file, local_file)
        log.info("%sCreated symlink: %s -> %s", log_prefix, local_file, global_file)
        return True
    return False

def _build_embeddings(args, vocab, emb_file: str):
    ''' Build word embeddings from from scratch. '''
    log.info("\tBuilding embeddings from scratch")
    if args.fastText:
        word_embs, _ = get_fastText_model(vocab, args.d_word,
                                          model_file=args.fastText_model_file)
        log.info("\tUsing fastText; no pickling of embeddings.")
        return word_embs

    word_embs = get_embeddings(vocab, args.word_embs_file, args.d_word)
    pkl.dump(word_embs, open(emb_file, 'wb'))
    log.info("\tSaved embeddings to %s", emb_file)
    return word_embs

def _build_vocab(args, tasks, vocab_path: str):
    ''' Build vocabulary from scratch, reading data from tasks. '''
    log.info("\tBuilding vocab from scratch")
    ### FIXME MAGIC NUMBER
    max_v_sizes = {
        'word': args.max_word_v_size,
        'char': args.max_char_v_size,
        'target': 20000, # TODO target max size
    }
    word2freq, char2freq, target2freq = get_words(tasks)
    vocab = get_vocab(word2freq, char2freq, target2freq, max_v_sizes)
    for task in tasks:  # add custom label namespaces
        add_task_label_vocab(vocab, task)
    vocab.save_to_files(vocab_path)
    log.info("\tSaved vocab to %s", vocab_path)
    #  del word2freq, char2freq, target2freq

def build_tasks(args):
    '''Main logic for preparing tasks, doing so by
    1) creating / loading the tasks
    2) building / loading the vocabulary
    3) building / loading the word vectors
    4) indexing each task's data
    5) initializing lazy loaders (streaming iterators)
    '''

    # 1) create / load tasks
    prepreproc_dir = os.path.join(args.exp_dir, "prepreproc")
    utils.maybe_make_dir(prepreproc_dir)
    tasks, train_task_names, eval_task_names = \
        get_tasks(parse_task_list_arg(args.train_tasks), parse_task_list_arg(args.eval_tasks), args.max_seq_len,
                  path=args.data_dir, scratch_path=args.exp_dir,
                  load_pkl=bool(not args.reload_tasks),
                  nli_prob_probe_path=args['nli-prob'].probe_path)

    # 2) build / load vocab and indexers
    vocab_path = os.path.join(args.exp_dir, 'vocab')
    indexers = {}
    if not args.word_embs == 'none':
        indexers["words"] = SingleIdTokenIndexer()
    if args.elmo:
        indexers["elmo"] = ELMoTokenCharactersIndexer("elmo")
    if args.char_embs:
        indexers["chars"] = TokenCharactersIndexer("chars")

    if args.reload_vocab or not os.path.exists(vocab_path):
        _build_vocab(args, tasks, vocab_path)

    # Always load vocab from file.
    vocab = Vocabulary.from_files(vocab_path)
    log.info("\tLoaded vocab from %s", vocab_path)

    word_v_size = vocab.get_vocab_size('tokens')
    char_v_size = vocab.get_vocab_size('chars')
    target_v_size = vocab.get_vocab_size('targets')
    log.info("\tFinished building vocab. Using %d words, %d chars, %d targets.",
             word_v_size, char_v_size, target_v_size)
    args.max_word_v_size, args.max_char_v_size = word_v_size, char_v_size

    # 3) build / load word vectors
    word_embs = None
    if args.word_embs != 'none':
        emb_file = os.path.join(args.exp_dir, 'embs.pkl')
        if args.reload_vocab or not os.path.exists(emb_file):
            word_embs = _build_embeddings(args, vocab, emb_file)
        else:  # load from file
            word_embs = pkl.load(open(emb_file, 'rb'))

    # 4) Index tasks using vocab (if preprocessed copy not available).
    preproc_dir = os.path.join(args.exp_dir, "preproc")
    utils.maybe_make_dir(preproc_dir)
    reindex_tasks = parse_task_list_arg(args.reindex_tasks)
    for task in tasks:
        force_reindex = (args.reload_indexing and task.name in reindex_tasks)
        for split in ALL_SPLITS:
            log_prefix = "\tTask '%s', split '%s'" % (task.name, split)
            relative_path = _get_serialized_record_path(task.name, split, "preproc")
            cache_found = _find_cached_file(args.exp_dir, args.global_ro_exp_dir,
                                            relative_path, log_prefix=log_prefix)
            if force_reindex or not cache_found:
                # Re-index from scratch.
                record_file = _get_serialized_record_path(task.name, split,
                                                          preproc_dir)
                _index_split(task, split, indexers, vocab, record_file)

        # Delete in-memory data - we'll lazy-load from disk later.
        # TODO: delete task.{split}_data_text as well?
        task.train_data = None
        task.val_data = None
        task.test_data = None
        log.info("\tTask '%s': cleared in-memory data.", task.name)

    log.info("\tFinished indexing tasks")

    # 5) Initialize tasks with data iterators.
    train_tasks = []
    eval_tasks = []
    for task in tasks:
        # Replace lists of instances with lazy generators from disk.
        task.train_data = _get_instance_generator(task.name, "train", preproc_dir,
                                                  fraction=args.training_data_fraction)
        task.val_data = _get_instance_generator(task.name, "val", preproc_dir)
        task.test_data = _get_instance_generator(task.name, "test", preproc_dir)
        if task.name in train_task_names:
            train_tasks.append(task)
        if task.name in eval_task_names:
            if args.training_data_fraction < 1 and task.name in train_task_names:
                # Rebuild the iterator so you see the full dataset in the eval training
                # phase.
                task = copy.deepcopy(task)
                task.train_data = _get_instance_generator(
                    task.name, "train", preproc_dir, fraction=1.0)
            eval_tasks.append(task)

        log.info("\tLazy-loading indexed data for task='%s' from %s",
                 task.name, preproc_dir)
    log.info("All tasks initialized with data iterators.")
    log.info('\t  Training on %s', ', '.join(train_task_names))
    log.info('\t  Evaluating on %s', ', '.join(eval_task_names))
    return train_tasks, eval_tasks, vocab, word_embs


def parse_task_list_arg(task_list):
    '''Parse task list argument into a list of task names.'''
    task_names = []
    for task_name in task_list.split(','):
        if task_name == 'glue':
            task_names.extend(ALL_GLUE_TASKS)
        elif task_name == 'none' or task_name == '':
            continue
        else:
            task_names.append(task_name)
    return task_names
<<<<<<< HEAD

=======
>>>>>>> 544e91a4

def get_tasks(train_task_names, eval_task_names, max_seq_len, path=None,
              scratch_path=None, load_pkl=1, nli_prob_probe_path=None):
    ''' Load tasks '''
    task_names = sorted(set(train_task_names + eval_task_names))
    assert path is not None
    scratch_path = (scratch_path or path)
    log.info("Writing pre-preprocessed tasks to %s", scratch_path)

    tasks = []
    for name in task_names:
        assert name in NAME2INFO, "Task '{:s}' not found!".format(name)
        task_info = NAME2INFO[name]
        task_src_path = os.path.join(path, task_info[1])
        task_scratch_path = os.path.join(scratch_path, task_info[1])
        pkl_path = os.path.join(task_scratch_path, "%s_task.pkl" % name)
        if os.path.isfile(pkl_path) and load_pkl:
            task = pkl.load(open(pkl_path, 'rb'))
            log.info('\tLoaded existing task %s', name)
        else:
            log.info('\tCreating task %s from scratch', name)
            task_cls = task_info[0]
            kw = task_info[2] if len(task_info) > 2 else {}
            if name == 'nli-prob':  # this task takes additional kw
                # TODO: remove special case, replace with something general
                # to pass custom loader args to task.
                kw['probe_path'] = nli_prob_probe_path
            task = task_cls(task_src_path, max_seq_len, name=name, **kw)
            utils.maybe_make_dir(task_scratch_path)
            pkl.dump(task, open(pkl_path, 'wb'))
        #task.truncate(max_seq_len, SOS_TOK, EOS_TOK)

        # Count examples, store in example_counts.
        if not hasattr(task, 'example_counts'):
            task.count_examples()
        log.info("\tTask '%s': %s", task.name,
                 " ".join(("%s=%d" % kv for kv in
                           task.example_counts.items())))
        tasks.append(task)

    log.info("\tFinished loading tasks: %s.", ' '.join([task.name for task in tasks]))
    return tasks, train_task_names, eval_task_names


def get_words(tasks):
    '''
    Get all words for all tasks for all splits for all sentences
    Return dictionary mapping words to frequencies.
    '''
    word2freq, char2freq, target2freq = defaultdict(int), defaultdict(int), defaultdict(int)

    def count_sentence(sentence):
        '''Update counts for words in the sentence'''
        for word in sentence:
            word2freq[word] += 1
            for char in list(word):
                char2freq[char] += 1
        return

    for task in tasks:
        log.info("\tCounting words for task: '%s'", task.name)
        for sentence in task.get_sentences():
            count_sentence(sentence)

    for task in tasks:
        if hasattr(task, "target_sentences"):
            for sentence in task.target_sentences:
                for word in sentence:
                    target2freq[word] += 1

    log.info("\tFinished counting words")
    return word2freq, char2freq, target2freq


def get_vocab(word2freq, char2freq, target2freq, max_v_sizes):
    '''Build vocabulary'''
    vocab = Vocabulary(counter=None, max_vocab_size=max_v_sizes)
    for special in SPECIALS:
        vocab.add_token_to_namespace(special, 'tokens')

    words_by_freq = [(word, freq) for word, freq in word2freq.items()]
    words_by_freq.sort(key=lambda x: x[1], reverse=True)
    for word, _ in words_by_freq[:max_v_sizes['word']]:
        vocab.add_token_to_namespace(word, 'tokens')

    chars_by_freq = [(char, freq) for char, freq in char2freq.items()]
    chars_by_freq.sort(key=lambda x: x[1], reverse=True)
    for char, _ in chars_by_freq[:max_v_sizes['char']]:
        vocab.add_token_to_namespace(char, 'chars')

    targets_by_freq = [(target, freq) for target, freq in target2freq.items()]
    targets_by_freq.sort(key=lambda x: x[1], reverse=True)
    for target, _ in targets_by_freq[:max_v_sizes['target']]:
        vocab.add_token_to_namespace(target, 'targets') # TODO namespace
    return vocab

def add_task_label_vocab(vocab, task):
    '''Add custom task labels to a separate namespace.

    If task has a 'get_all_labels' method, call that to get a list of labels
    to populate the <task_name>_labels vocabulary namespace.

    This is the recommended way to implement multiclass models: in your task's
    process_split code, make instances that use LabelFields with the task label
    namespace, e.g.:
        label_namespace = "%s_labels" % self.name
        label = LabelField(label_string, label_namespace=label_namespace)
    This will cause them to be properly indexed by the Vocabulary.

    This can then be accessed when generating Instances, either via a custom
    Indexer or by invoking the namespace when creating a LabelField.
    '''
    if not hasattr(task, 'get_all_labels'):
        return
    namespace = task.name + "_labels"
    log.info("\tTask '%s': adding vocab namespace '%s'", task.name, namespace)
    for label in task.get_all_labels():
        vocab.add_token_to_namespace(label, namespace)

def get_embeddings(vocab, vec_file, d_word):
    '''Get embeddings for the words in vocab'''
    word_v_size, unk_idx = vocab.get_vocab_size('tokens'), vocab.get_token_index(vocab._oov_token)
    embeddings = np.random.randn(word_v_size, d_word)
    with io.open(vec_file, 'r', encoding='utf-8', newline='\n', errors='ignore') as vec_fh:
        for line in vec_fh:
            word, vec = line.split(' ', 1)
            idx = vocab.get_token_index(word)
            if idx != unk_idx:
                embeddings[idx] = np.array(list(map(float, vec.split())))
    embeddings[vocab.get_token_index(vocab._padding_token)] = 0.
    embeddings = torch.FloatTensor(embeddings)
    log.info("\tFinished loading embeddings")
    return embeddings


def get_fastText_model(vocab, d_word, model_file=None):
    '''
    Same interface as get_embeddings except for fastText. Note that if the path to the model
    is provided, the embeddings will rely on that model instead.
    **Crucially, the embeddings from the pretrained model DO NOT match those from the released
    vector file**
    '''
    word_v_size, unk_idx = vocab.get_vocab_size('tokens'), vocab.get_token_index(vocab._oov_token)
    embeddings = np.random.randn(word_v_size, d_word)
    model = fastText.FastText.load_model(model_file)
    special_tokens = [vocab._padding_token, vocab._oov_token]
    # We can also just check if idx >= 2
    for idx in range(word_v_size):
        word = vocab.get_token_from_index(idx)
        if word in special_tokens:
            continue
        embeddings[idx] = model.get_word_vector(word)
    embeddings[vocab.get_token_index(vocab._padding_token)] = 0.
    embeddings = torch.FloatTensor(embeddings)
    log.info("\tFinished loading pretrained fastText model and embeddings")
    return embeddings, model<|MERGE_RESOLUTION|>--- conflicted
+++ resolved
@@ -377,10 +377,6 @@
         else:
             task_names.append(task_name)
     return task_names
-<<<<<<< HEAD
-
-=======
->>>>>>> 544e91a4
 
 def get_tasks(train_task_names, eval_task_names, max_seq_len, path=None,
               scratch_path=None, load_pkl=1, nli_prob_probe_path=None):
