"""
Assorted utilities for working with neural networks in AllenNLP.
"""
from typing import Dict, List, Sequence, Optional, Union, Iterable

import copy
import os
import json
import random
import logging
import codecs
import time
<<<<<<< HEAD

from nltk.tokenize.moses import MosesTokenizer, MosesDetokenizer
from pytorch_pretrained_bert import BertTokenizer

=======
>>>>>>> e133993d
import numpy as np
import torch
from torch.autograd import Variable
from torch.nn import Dropout, Linear
from torch.nn import Parameter
from torch.nn import init

from allennlp.nn.util import masked_softmax, device_mapping
from allennlp.common.checks import ConfigurationError
from allennlp.modules.seq2seq_encoders.seq2seq_encoder import Seq2SeqEncoder
from allennlp.common.params import Params

logger = logging.getLogger(__name__)  # pylint: disable=invalid-name

SOS_TOK, EOS_TOK = "<SOS>", "<EOS>"

# Note: using the full 'detokenize()' method is not recommended, since it does
# a poor job of adding correct whitespace. Use unescape_xml() only.
_MOSES_DETOKENIZER = MosesDetokenizer()

def copy_iter(elems):
    '''Simple iterator yielding copies of elements.'''
    for elem in elems:
        yield copy.deepcopy(elem)


def wrap_singleton_string(item: Union[Sequence, str]):
    ''' Wrap a single string as a list. '''
    if isinstance(item, str):
        # Can't check if iterable, because a string is an iterable of
        # characters, which is not what we want.
        return [item]
    return item


def load_model_state(model, state_path, gpu_id, skip_task_models=[], strict=True):
    ''' Helper function to load a model state

    Parameters
    ----------
    model: The model object to populate with loaded parameters.
    state_path: The path to a model_state checkpoint.
    gpu_id: The GPU to use. -1 for no GPU.
    skip_task_models: If set, skip task-specific parameters for these tasks.
        This does not necessarily skip loading ELMo scalar weights, but I (Sam) sincerely
        doubt that this matters.
    strict: Whether we should fail if any parameters aren't found in the checkpoint. If false,
        there is a risk of leaving some parameters in their randomly initialized state.
    '''
    model_state = torch.load(state_path, map_location=device_mapping(gpu_id))

    assert_for_log(
        not (
            skip_task_models and strict),
        "Can't skip task models while also strictly loading task models. Something is wrong.")

    for name, param in model.named_parameters():
        # Make sure no trainable params are missing.
        if param.requires_grad:
            if strict:
                assert_for_log(name in model_state,
                               "In strict mode and failed to find at least one parameter: " + name)
            elif (name not in model_state) and ((not skip_task_models) or ("_mdl" not in name)):
                logging.error("!!!!!!!!!!!!!!!!!!!!!!!!!!!!!!!!!!!!!!!!!!")
                logging.error("Parameter missing from checkpoint: " + name)
                logging.error("!!!!!!!!!!!!!!!!!!!!!!!!!!!!!!!!!!!!!!!!!!")

    if skip_task_models:
        keys_to_skip = []
        for task in skip_task_models:
            new_keys_to_skip = [key for key in model_state if "%s_mdl" % task in key]
            if new_keys_to_skip:
                logging.info("Skipping task-specific parameters for task: %s" % task)
                keys_to_skip += new_keys_to_skip
            else:
                logging.info("Found no task-specific parameters to skip for task: %s" % task)
        for key in keys_to_skip:
            del model_state[key]

    model.load_state_dict(model_state, strict=False)
    logging.info("Loaded model state from %s", state_path)


def get_elmo_mixing_weights(text_field_embedder, task=None):
    ''' Get pre-softmaxed mixing weights for ELMo from text_field_embedder for a given task.
    Stops program execution if something goes wrong (e.g. task is malformed, resulting in KeyError).

    args:
        - text_field_embedder (ElmoTextFieldEmbedder): the embedder used during the run
        - task (Task): a Task object with a populated `_classifier_name` attribute.

    returns:
        Dict[str, float]: dictionary with the values of each layer weight and of the scaling
                          factor.
    '''
    elmo = text_field_embedder.token_embedder_elmo._elmo
    if task:
        task_id = text_field_embedder.task_map[task._classifier_name]
    else:
        task_id = text_field_embedder.task_map["@pretrain@"]
    task_weights = getattr(elmo, "scalar_mix_%d" % task_id)
    params = {'layer%d' % layer_id: p.item() for layer_id, p in
              enumerate(task_weights.scalar_parameters.parameters())}
    params['gamma'] = task_weights.gamma
    return params


def get_batch_size(batch):
    ''' Given a batch with unknown text_fields, get an estimate of batch size '''
    batch_field = batch['inputs'] if 'inputs' in batch else batch['input1']
    keys = [k for k in batch_field.keys()]
    batch_size = batch_field[keys[0]].size()[0]
    return batch_size


def get_batch_utilization(batch_field, pad_idx=0):
    ''' Get ratio of batch elements that are padding

    Batch should be field, i.e. a dictionary of inputs'''
    if 'elmo' in batch_field:
        idxs = batch_field['elmo']
        pad_ratio = idxs.eq(pad_idx).sum().item() / idxs.nelement()
    else:
        raise NotImplementedError
    return 1 - pad_ratio


def maybe_make_dir(dirname):
    """Make a directory if it doesn't exist."""
    os.makedirs(dirname, exist_ok=True)


def unescape_moses(moses_tokens):
    '''Unescape Moses punctuation tokens.
    Replaces escape sequences like &#91; with the original characters
    (such as '['), so they better align to the original text.
    '''
    return [_MOSES_DETOKENIZER.unescape_xml(t) for t in moses_tokens]


def truncate(sents, max_seq_len, sos, eos):
    return [[sos] + s[:max_seq_len - 2] + [eos] for s in sents]


def load_json_data(filename: str) -> Iterable:
    ''' Load JSON records, one per line. '''
    with open(filename, 'r') as fd:
        for line in fd:
            yield json.loads(line)


def load_lines(filename: str) -> Iterable[str]:
    ''' Load text data, yielding each line. '''
    with open(filename) as fd:
        for line in fd:
            yield line.strip()


def split_data(data, ratio, shuffle=1):
    '''Split dataset according to ratio, larger split is first return'''
    n_exs = len(data[0])
    split_pt = int(n_exs * ratio)
    splits = [[], []]
    for col in data:
        splits[0].append(col[:split_pt])
        splits[1].append(col[split_pt:])
    return tuple(splits[0]), tuple(splits[1])

@Seq2SeqEncoder.register("masked_multi_head_self_attention")
class MaskedMultiHeadSelfAttention(Seq2SeqEncoder):
    # pylint: disable=line-too-long
    """
    This class implements the key-value scaled dot product attention mechanism
    detailed in the paper `Attention is all you Need
    <https://www.semanticscholar.org/paper/Attention-Is-All-You-Need-Vaswani-Shazeer/0737da0767d77606169cbf4187b83e1ab62f6077>`_ .

    The attention mechanism is a weighted sum of a projection V of the inputs, with respect
    to the scaled, normalised dot product of Q and K, which are also both linear projections
    of the input. This procedure is repeated for each attention head, using different parameters.

    Parameters
    ----------
    num_heads : ``int``, required.
        The number of attention heads to use.
    input_dim : ``int``, required.
        The size of the last dimension of the input tensor.
    attention_dim ``int``, required.
        The dimension of the query and key projections which comprise the
        dot product attention function.
    values_dim : ``int``, required.
        The dimension which the input is projected to for representing the values,
        which are combined using the attention.
    output_projection_dim : ``int``, optional (default = None)
        The dimensionality of the final output projection. If this is not passed
        explicitly, the projection has size `input_size`.
    attention_dropout_prob : ``float``, optional (default = 0.1).
        The dropout probability applied to the normalised attention
        distributions.
    """

    def __init__(self,
                 num_heads: int,
                 input_dim: int,
                 attention_dim: int,
                 values_dim: int,
                 output_projection_dim: int = None,
                 attention_dropout_prob: float = 0.1) -> None:
        super(MaskedMultiHeadSelfAttention, self).__init__()

        self._num_heads = num_heads
        self._input_dim = input_dim
        self._output_dim = output_projection_dim or input_dim
        self._attention_dim = attention_dim
        self._values_dim = values_dim

        self._query_projections = Parameter(torch.FloatTensor(num_heads, input_dim, attention_dim))
        self._key_projections = Parameter(torch.FloatTensor(num_heads, input_dim, attention_dim))
        self._value_projections = Parameter(torch.FloatTensor(num_heads, input_dim, values_dim))

        self._scale = input_dim ** 0.5
        self._output_projection = Linear(num_heads * values_dim,
                                         self._output_dim)
        self._attention_dropout = Dropout(attention_dropout_prob)

        self.reset_parameters()

    def reset_parameters(self) -> None:
        # Because we are doing so many torch.bmm calls, which is fast but unstable,
        # it is critically important to intitialise the parameters correctly such
        # that these matrix multiplications are well conditioned initially.
        # Without this initialisation, this (non-deterministically) produces
        # NaNs and overflows.
        init.xavier_normal_(self._query_projections)
        init.xavier_normal_(self._key_projections)
        init.xavier_normal_(self._value_projections)

    def get_input_dim(self):
        return self._input_dim

    def get_output_dim(self):
        return self._output_dim

    def forward(self,  # pylint: disable=arguments-differ
                inputs: torch.Tensor,
                mask: torch.LongTensor = None) -> torch.FloatTensor:
        """
        Parameters
        ----------
        inputs : ``torch.FloatTensor``, required.
            A tensor of shape (batch_size, timesteps, input_dim)
        mask : ``torch.FloatTensor``, optional (default = None).
            A tensor of shape (batch_size, timesteps).

        Returns
        -------
        A tensor of shape (batch_size, timesteps, output_projection_dim),
        where output_projection_dim = input_dim by default.
        """
        num_heads = self._num_heads

        batch_size, timesteps, hidden_dim = inputs.size()
        if mask is None:
            mask = Variable(inputs.data.new(batch_size, timesteps).fill_(1.0))

        # Treat the queries, keys and values each as a ``num_heads`` size batch.
        # shape (num_heads, batch_size * timesteps, hidden_dim)
        inputs_per_head = inputs.repeat(num_heads, 1, 1).view(num_heads,
                                                              batch_size * timesteps,
                                                              hidden_dim)
        # Do the projections for all the heads at once.
        # Then reshape the result as though it had a
        # (num_heads * batch_size) sized batch.
        queries_per_head = torch.bmm(inputs_per_head, self._query_projections)
        # shape (num_heads * batch_size, timesteps, attention_dim)
        queries_per_head = queries_per_head.view(num_heads * batch_size,
                                                 timesteps,
                                                 self._attention_dim)

        keys_per_head = torch.bmm(inputs_per_head, self._key_projections)
        # shape (num_heads * batch_size, timesteps, attention_dim)
        keys_per_head = keys_per_head.view(num_heads * batch_size,
                                           timesteps,
                                           self._attention_dim)

        values_per_head = torch.bmm(inputs_per_head, self._value_projections)
        # shape (num_heads * batch_size, timesteps, attention_dim)
        values_per_head = values_per_head.view(num_heads * batch_size, timesteps, self._values_dim)

        # shape (num_heads * batch_size, timesteps, timesteps)
        scaled_similarities = torch.bmm(
            queries_per_head, keys_per_head.transpose(
                1, 2)) / self._scale

        # Masking should go here
        causality_mask = subsequent_mask(timesteps).cuda()
        masked_scaled_similarities = scaled_similarities.masked_fill(causality_mask == 0, -1e9)

        # shape (num_heads * batch_size, timesteps, timesteps)
        # Normalise the distributions, using the same mask for all heads.
        attention = masked_softmax(masked_scaled_similarities, mask.repeat(num_heads, 1))
        attention = self._attention_dropout(attention)
        # This is doing the following batch-wise matrix multiplication:
        # (num_heads * batch_size, timesteps, timesteps) *
        # (num_heads * batch_size, timesteps, values_dim)
        # which is equivalent to a weighted sum of the values with respect to
        # the attention distributions for each element in the num_heads * batch_size
        # dimension.
        # shape (num_heads * batch_size, timesteps, values_dim)
        outputs = torch.bmm(attention, values_per_head)

        # Reshape back to original shape (batch_size, timesteps, num_heads * values_dim)
        # Note that we _cannot_ use a reshape here, because this tensor was created
        # with num_heads being the first dimension, so reshaping naively would not
        # throw an error, but give an incorrect result.
        outputs = torch.cat(torch.split(outputs, batch_size, dim=0), dim=-1)

        # Project back to original input size.
        # shape (batch_size, timesteps, input_size)
        outputs = self._output_projection(outputs)
        return outputs

    @classmethod
    def from_params(cls, params: Params) -> 'MaskedMultiHeadSelfAttention':
        num_heads = params.pop_int('num_heads')
        input_dim = params.pop_int('input_dim')
        attention_dim = params.pop_int('attention_dim')
        values_dim = params.pop_int('values_dim')
        output_projection_dim = params.pop_int('output_projection_dim', None)
        attention_dropout_prob = params.pop_float('attention_dropout_prob', 0.1)
        params.assert_empty(cls.__name__)
        return cls(num_heads=num_heads,
                   input_dim=input_dim,
                   attention_dim=attention_dim,
                   values_dim=values_dim,
                   output_projection_dim=output_projection_dim,
                   attention_dropout_prob=attention_dropout_prob)


def assert_for_log(condition, error_message):
    assert condition, error_message


def check_arg_name(args):
    ''' Raise error if obsolete arg names are present. '''
    # Mapping - key: old name, value: new name
    name_dict = {'task_patience':'lr_patience',
                 'do_train': 'do_pretrain',
                 'train_for_eval':'do_target_task_training',
                 'do_eval': 'do_full_eval',
                 'train_tasks':'pretrain_tasks',
                 'eval_tasks':'target_tasks'}
    for old_name, new_name in name_dict.items():
        assert_for_log(old_name not in args,
                      "Error: Attempting to load old arg name [%s], please update to new name [%s]" %
                      (old_name,name_dict[old_name]))<|MERGE_RESOLUTION|>--- conflicted
+++ resolved
@@ -10,13 +10,6 @@
 import logging
 import codecs
 import time
-<<<<<<< HEAD
-
-from nltk.tokenize.moses import MosesTokenizer, MosesDetokenizer
-from pytorch_pretrained_bert import BertTokenizer
-
-=======
->>>>>>> e133993d
 import numpy as np
 import torch
 from torch.autograd import Variable
