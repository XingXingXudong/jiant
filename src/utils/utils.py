--- conflicted
+++ resolved
@@ -216,10 +216,7 @@
         and indices
         Note: If a field in a particular row in the dataset is empty, we return []
         for that field for that row, otherwise we return an array of ints (indices)
-<<<<<<< HEAD
         Else, we return an array of indices
-=======
->>>>>>> 220acae9
     '''
     sent1s, sent2s, targs, idxs, lex_sem, pr_ar_str, logic, knowledge = [], [], [], [], [], [], [], []
     try:
@@ -232,21 +229,11 @@
                             encoding='utf-8')
         rows = rows.fillna('')
         def targs_to_idx(index):
-<<<<<<< HEAD
             # this function build the index to vocab (and its inverse) mapping
             # and then indees the column based on the index passed in
             vocab = set(rows[index].values)
             word_to_ix = {word: i+1 for i, word in enumerate(vocab) if word !=''}
             ix_to_word = {i+1:word for i, word in enumerate(vocab) if word !=''}
-=======
-            # this function build the index to vocab (and its inverse)
-            # and also indees the column rows[index]
-            vocab = set(rows[index].values)
-            word_to_ix = {word: i+1 for i, word in enumerate(vocab) if word !=''}
-            # If for a certaian row there isnt' a value in that column,
-            # return []
-            ix_to_word =  {i+1:word for i, word in enumerate(vocab) if word !=''}
->>>>>>> 220acae9
             rows[index] = rows[index].apply(lambda x: [word_to_ix[x]] if x != '' else [])
             ix_to_word[0] = "missing"
             word_to_ix["missing"] = 0
