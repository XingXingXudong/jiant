--- conflicted
+++ resolved
@@ -473,10 +473,7 @@
     dropout_probability : float, required.
         Probability of dropping a dimension of the input.
     tensor_for_masking : torch.Variable, required.
-<<<<<<< HEAD
-
-=======
->>>>>>> 09bfbb12
+
     Returns
     -------
     A torch.FloatTensor consisting of the binary mask scaled by 1/ (1 - dropout_probability).
